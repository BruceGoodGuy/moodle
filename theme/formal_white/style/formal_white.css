/***
 *** Core
 ***/

html, body {
    font-family:Arial, Verdana, Helvetica, sans-serif;
    margin:0;
    padding:0;
    background-color:#EFEFEF;
    font-size:[[setting:fontsizereference]];
}

a:link {text-decoration:none;color:black;}
a:visited {text-decoration:none;color:black;}
a:hover {text-decoration:underline;color:black;}

h1 {font-size:140%;font-weight:bold;}
h2 {font-size:130%;}
h3 {font-size:120%;}
h4 {font-weight:bold;}

h2.main, h3.main, h4.main {margin:0;padding:0;text-align: center;}

#headerlogo {margin:0.3em;float:left;top:1em;}
h1.headerheading {margin:14px 11px 8px 11px;float:left;font-size:200%;}

/* headermenu */
#page-header{line-height:0;}
/*#headerlogo img {margin:7px;}*/
.headermenu {position:relative;line-height:1.7em;font-size:90%;margin:0.3em 0.3em 0 0;right:0.3em;margin-bottom:0.3em;}

#dock {background-color:[[setting:blockcontentbgc]];border-right:1px #000 dashed;}
#dock .dockeditem_container {margin-top: 10px;}
#dock #dockeditempanel .dockeditempanel_hd {background-image:url([[pix:theme|gradient_h]]);background-repeat:repeat-x;text-align:left;height:1.8em;background-color:#E3DFD4;}
#dock #dockeditempanel .dockeditempanel_hd h2 {display:block;padding-left:0.3em;margin-top:0;text-align:left;}
#dock #dockeditempanel .dockeditempanel_hd .commands {position:absolute;right:0.3em;top:0.25em;}

/* navbar */
.navbar {width:auto;padding-top:0.35em;padding-bottom:0.15em;background-image:url([[pix:theme|bg_bread]]);background-color:#AB9D80;}
.navbar li span {color:#E3DFD4;}
.navbar li a:link, .navbar li a:visited {color:white;}

/* navbutton */
.navbutton {padding-right:0.5em;}
.navbutton table td {padding:0;}

/*.block_navigation .block_tree li.type_category.contains_branch>p span {
	padding-left: 20px;
	background-image: url([[pix:theme|folderopen]]);
	background-repeat: no-repeat;
	background-position: 0 -1px;
}
.block_navigation .block_tree li.type_category.contains_branch.collapsed>p span {
	padding-left: 20px;
	background-image: url([[pix:theme|folderclose]]);
	background-repeat: no-repeat;
	background-position: 0 -1px;
}*/

.block_settings .block_tree .tree_item a:link,
.block_settings .block_tree .tree_item a:visited,
.block_settings .block_tree .tree_item a:active,
.block_navigation .block_tree .tree_item a:link,
.block_navigation .block_tree .tree_item a:visited,
.block_navigation .block_tree .tree_item a:active {
    color:#000;
}

/* breadcrumb */
.breadcrumb {margin-left:0.8em;}

/* generalbox */
.generalbox {border-color:#E3DFD4;padding:1em;}

/* generalbox */
#page-admin-setting-manageauths .generalbox {border:none;}

/* generalbox */
#page-enrol-instances .generalbox {border:none;}
#page-enrol-instances .select.menujump {margin-left:0.5em;}

<<<<<<< HEAD
/* environmenttable */
.environmenttable .error {
    background-color: red;
}

.environmenttable .warn {
    background-color: yellow;
}

.environmenttable .ok {
    background-color: lime;
}

=======
/* adminsettings */
#adminsettings .form-overridden {
    background-color: yellow;
}

>>>>>>> 34497bd3
/* tables */
.editcourse th,
.editcourse td,
.generaltable th,
.generaltable td,
#page-admin-course-category .generalbox th,
#page-admin-course-category .generalbox td,
#attempts th,
#attempts td,
.plugincompattable th,
.plugincompattable td,
.environmenttable th,
.environmenttable td,
.forumheaderlist td,
.forumheaderlist th {
    border: 1px solid #E3DFD4;
    border-collapse: collapse;
}

th.header,
.formtable tbody th,
.generalbox th,
.generaltable th.header {background-image:url([[pix:theme|gradient_h]]);background-repeat:repeat-x;border-top:1px #C6BDA8 solid;background-color:#E3DFD4;}
/*#modules, .compatibleblockstable {margin-left:auto; margin-right:auto;} waiting for MDL-26760*/

/* admin pages */
div#chooseuser {border:0 transparent none;}
table.groupmanagementtable,
table.groupmanagementtable tr,
table.groupmanagementtable td {border-width:0px;}
table.groupmanagementtable td#buttonscell {vertical-align:middle;text-align:center;}
table#defineroletable tr.rolecapheading {background-image:url([[pix:theme|gradient_h]]);background-repeat:repeat-x;background-color:#E3DFD4;}
/*table#defineroletable tr.rolecap {border-top:1px #F30 dashed;}*/
tr.rolecap {border-top:1px #F30 dashed;}
tr.rolecapheading + tr.rolecap {border-top:none;}

/* course categories */
#page-admin-course-index .editcourse td div.singleselect {text-align:left;}

/* course */
/* ul.topics .section span.commands {float:right;} /* distanza dei comandi dagli elementi del corso */
ul.topics .section span.commands {position:absolute;right:1em;}

.mform fieldset {border:1px #DDD solid;}
.mform .fitem .fitemtitle {width:25%;}
.mform .fitem .fitemtitle label {padding-right:5px;}
.mform .fitem .felement {margin-left:26%;width:73%;}
/*.mform .fitem fieldset.felement {padding-left:0}*/
.mform .fitem .fitemtitle .helplink img {margin-right:-5px;}
.mform .fsubmit {text-align:left}
table td.cell p {margin:0;}

/* block */
.block {border:1px #C6BDA8 solid;margin-bottom:0.5em;}
.block .header h2 {margin:0;padding-left:0.3em;}
.block .header .title {background-image:url([[pix:theme|gradient_h]]);background-repeat:repeat-x;clear:both;line-height:2em;background-color:#E3DFD4;}
.block .header .title .commands {padding-left:0.3em;text-align:right;}
.block .content {background-color:[[setting:blockcontentbgc]];}

/* block login */
.block_login .btn {margin-top:0.5em;text-align:center;}

/* pagelayout-report */
.pagelayout-report #page-header {float:left;}
.pagelayout-report #page-content {overflow:hidden;}

/* notice */
#notice div.buttons {margin-bottom:0;}

/* page-footer */
#page-footer {text-align:center;width:100%;padding:0;}
.noframefooter {background-color:#FFF;clear: both;float: left;width:100%;}
#page-footer-content {text-align:center;border:7px #E3DFD4 double;margin:0;padding:0.5em;}
#page-footer .logininfo {padding:0.3em 0 0.7em 0;}
#page-footer .moodledocs {text-align:center;background-color:#EFEFEF;padding:0.7em 0 0.8em 0;}

/* js help messages */
#helppopupbox .helpheading {margin-top:1em;}

/* pre, code, tt */
pre, code, tt {
    font: 1em/1.3 monospace;
}

/* colors in XMLDB editor section are important */
#listdirectories,
#listtables,
#listfields {
    color:grey;
}

#listdirectories tr.r0,
#listtables tr.r0,
#listfields tr.r0 {
    background: none repeat scroll 0 0 #F0F0F0;
}

#listdirectories tr.r1,
#listtables tr.r1,
#listfields tr.r1 {
    background: none repeat scroll 0 0 #FAFAFA;
}

#listdirectories .highlight,
#listtables .highlight
#listfields .highlight {
    background: none repeat scroll 0 0 [[setting:lblockcolumnbgc]];
}

/** Custom CSS **/
[[setting:customcss]]<|MERGE_RESOLUTION|>--- conflicted
+++ resolved
@@ -79,7 +79,6 @@
 #page-enrol-instances .generalbox {border:none;}
 #page-enrol-instances .select.menujump {margin-left:0.5em;}
 
-<<<<<<< HEAD
 /* environmenttable */
 .environmenttable .error {
     background-color: red;
@@ -93,13 +92,11 @@
     background-color: lime;
 }
 
-=======
 /* adminsettings */
 #adminsettings .form-overridden {
     background-color: yellow;
 }
 
->>>>>>> 34497bd3
 /* tables */
 .editcourse th,
 .editcourse td,
