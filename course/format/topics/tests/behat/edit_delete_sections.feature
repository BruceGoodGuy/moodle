@format @format_topics
Feature: Sections can be edited and deleted in topics format
  In order to rearrange my course contents
  As a teacher
  I need to edit and Delete topics

  Background:
    Given the following "users" exist:
      | username | firstname | lastname | email            |
      | teacher1 | Teacher   | 1        | teacher1@example.com |
    And the following "courses" exist:
      | fullname | shortname | format | coursedisplay | numsections |
      | Course 1 | C1        | topics | 0             | 5           |
    And the following "activities" exist:
      | activity   | name                   | intro                         | course | idnumber    | section |
      | assign     | Test assignment name   | Test assignment description   | C1     | assign1     | 0       |
      | book       | Test book name         | Test book description         | C1     | book1       | 1       |
      | chat       | Test chat name         | Test chat description         | C1     | chat1       | 4       |
      | choice     | Test choice name       | Test choice description       | C1     | choice1     | 5       |
    And the following "course enrolments" exist:
      | user     | course | role           |
      | teacher1 | C1     | editingteacher |
    And I log in as "teacher1"
    And I follow "Course 1"
    And I turn editing mode on

  Scenario: Edit section summary in topics format
    When I edit the section "2"
    And I set the following fields to these values:
      | Summary | Welcome to section 2 |
    And I press "Save changes"
    Then I should see "Welcome to section 2" in the "li#section-2" "css_element"

  Scenario: Edit section default name in topics format
    When I edit the section "2"
    And I set the following fields to these values:
      | Use default section name | 0                        |
      | name                     | This is the second topic |
    And I press "Save changes"
    Then I should see "This is the second topic" in the "li#section-2" "css_element"
    And I should not see "Topic 2" in the "li#section-2" "css_element"

  Scenario: Deleting the last section in topics format
    When I delete section "5"
    Then I should see "Are you absolutely sure you want to completely delete \"Topic 5\" and all the activities it contains?"
    And I press "Delete"
    And I should not see "Topic 5"
    And I navigate to "Edit settings" node in "Course administration"
    And I expand all fieldsets
    And the field "Number of sections" matches value "4"

  Scenario: Deleting the middle section in topics format
<<<<<<< HEAD
    When I click on "Delete topic" "link" in the "li#section-4" "css_element"
    And I press "Delete"
=======
    When I delete section "4"
    And I press "Continue"
>>>>>>> 60cf0742
    Then I should not see "Topic 5"
    And I should not see "Test chat name"
    And I should see "Test choice name" in the "li#section-4" "css_element"
    And I navigate to "Edit settings" node in "Course administration"
    And I expand all fieldsets
    And the field "Number of sections" matches value "4"

  Scenario: Deleting the orphaned section in topics format
    When I follow "Reduce the number of sections"
    Then I should see "Orphaned activities (section 5)" in the "li#section-5" "css_element"
<<<<<<< HEAD
    And I click on "Delete topic" "link" in the "li#section-5" "css_element"
    And I press "Delete"
=======
    And I delete section "5"
    And I press "Continue"
>>>>>>> 60cf0742
    And I should not see "Topic 5"
    And I should not see "Orphaned activities"
    And "li#section-5" "css_element" should not exist
    And I navigate to "Edit settings" node in "Course administration"
    And I expand all fieldsets
    And the field "Number of sections" matches value "4"

  Scenario: Deleting a section when orphaned section is present in topics format
    When I follow "Reduce the number of sections"
    Then I should see "Orphaned activities (section 5)" in the "li#section-5" "css_element"
    And "li#section-5.orphaned" "css_element" should exist
    And "li#section-4.orphaned" "css_element" should not exist
<<<<<<< HEAD
    And I click on "Delete topic" "link" in the "li#section-1" "css_element"
    And I press "Delete"
=======
    And I delete section "1"
    And I press "Continue"
>>>>>>> 60cf0742
    And I should not see "Test book name"
    And I should see "Orphaned activities (section 4)" in the "li#section-4" "css_element"
    And "li#section-5" "css_element" should not exist
    And "li#section-4.orphaned" "css_element" should exist
    And "li#section-3.orphaned" "css_element" should not exist<|MERGE_RESOLUTION|>--- conflicted
+++ resolved
@@ -50,13 +50,8 @@
     And the field "Number of sections" matches value "4"
 
   Scenario: Deleting the middle section in topics format
-<<<<<<< HEAD
-    When I click on "Delete topic" "link" in the "li#section-4" "css_element"
+    When I delete section "4"
     And I press "Delete"
-=======
-    When I delete section "4"
-    And I press "Continue"
->>>>>>> 60cf0742
     Then I should not see "Topic 5"
     And I should not see "Test chat name"
     And I should see "Test choice name" in the "li#section-4" "css_element"
@@ -67,13 +62,8 @@
   Scenario: Deleting the orphaned section in topics format
     When I follow "Reduce the number of sections"
     Then I should see "Orphaned activities (section 5)" in the "li#section-5" "css_element"
-<<<<<<< HEAD
-    And I click on "Delete topic" "link" in the "li#section-5" "css_element"
+    And I delete section "5"
     And I press "Delete"
-=======
-    And I delete section "5"
-    And I press "Continue"
->>>>>>> 60cf0742
     And I should not see "Topic 5"
     And I should not see "Orphaned activities"
     And "li#section-5" "css_element" should not exist
@@ -86,13 +76,8 @@
     Then I should see "Orphaned activities (section 5)" in the "li#section-5" "css_element"
     And "li#section-5.orphaned" "css_element" should exist
     And "li#section-4.orphaned" "css_element" should not exist
-<<<<<<< HEAD
-    And I click on "Delete topic" "link" in the "li#section-1" "css_element"
+    And I delete section "1"
     And I press "Delete"
-=======
-    And I delete section "1"
-    And I press "Continue"
->>>>>>> 60cf0742
     And I should not see "Test book name"
     And I should see "Orphaned activities (section 4)" in the "li#section-4" "css_element"
     And "li#section-5" "css_element" should not exist
