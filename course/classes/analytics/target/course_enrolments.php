--- conflicted
+++ resolved
@@ -36,15 +36,14 @@
 abstract class course_enrolments extends \core_analytics\local\target\binary {
 
     /**
-<<<<<<< HEAD
      * @var string
      */
     const MESSAGE_ACTION_NAME = 'studentmessage';
-=======
+
+    /**
      * @var float
      */
     const ENROL_ACTIVE_PERCENT_REQUIRED = 0.7;
->>>>>>> 7bde26ed
 
     /**
      * Students in the course.
