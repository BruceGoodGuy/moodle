@core @core_course
Feature: Add activities to courses
  In order to provide tools for students learning
  As a teacher
  I need to add activites to a course

  Background:
    Given the following "courses" exist:
      | fullname | shortname | format |
      | Course 1 | Course 1  | topics |

  Scenario: Add an activity to a course
    Given I log in as "admin"
    When I add a data activity to course "Course 1" section "3" and I fill the form with:
      | Name                      | Test name                 |
      | Description               | Test database description |
      | ID number                 | TESTNAME                  |
      | Allow comments on entries | Yes                       |
      | Force language            | English                   |
<<<<<<< HEAD
    And I turn editing mode off
    Then I should not see "New"
    And I turn editing mode on
    And I open "Test name" actions menu
    And I click on "Edit settings" "link" in the "Test name" activity
=======
    Then I should not see "Adding a new"
    And I am on the "Test name" "data activity editing" page
>>>>>>> f4adbc8a
    And the following fields match these values:
      | Name                      | Test name    |
      | ID number                 | TESTNAME     |
      | Allow comments on entries | Yes          |
      | Force language            | English ‎(en)‎ |

  Scenario: Add an activity supplying only the name
    Given I log in as "admin"
    When I add a data activity to course "Course 1" section "3" and I fill the form with:
      | Name | Test name |
    Then I should see "Test name"

  Scenario: Set activity description to required then add an activity supplying only the name
    Given the following config values are set as admin:
      | requiremodintro | 1 |
    And I log in as "admin"
    And I add a data activity to course "Course 1" section "3" and I fill the form with:
      | Name | Test name |
    Then I should see "Required"

  Scenario: The activity description should use the user's preferred editor on creation
    Given the following "user preferences" exist:
      | user   | preference   | value    |
      | admin  | htmleditor   | textarea |
    And I am logged in as admin
    When I add a data activity to course "Course 1" section "3"
    Then the field "Description format" matches value "0"

  Scenario: The activity description should preserve the format used once edited (markdown version)
    Given the following "activities" exist:
      | activity   | name         | intro  | introformat | course   |
      | assign     | A4           | Desc 4 | 4           | Course 1 |
    And the following "user preferences" exist:
      | user   | preference   | value    |
      | admin  | htmleditor   | textarea |
    And I am logged in as admin
    When I am on the "A4" "assign activity editing" page
    Then the field "Description format" matches value "4"

  Scenario: The activity description should preserve the format used once edited (plain text version)
    Given the following "activities" exist:
      | activity   | name         | intro  | introformat | course   |
      | assign     | A2           | Desc 2 | 2           | Course 1 |
    And the following "user preferences" exist:
      | user   | preference   | value    |
      | admin  | htmleditor   | textarea |
    And I am logged in as admin
    When I am on the "A2" "assign activity editing" page
    Then the field "Description format" matches value "2"<|MERGE_RESOLUTION|>--- conflicted
+++ resolved
@@ -17,16 +17,8 @@
       | ID number                 | TESTNAME                  |
       | Allow comments on entries | Yes                       |
       | Force language            | English                   |
-<<<<<<< HEAD
-    And I turn editing mode off
-    Then I should not see "New"
-    And I turn editing mode on
-    And I open "Test name" actions menu
-    And I click on "Edit settings" "link" in the "Test name" activity
-=======
     Then I should not see "Adding a new"
     And I am on the "Test name" "data activity editing" page
->>>>>>> f4adbc8a
     And the following fields match these values:
       | Name                      | Test name    |
       | ID number                 | TESTNAME     |
