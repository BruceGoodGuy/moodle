--- conflicted
+++ resolved
@@ -24,10 +24,6 @@
 
 defined('MOODLE_INTERNAL') || die;
 
-<<<<<<< HEAD
-$plugin->version   = 2018091000;
-=======
-$plugin->version   = 2018082101;
->>>>>>> 19bad13a
+$plugin->version   = 2018091100;
 $plugin->requires  = 2018050800;        // Moodle 3.5dev (Build 2018031600) and upwards.
 $plugin->component = 'tool_dataprivacy';