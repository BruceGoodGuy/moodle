<?php
// This file is part of Moodle - http://moodle.org/
//
// Moodle is free software: you can redistribute it and/or modify
// it under the terms of the GNU General Public License as published by
// the Free Software Foundation, either version 3 of the License, or
// (at your option) any later version.
//
// Moodle is distributed in the hope that it will be useful,
// but WITHOUT ANY WARRANTY; without even the implied warranty of
// MERCHANTABILITY or FITNESS FOR A PARTICULAR PURPOSE.  See the
// GNU General Public License for more details.
//
// You should have received a copy of the GNU General Public License
// along with Moodle.  If not, see <http://www.gnu.org/licenses/>.

/**
 * Version file for tool_moodlenet
 *
 * @package     tool_moodlenet
 * @copyright   2020 Jake Dallimore <jrhdallimore@gmail.com>
 * @license     http://www.gnu.org/copyleft/gpl.html GNU GPL v3 or later
 */

defined('MOODLE_INTERNAL') || die();

$plugin->component  = 'tool_moodlenet';
<<<<<<< HEAD
$plugin->version    = 2020061501;
$plugin->requires   = 2020060900;
=======
$plugin->version    = 2020060500.02;
$plugin->requires   = 2020022800.01;
>>>>>>> ddb34e56
$plugin->maturity   = MATURITY_ALPHA;<|MERGE_RESOLUTION|>--- conflicted
+++ resolved
@@ -25,11 +25,6 @@
 defined('MOODLE_INTERNAL') || die();
 
 $plugin->component  = 'tool_moodlenet';
-<<<<<<< HEAD
-$plugin->version    = 2020061501;
+$plugin->version    = 2020061502;
 $plugin->requires   = 2020060900;
-=======
-$plugin->version    = 2020060500.02;
-$plugin->requires   = 2020022800.01;
->>>>>>> ddb34e56
 $plugin->maturity   = MATURITY_ALPHA;