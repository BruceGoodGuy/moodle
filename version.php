<?php

// This file is part of Moodle - http://moodle.org/
//
// Moodle is free software: you can redistribute it and/or modify
// it under the terms of the GNU General Public License as published by
// the Free Software Foundation, either version 3 of the License, or
// (at your option) any later version.
//
// Moodle is distributed in the hope that it will be useful,
// but WITHOUT ANY WARRANTY; without even the implied warranty of
// MERCHANTABILITY or FITNESS FOR A PARTICULAR PURPOSE.  See the
// GNU General Public License for more details.
//
// You should have received a copy of the GNU General Public License
// along with Moodle.  If not, see <http://www.gnu.org/licenses/>.

/**
 * MOODLE VERSION INFORMATION
 *
 * This file defines the current version of the core Moodle code being used.
 * This is compared against the values stored in the database to determine
 * whether upgrades should be performed (see lib/db/*.php)
 *
 * @package    core
 * @copyright  1999 onwards Martin Dougiamas (http://dougiamas.com)
 * @license    http://www.gnu.org/copyleft/gpl.html GNU GPL v3 or later
 */

defined('MOODLE_INTERNAL') || die();

<<<<<<< HEAD
$version  = 2014031400.01;              // YYYYMMDD      = weekly release date of this DEV branch.
=======
$version  = 2014031400.03;              // YYYYMMDD      = weekly release date of this DEV branch.
>>>>>>> 038014c4
                                        //         RR    = release increments - 00 in DEV branches.
                                        //           .XX = incremental changes.

$release  = '2.7dev (Build: 20140314)'; // Human-friendly version name

$branch   = '27';                       // This version's branch.
$maturity = MATURITY_ALPHA;             // This version's maturity level.<|MERGE_RESOLUTION|>--- conflicted
+++ resolved
@@ -29,11 +29,7 @@
 
 defined('MOODLE_INTERNAL') || die();
 
-<<<<<<< HEAD
-$version  = 2014031400.01;              // YYYYMMDD      = weekly release date of this DEV branch.
-=======
-$version  = 2014031400.03;              // YYYYMMDD      = weekly release date of this DEV branch.
->>>>>>> 038014c4
+$version  = 2014031400.04;              // YYYYMMDD      = weekly release date of this DEV branch.
                                         //         RR    = release increments - 00 in DEV branches.
                                         //           .XX = incremental changes.
 
