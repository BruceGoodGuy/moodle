--- conflicted
+++ resolved
@@ -29,11 +29,7 @@
 
 defined('MOODLE_INTERNAL') || die();
 
-<<<<<<< HEAD
-$version  = 2015040700.03;              // YYYYMMDD      = weekly release date of this DEV branch.
-=======
-$version  = 2015040200.01;              // YYYYMMDD      = weekly release date of this DEV branch.
->>>>>>> 5770f10e
+$version  = 2015040200.04;              // YYYYMMDD      = weekly release date of this DEV branch.
                                         //         RR    = release increments - 00 in DEV branches.
                                         //           .XX = incremental changes.
 
