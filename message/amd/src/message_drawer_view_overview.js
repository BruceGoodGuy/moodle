// This file is part of Moodle - http://moodle.org/
//
// Moodle is free software: you can redistribute it and/or modify
// it under the terms of the GNU General Public License as published by
// the Free Software Foundation, either version 3 of the License, or
// (at your option) any later version.
//
// Moodle is distributed in the hope that it will be useful,
// but WITHOUT ANY WARRANTY; without even the implied warranty of
// MERCHANTABILITY or FITNESS FOR A PARTICULAR PURPOSE.  See the
// GNU General Public License for more details.
//
// You should have received a copy of the GNU General Public License
// along with Moodle.  If not, see <http://www.gnu.org/licenses/>.

/**
 * Controls the overview page of the message drawer.
 *
 * @module     core_message/message_drawer_view_overview
 * @copyright  2018 Ryan Wyllie <ryan@moodle.com>
 * @license    http://www.gnu.org/copyleft/gpl.html GNU GPL v3 or later
 */
define(
[
    'jquery',
    'core/key_codes',
    'core/pubsub',
    'core/str',
    'core_message/message_drawer_router',
    'core_message/message_drawer_routes',
    'core_message/message_drawer_events',
    'core_message/message_drawer_view_overview_section',
    'core_message/message_repository',
    'core_message/message_drawer_view_conversation_constants'
],
function(
    $,
    KeyCodes,
    PubSub,
    Str,
    Router,
    Routes,
    MessageDrawerEvents,
    Section,
    MessageRepository,
    Constants
) {

    var SELECTORS = {
        CONTACT_REQUEST_COUNT: '[data-region="contact-request-count"]',
        FAVOURITES: '[data-region="view-overview-favourites"]',
        GROUP_MESSAGES: '[data-region="view-overview-group-messages"]',
        MESSAGES: '[data-region="view-overview-messages"]',
        SEARCH_INPUT: '[data-region="view-overview-search-input"]',
        SECTION_TOGGLE_BUTTON: '[data-toggle]'
    };

    // Categories displayed in the message drawer. Some methods (such as filterCountsByType) are expecting their value
    // will be the same as the defined in the CONVERSATION_TYPES, except for the favourite.
    var OVERVIEW_SECTION_TYPES = {
        PRIVATE: [Constants.CONVERSATION_TYPES.PRIVATE, Constants.CONVERSATION_TYPES.SELF],
        PUBLIC: [Constants.CONVERSATION_TYPES.PUBLIC],
        FAVOURITE: null
    };

    var loadAllCountsPromise = null;

    /**
     * Load the total and unread conversation counts from the server for this user. This function
     * returns a jQuery promise that will be resolved with the counts.
     *
     * The request is only sent once per page load and will be cached for subsequent
     * calls to this function.
     *
     * @param {Number} loggedInUserId The logged in user's id
     * @return {Object} jQuery promise
     */
    var loadAllCounts = function(loggedInUserId) {
        if (loadAllCountsPromise === null) {
            loadAllCountsPromise = MessageRepository.getAllConversationCounts(loggedInUserId);
        }

        return loadAllCountsPromise;
    };

    /**
     * Filter a set of counts to return only the count for the given type.
     *
     * This is used on the result returned by the loadAllCounts function.
     *
     * @param {Object} counts Conversation counts indexed by conversation type.
     * @param {Array|null} types The conversation types handlded by this section (null for all conversation types).
     * @param {bool} includeFavourites If this section includes favourites
     * @return {Number}
     */
    var filterCountsByTypes = function(counts, types, includeFavourites) {
        var total = 0;

        if (types && types.length) {
            total = types.reduce(function(carry, type) {
                return carry + counts.types[type];
            }, total);
        }

        if (includeFavourites) {
            total += counts.favourites;
        }

        return total;
    };

    /**
     * Opens one of the sections based on whether the section has unread conversations
     * or any conversations
     *
     * Default section priority is favourites, groups, then messages. A section can increase
     * in priority if it has conversations in it. It can increase even further if it has
     * unread conversations.
     *
     * @param {Array} sections List of section roots, total counts, and unread counts.
     */
    var openSection = function(sections) {
        var isAlreadyOpen = sections.some(function(section) {
            var sectionRoot = section[0];
            return Section.isVisible(sectionRoot);
        });

        if (isAlreadyOpen) {
            // The user has already opened a section so there is nothing to do.
            return;
        }

        // Order the sections so that sections with unread conversations are prioritised
        // over sections without and sections with total conversations are prioritised
        // over sections without.
        sections.sort(function(a, b) {
            var aTotal = a[1];
            var aUnread = a[2];
            var bTotal = b[1];
            var bUnread = b[2];

            if (aUnread > 0 && bUnread == 0) {
                return -1;
            } else if (aUnread == 0 && bUnread > 0) {
                return 1;
            } else if (aTotal > 0 && bTotal == 0) {
                return -1;
            } else if (aTotal == 0 && bTotal > 0) {
                return 1;
            } else {
                return 0;
            }
        });

        // Get the root of the first section after sorting.
        var sectionRoot = sections[0][0];
        var button = sectionRoot.find(SELECTORS.SECTION_TOGGLE_BUTTON);
        // Click it to expand it.
        button.click();
    };

    /**
     * Get the search input text element.
     *
     * @param  {Object} header Overview header container element.
     * @return {Object} The search input element.
     */
    var getSearchInput = function(header) {
        return header.find(SELECTORS.SEARCH_INPUT);
    };

    /**
     * Get the logged in user id.
     *
     * @param {Object} body Overview body container element.
     * @return {String} Logged in user id.
     */
    var getLoggedInUserId = function(body) {
        return body.attr('data-user-id');
    };

    /**
     * Decrement the contact request count. If the count is zero or below then
     * hide the count.
     *
     * @param {Object} header Conversation header container element.
     * @return {Function} A function to handle decrementing the count.
     */
    var decrementContactRequestCount = function(header) {
        return function() {
            var countContainer = header.find(SELECTORS.CONTACT_REQUEST_COUNT);
            var count = parseInt(countContainer.text(), 10);
            count = isNaN(count) ? 0 : count - 1;

            if (count <= 0) {
                countContainer.addClass('hidden');
            } else {
                countContainer.text(count);
            }
        };
    };

    /**
     * Listen to, and handle event in the overview header.
     *
     * @param {String} namespace Unique identifier for the Routes
     * @param {Object} header Conversation header container element.
     */
    var registerEventListeners = function(namespace, header) {
        var searchInput = getSearchInput(header);
        var ignoredKeys = [KeyCodes.tab, KeyCodes.shift, KeyCodes.ctrl, KeyCodes.alt];

        searchInput.on('click', function() {
            Router.go(namespace, Routes.VIEW_SEARCH);
        });
        searchInput.on('keydown', function(e) {
            if (ignoredKeys.indexOf(e.keyCode) < 0 && e.key != 'Meta') {
                Router.go(namespace, Routes.VIEW_SEARCH);
            }
        });

        PubSub.subscribe(MessageDrawerEvents.CONTACT_REQUEST_ACCEPTED, decrementContactRequestCount(header));
        PubSub.subscribe(MessageDrawerEvents.CONTACT_REQUEST_DECLINED, decrementContactRequestCount(header));
    };

    /**
     * Setup the overview page.
     *
     * @param {String} namespace Unique identifier for the Routes
     * @param {Object} header Overview header container element.
     * @param {Object} body Overview body container element.
     * @return {Object} jQuery promise
     */
    var show = function(namespace, header, body) {
        if (!header.attr('data-init')) {
            registerEventListeners(namespace, header);
            header.attr('data-init', true);
        }
        var fromPanel = header.attr('data-in-panel') ? 'frompanel' : null;

        getSearchInput(header).val('');
        var loggedInUserId = getLoggedInUserId(body);
        var allCounts = loadAllCounts(loggedInUserId);

        var sections = [
            // Favourite conversations section.
            [body.find(SELECTORS.FAVOURITES), OVERVIEW_SECTION_TYPES.FAVOURITE, true],
            // Group conversations section.
            [body.find(SELECTORS.GROUP_MESSAGES), OVERVIEW_SECTION_TYPES.PUBLIC, false],
            // Private conversations section.
            [body.find(SELECTORS.MESSAGES), OVERVIEW_SECTION_TYPES.PRIVATE, false]
        ];

        sections.forEach(function(args) {
            var sectionRoot = args[0];
            var sectionTypes = args[1];
            var includeFavourites = args[2];
            var totalCountPromise = allCounts.then(function(result) {
                return filterCountsByTypes(result.total, sectionTypes, includeFavourites);
            });
            var unreadCountPromise = allCounts.then(function(result) {
                return filterCountsByTypes(result.unread, sectionTypes, includeFavourites);
            });

<<<<<<< HEAD
            Section.show(namespace, null, sectionRoot, null, sectionType, includeFavourites,
                totalCountPromise, unreadCountPromise, fromPanel);
=======
            Section.show(namespace, null, sectionRoot, null, sectionTypes, includeFavourites,
                totalCountPromise, unreadCountPromise);
>>>>>>> 69efd033
        });

        return allCounts.then(function(result) {
                var sectionParams = sections.map(function(section) {
                    var sectionRoot = section[0];
                    var sectionTypes = section[1];
                    var includeFavourites = section[2];
                    var totalCount = filterCountsByTypes(result.total, sectionTypes, includeFavourites);
                    var unreadCount = filterCountsByTypes(result.unread, sectionTypes, includeFavourites);

                    return [sectionRoot, totalCount, unreadCount];
                });

                // Open up one of the sections for the user.
                return openSection(sectionParams);
            });
    };

    /**
     * String describing this page used for aria-labels.
     *
     * @return {Object} jQuery promise
     */
    var description = function() {
        return Str.get_string('messagedrawerviewoverview', 'core_message');
    };

    return {
        show: show,
        description: description
    };
});<|MERGE_RESOLUTION|>--- conflicted
+++ resolved
@@ -262,13 +262,8 @@
                 return filterCountsByTypes(result.unread, sectionTypes, includeFavourites);
             });
 
-<<<<<<< HEAD
-            Section.show(namespace, null, sectionRoot, null, sectionType, includeFavourites,
+            Section.show(namespace, null, sectionRoot, null, sectionTypes, includeFavourites,
                 totalCountPromise, unreadCountPromise, fromPanel);
-=======
-            Section.show(namespace, null, sectionRoot, null, sectionTypes, includeFavourites,
-                totalCountPromise, unreadCountPromise);
->>>>>>> 69efd033
         });
 
         return allCounts.then(function(result) {
