--- conflicted
+++ resolved
@@ -54,15 +54,9 @@
     And I turn editing mode on
     And I add the "Calendar" block
     And I log out
-<<<<<<< HEAD
 
     And I am on the "C1" Course page logged in as student1
-    And I follow "This month"
-=======
-    And I log in as "student1"
-    And I am on "Course 1" course homepage
     And I follow "Full calendar"
->>>>>>> 8a2c797c
     When I hover over day "2" of this month in the calendar
     Then I should see "C1: Assignment name is due"
 
