This file describes API changes in the quiz code.

=== 4.4 ===
* A quiz_structure_modified callback has been added for quiz_ plugins, called from
  grade_calculator::recompute_quiz_sumgrades(). Plugins can implement this by creating a `quiz_structure_modified`
  class in their namespace with a static `callback` method, see quiz_statistics as an example.
* External functions returning question information, currently get_attempt_summary(), get_attempt_data() and get_attemp_review()
  now return a new field called "stateclass". A machine-readable class name for the state that this question attempt is in,
  as returned by question_usage_by_activity::get_question_state_class().
* External function mod_quiz_external::get_attempt_summary() now returns a new field "totalunanswered", with the total number of
  unanswered questions.
* quiz_settings::no_review_message now takes a new argument $attemptsubmittime for the time when the quiz attempt was
  submitted. It is strongly recommended that you always pass that.
<<<<<<< HEAD
* In the renderer, related to rendering the review page, review_summary_table and filter_review_summary_table have been
  replaced by review_attempt_summary and filter_review_attempt_summary. This is to support changing the $summarydata argument
  the review_page() method to an instance of a new templateable class attempt_summary_information for displaying this.
  The $summarydata argument of review_question_page has also been changed to an attempt_summary_information.
* In the renderer, the view_table has been deprecated. Please use the list_of_attempts renderable instead.
=======
* There is a new function qbank_helper::get_version_information_for_questions_in_attempt to efficiently
  check whether each question in an attempt is using the latest versions. This is used by re-grading,
  replacing some old code there, and to update teacher previews automatically.
>>>>>>> e008a856

=== 4.3 ===

* The method get_questions() has a new parameter 'requirequestionfullyloaded' which can be used to instruct whether the
  questions should be fully loaded or not.
* the quiz_settings and quiz_attempt classes now always store the ->cm property as a cm_info class.
  In the distant past it was always a stdClass, then at one point there was an undocumented change making
  it sometimes a stdClass and sometimes a cm_info. Now it is consistently a cm_info. Type hints have been
  updated to reflect this.
* The parameter filtercondition in the web service mod_quiz_add_random_questions is now optional. This parameter is
  only used when adding random questions from an existing category. It is not required when adding random questions from
  a new category since it is not used in this case.

=== 4.2 ===

* For the three quiz web services: mod_quiz_get_attempt_data, mod_quiz_get_attempt_summary and
  mod_quiz_get_attempt_review, the ->number property of each question is now deprecated
  (It had the wrong time and was documented wrongly.) In the future, please use the new property
  ->questionnumber. Note, this question 'number' can include any string (e.g. 'Qs 1 & 2') so it is
  important to applying htmlspecialchars, or equivalent, to the value if you are outputting to HTML.

* The methods in the quiz_settings class which return a URL now all return a moodle_url. Previously
  some returns a moodle_url and others aa string.

* 'firstslotid' value is not used in section_shuffle_updated event anymore.

* The quiz has a lot of old classes in lib.php files. These have now been moved into the classes folder,
  and so are now in namespaces. Because of Moodle's class renaming support, your code should continue
  working, but output deprecated warnings, so you probably want to update. This should mostly be
  doable by adding use statements, and a search/replace.
  - mod_quiz_display_options => mod_quiz\question\display_options
  - qubaids_for_quiz => mod_quiz\question\qubaids_for_quiz
  - qubaids_for_quiz_user => mod_quiz\question\qubaids_for_quiz_user - which is deprecated, because
          it is almost the same as mod_quiz\question\qubaids_for_users_attempts.
  - mod_quiz_admin_setting_browsersecurity => mod_quiz\admin\browser_security_setting
  - mod_quiz_admin_setting_grademethod => mod_quiz\admin\grade_method_setting
  - mod_quiz_admin_setting_overduehandling => mod_quiz\admin\overdue_handling_setting
  - mod_quiz_admin_review_setting => mod_quiz\admin\review_setting
  - mod_quiz_admin_setting_user_image => mod_quiz\admin\user_image_setting
  - mod_quiz_admin_setting_browsersecurity => mod_quiz\admin\browser_security_setting
  - mod_quiz_admin_setting_grademethod => mod_quiz\admin\grade_method_setting
  - mod_quiz_admin_setting_overduehandling => mod_quiz\admin\overdue_handling_setting
  - mod_quiz_admin_review_setting => mod_quiz\admin\review_setting
  - mod_quiz_admin_setting_user_image => mod_quiz\admin\user_image_setting
  - mod_quiz\adminpresets\adminpresets_mod_quiz_admin_setting_browsersecurity =>
            mod_quiz\adminpresets\adminpresets_browser_security_setting
  - mod_quiz\adminpresets/adminpresets_mod_quiz_admin_setting_grademethod =>
            mod_quiz\adminpresets\adminpresets_grade_method_setting
  - mod_quiz\adminpresets\adminpresets_mod_quiz_admin_setting_overduehandling =>
            mod_quiz\adminpresets\adminpresets_overdue_handling_setting
  - mod_quiz\adminpresets\adminpresets_mod_quiz_admin_review_setting =>
            mod_quiz\adminpresets\adminpresets_review_setting
  - mod_quiz\adminpresets\adminpresets_mod_quiz_admin_setting_user_image =>
            mod_quiz\adminpresets\adminpresets_user_image_setting
  - quiz_default_report => mod_quiz\local\reports\report_base
  - quiz_attempts_report => mod_quiz\local\reports\attempts_report
  - mod_quiz_attempts_report_form => mod_quiz\local\reports\attempts_report_options_form
  - mod_quiz_attempts_report_options => mod_quiz\local\reports\attempts_report_options
  - quiz_attempts_report_table => mod_quiz\local\reports\attempts_report_table
  - quiz_access_manager => mod_quiz\access_manager
  - mod_quiz_preflight_check_form => mod_quiz\form\preflight_check_form
  - quiz_override_form => mod_quiz\form\edit_override_form
  - quiz_access_rule_base => mod_quiz\local\access_rule_base
  - quiz_add_random_form => mod_quiz\form\add_random_form
  - mod_quiz_links_to_other_attempts => mod_quiz\output\links_to_other_attempts
  - mod_quiz_view_object => mod_quiz\output\view_page
  - mod_quiz_renderer => mod_quiz\output\renderer
  - quiz_nav_question_button => mod_quiz\output\navigation_question_button
  - quiz_nav_section_heading => mod_quiz\output\navigation_section_heading
  - quiz_nav_panel_base => mod_quiz\output\navigation_panel_base
  - quiz_attempt_nav_panel => mod_quiz\output\navigation_panel_attempt
  - quiz_review_nav_panel => mod_quiz\output\navigation_panel_review
  - quiz_attempt => mod_quiz\quiz_attempt
  - quiz => mod_quiz\quiz_settings
  - quizaccess_seb\quiz_settings => quizaccess_seb\seb_quiz_settings
  - quizaccess_seb\access_manager => quizaccess_seb\seb_access_manager

* The following classes have been deprecated:
  - mod_quiz_overdue_attempt_updater - merged into mod_quiz\task\update_overdue_attempts
  - moodle_quiz_exception - just use normal moodle_exception

* As part of the clean-up, the following files are no longer required, and if you try to
  include them, you will get a debugging notices telling you not to:
  - mod/quiz/report/attemptsreport.php
  - mod/quiz/report/attemptsreport_form.php
  - mod/quiz/report/attemptsreport_options.php
  - mod/quiz/report/attemptsreport_table.php
  - mod/quiz/report/default.php
  - mod/quiz/accessmanager.php
  - mod/quiz/accessmanager_form.php
  - mod/quiz/cronlib.php
  - mod/quiz/override_form.php
  - mod/quiz/accessrule/accessrulebase.php
  - mod/quiz/renderer.php - actually, no debugging ouput for this one because of how renderer factories work.
  - mod/quiz/attemptlib.php

* Various functions related to calculating grades have moved into a new class mod_quiz\grade_calculator.
  You get that using $quizobj->get_grade_calculator(), then the following old functions have become these new methods.
  - quiz_update_sumgrades -> recompute_quiz_sumgrades
  - quiz_update_all_attempt_sumgrades -> recompute_all_attempt_sumgrades
  - quiz_update_all_final_grades -> recompute_all_final_grades
  - quiz_set_grade -> update_quiz_maximum_grade
  - quiz_save_best_grade -> recompute_final_grade
  - quiz_calculate_best_grade -> [no public direct replacement]
  - quiz_calculate_best_attempt - [no replacement. It was not used.]

* Final deprecation (complete removal) of the following functions which were deprecated long ago:
  - quiz_groups_member_added_handler - deprecated since 2.6
  - quiz_groups_member_removed_handler - deprecated since 2.6
  - quiz_groups_group_deleted_handler - deprecated since 2.6
  - quiz_groups_members_removed_handler - deprecated since 2.6
  - The method quiz_settings::confirm_start_attempt_message - deprecated in Moodle 3.1
  - The field view_page::$startattemptwarning - deprecated in Moodle 3.1
  - attempts_report::load_relevant_students - deprecated since 3.2
  - quiz_statistics_graph_get_new_colour - deprecated since 3.2
  - The file mod/quiz/report/overview/overviewgraph.php - deprecated since 3.2
  - The file mod/quiz/report/statistics/statistics_graph.php - deprecated since 3.2
  - quiz_print_overview - deprecated since 3.3

* For properties that were previously only declared dynamically, a few classes now include property declarations to support PHP 8.2.
  The affected classes are:
   - restore_quiz_activity_structure_step
   - attempts_report_table
   - attempts_report
   - quiz_overview_report (Removing $hasgroupstudents, because the parent attempts_report class has the same variable.)

=== 4.1 ===

* quiz_has_question_use is now deprecated. Use mod_quiz\structure::has_use_capability istead.


=== 4.0.3, 4.1 ===

* If a quiz is sequential the external functions mod_quiz_external::get_attempt_data, mod_quiz_external::get_attempt_summary will not return any data
related to out of sequence question except while reviewing the quiz (MDL-75210).

=== 4.0.2, 4.1 ===

* No external code should be calling quiz_overview_report::regrade_attempt because it is an
  internal method of the quiz_overview plugin. But if you are incorrectly using it, be aware
  that the API changed slightly. It now returns an array listing any questions which could
  not be regraded.
* New method called get_number_of_unanswered_questions() has been added to mod/quiz/attemptlib.php
  to get the total number of unanswered questions in the current attempt.

=== 4.0 ===

* The following API methods have a new parameter, $studentisonline, to define whether the student is currently interacting:
  - process_finish() in mod/quiz/attemptlib.php
  - quiz_send_confirmation() in mod/quiz/locallib.php
  - quiz_send_notification_messages() in mod/quiz/locallib.php
* The completionpass criteria has been moved to core as 'completionpassgrade'. Refer to completion/upgrade.txt for
  further information.
* New argument quizhasquestions has been added to public methods: view_information in mod/quiz/renderer.php.
* The function no_questions_message() in class mod_quiz_renderer is deprecated. There is no replacement.
* Related to the Moodle 4.0 question bank changes, the quiz_slots database table.
  The fields removed are now manage by new core_question tables:
  - question_references -> Records where a specific question is used.
  - question_set_references -> Records where groups of questions are used (e.g. random questions).
* The quiz_slots_tags database table has been removed entirely, as has the get_slot_tags_for_slot_id() method
  from mod/quiz/classes/structure.php and the the locallib.php functions quiz_retrieve_slot_tags and
  quiz_retrieve_slot_tag_ids. This information is now stored in question_set_references
  and can be accessed in the results of qbank_helper::get_question_structure.


=== 3.11 ===

* External function mod_quiz_external::get_user_best_grade now returns and additional optional field:
  - gradetopass: The grade to pass the quiz (if set)


=== 3.10.1 ===

* External functions mod_quiz_external::get_attempt_data, mod_quiz_external::get_attempt_summary
  and mod_quiz_external::get_attempt_review now return a new additional optional field:
   - settings: Containing the question definition settings for displaying the question in an external system.

=== 3.10 ===

* External functions mod_quiz_external::get_attempt_data, mod_quiz_external::get_attempt_summary
  and mod_quiz_external::get_attempt_review now return a new additional optional field:
   - responsefileareas: Containing the user responses to questions file area names including files.

=== 3.7 ===

* Quiz_cron() has been removed. Sub-plugins should implemented scheduled tasks, however legacy cron in subplugins are
  supported.

=== 3.6 ===

* The following renamed classes have been completely removed:
  - quiz_question_bank_view (now: mod_quiz\question\bank\custom_view)
  - question_bank_add_to_quiz_action_column (now: mod_quiz\question\bank\add_action_column)
  - question_bank_question_name_text_column (now: mod_quiz\question\bank\question_name_text_column)

=== 3.5 ===
* Removed questionbank.ajax.php. Please use the quiz_question_bank fragment instead.
* Adding "random" questions to a quiz via quiz_add_quiz_question() has been deprecated. Please use quiz_add_random_questions().

=== 3.3.2 ===

* quiz_refresh_events() Now takes two additional parameters to refine the update to a specific instance. This function
  now optionally takes the module instance object or ID, and the course module object or ID. Please try to send the full
  objects instead of the ids to save DB calls.

=== 3.2 ===

* External functions mod_quiz_external::get_attempt_data, mod_quiz_external::get_attempt_summary
  and mod_quiz_external::get_attempt_review now return additional optional fields:
   - blockedbyprevious: Whether a question is blocked by the previous question.

=== 3.1 ===

* quiz_attempt::question_print_comment_fields() has been removed. It was broken
  since at least Moodle 2.0.

* quiz::confirm_start_attempt_message and mod_quiz_view_object::$startattemptwarning
  have been deprecated. This functionality is now entirely handled within the
  quiz access rule plugins.

* The third argument to mod_quiz_renderer::start_attempt_button has been changed
  from a warning string to a mod_quiz_preflight_check_form.

* mod_quiz_renderer::review_next_navigation has a new optional argument. If you
  have overridden that method, consider updating your code to match.

* mod_quiz\output\edit_renderer::start_section_list now takes $structure as an
  argument. If you have overridden this method (it's hard to believe anyone ever
  would) you will need to update your renderer.

* Several methods relating to preview links/buttons/urls have a new optional
  argument to make the preview be of a particular variant.


=== 2.9 ===

* There have been changes in classes/output/edit_renderer.php for MDL-40990.
  + Some methods use to take $structure & $question as the first two arguments.
    They now take $structure & $slot number. If you need $question, you can get
    it using $question = $structure->get_question_in_slot($slot);
  + Some methods used to take $quiz & $question. They now take $structure & $slot
    number. You can get $question as above. $quiz is $structure->get_quiz().
  + initialise_editing_javascript has had some redundant arguments removed.
  Hopefully, with these changes, we will have less need to make other changes in future.

* Due to MDL-40992, you should be aware that extra slots can get added to an attempt.
  You may get slot numbers beyone the end of the original quiz layout, and you
  may want to call $attemptobj->get_original_slot to find where the question
  originally came from.

* You now need to pass an instance of the mod_quiz_renderer if you call
  $attemptobj->render_question or $attemptobj->render_question_at_step.

* The array values in mod_quiz_links_to_other_attempts may now be either a moodle_url,
  or renderable (or null). Previously they could only be a moodle_url or null.

* The contents of the navigation block is now not just quiz_nav_question_button-s.
  It can also contain quiz_nav_section_heading-s. If you have overridden
  mod_quiz_renderer::navigation_panel, then you may need to account for this.
  This change also has implications for the Edit quiz page.


=== 2.8 ===

* Classes that were defined in various lib files have been moved to the classes
  folder to take advantage of auto-loading. This has involved renaming them.
  see the list in mod/quiz/db/renamedclasses.php.

* The quiz no longer handles its own \mod_quiz\event\attempt_becameoverdue event,
  and so the event handler function quiz_attempt_overdue_handler has been deleted.
  Also, the internal function quiz_send_overdue_message has add the arguments
  changed. It now takes the $attemptobj object, not separate stdClass objects.

* Major changes to the Edit quiz page.

  The goal of this work was to increase usability, and also clean up the page
  enough that it will be possible to add new features in future.

  Display of mod/quiz/edit.php is now entirely generated by
  mod_quiz\output\edit_renderer. This uses a helper class mod_quiz\structure
  to provide details of the structure of the quiz, and mod_quiz\repaginate to
  alter that structure. (Actually, there are still some modification methods on
  mod_quiz\structure. Expect that to be cleaned up in future.)

  The new code uses much more ajax, and there are new scripts mod/quiz/edit_rest.php
  and mod/quiz/repaginate.php to handle this. (Again, don't be surprised if those
  two scripts get merged in future.) Also questionbank.ajax.php (which may, in
  future, be made more generic, and moved into the core question bank code.)

  As a result of this, mod/quiz/editlib.php has gone. (A few remaining functions
  were moved to locallib.php.)

  Here is a list of all the old functions or classes that have changed.
  If you used any of these in custom code, you will need to update your code.
  (Note that many of these functions should have been considered private internals
  of the quiz module, and you should not have been using them!)

  From editlib.php:
      quiz_remove_slot
      quiz_delete_empty_page
      quiz_add_page_break_after_slot    - Use methods of structure or repaginate
      quiz_update_slot_maxmark          - classes instead.
      _quiz_move_question
      quiz_move_question_up
      quiz_move_question_down

      quiz_print_question_list
      quiz_print_pagecontrols
      quiz_print_singlequestion         - Use methods of edit_renderer instead.
      quiz_print_randomquestion
      quiz_print_singlequestion_reordertool
      quiz_print_randomquestion_reordertool
      print_random_option_icon
      quiz_print_grading_form
      quiz_print_status_bar

  Moved from editlib.php to locallib.php:
      quiz_question_tostring - now always returns a string (the only option used).
                               The $return argument has gone.

  Old editing JavaScript (e.g. mod/quiz/edit.js) is gone. Replaced with YUI modules.


=== 2.7.1 ===

* The function quiz_fire_attempt_started_event has been removed. This function
  should not have been used outside the quiz, but if you were using it, you should
  trigger the event outside this function. Note that the appropriate start event is
  fired automatically by the quiz_attempt_save_started function.


=== 2.7 ===

* The old quiz.questions database column (comma-separated list of question ids)
  is gone, and instead the quiz_question_instances table has been renamed to
  to quiz_slots. Some of the columns of that table have been renamed to match
  the coding guidelines. Specifically:
      quiz     -> quizid
      question -> questionid
      grade    -> maxmark
  also there are two new columns:
      slot     -  numbers the questions in the quiz in order, as on the edit quiz page.
      page     -  new way to determine which question is on which page.
  naturally, other parts of the code and APIs have been updated to reflect that
  change.

* The following functions, which were part of the internal workings of the quiz,
  have been removed.
      quiz_get_slot_for_question
      quiz_number_of_questions_in_quiz
      quiz_repaginate               (there is now a quiz_repaginate_questions with a different API).
      quiz_add_page_break_at        (see quiz_add_page_break_after_slot)
      quiz_add_page_break_after     (see quiz_add_page_break_after_slot)
      quiz_number_of_pages
      quiz_remove_question          (see quiz_remove_slot)
      quiz_update_question_instance (see quiz_update_slot_maxmark)

* The following internal functions have had their API changed.
      quiz_delete_empty_page: has had its arguments changed to $quiz and $pagenumber.
      quiz_has_question_use: now takes $quiz and $slot, not $questionid.


=== 2.6 ===

* As part of improving the page usability and accessibility, we updated the
  heading levels for quiz module so it has a proper nesting. (MDL-41615)

* mod_quiz_renderer::view_best_score has been removed. (It did not do what the
  name suggested anyway.)


=== 2.4 ===

* mod_quiz_renderer::finish_review_link now requires $attemptobj to be passed in
  instead of a moodle_url.


=== Earlier changes ===

* Were not documented in this way. Sorry.<|MERGE_RESOLUTION|>--- conflicted
+++ resolved
@@ -11,17 +11,14 @@
   unanswered questions.
 * quiz_settings::no_review_message now takes a new argument $attemptsubmittime for the time when the quiz attempt was
   submitted. It is strongly recommended that you always pass that.
-<<<<<<< HEAD
 * In the renderer, related to rendering the review page, review_summary_table and filter_review_summary_table have been
   replaced by review_attempt_summary and filter_review_attempt_summary. This is to support changing the $summarydata argument
   the review_page() method to an instance of a new templateable class attempt_summary_information for displaying this.
   The $summarydata argument of review_question_page has also been changed to an attempt_summary_information.
 * In the renderer, the view_table has been deprecated. Please use the list_of_attempts renderable instead.
-=======
 * There is a new function qbank_helper::get_version_information_for_questions_in_attempt to efficiently
   check whether each question in an attempt is using the latest versions. This is used by re-grading,
   replacing some old code there, and to update teacher previews automatically.
->>>>>>> e008a856
 
 === 4.3 ===
 
