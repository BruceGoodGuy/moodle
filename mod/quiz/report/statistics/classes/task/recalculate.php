--- conflicted
+++ resolved
@@ -73,9 +73,6 @@
 
         $anyexception = null;
         foreach ($latestattempts as $attempt) {
-<<<<<<< HEAD
-            $quizobj = quiz_settings::create($attempt->quiz);
-=======
             if (time() >= $stoptime) {
                 mtrace("This task has been running for more than " .
                         format_time(self::TIME_LIMIT) . " so stopping this execution.");
@@ -85,8 +82,7 @@
             mtrace("  Examining quiz '$attempt->quizname' ($attempt->quizid) in course " .
                     "$attempt->courseshortname ($attempt->courseid) with most recent attempt at " .
                     userdate($attempt->mostrecentattempttime, $dateformat) . ".");
-            $quizobj = quiz::create($attempt->quizid);
->>>>>>> 192f9939
+            $quizobj = quiz_settings::create($attempt->quiz);
             $quiz = $quizobj->get_quiz();
             // Hash code for question stats option in question bank.
             $qubaids = quiz_statistics_qubaids_condition($quiz->id, new \core\dml\sql_join(), $quiz->grademethod);
