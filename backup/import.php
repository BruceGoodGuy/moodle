<?php

// Require both the backup and restore libs
require_once('../config.php');
require_once($CFG->dirroot . '/backup/util/includes/backup_includes.php');
require_once($CFG->dirroot . '/backup/moodle2/backup_plan_builder.class.php');
require_once($CFG->dirroot . '/backup/util/includes/restore_includes.php');
require_once($CFG->dirroot . '/backup/util/ui/import_extensions.php');

// The courseid we are importing to
$courseid = required_param('id', PARAM_INT);
// The id of the course we are importing FROM (will only be set if past first stage
$importcourseid = optional_param('importid', false, PARAM_INT);
// We just want to check if a search has been run. True if anything is there.
$searchcourses = optional_param('searchcourses', false, PARAM_BOOL);
// The target method for the restore (adding or deleting)
$restoretarget = optional_param('target', backup::TARGET_CURRENT_ADDING, PARAM_INT);

// Load the course and context
$course = $DB->get_record('course', array('id'=>$courseid), '*', MUST_EXIST);
$context = context_course::instance($courseid);

// Must pass login
require_login($course);
// Must hold restoretargetimport in the current course
require_capability('moodle/restore:restoretargetimport', $context);

$heading = get_string('import');

// Set up the page
$PAGE->set_title($heading);
$PAGE->set_heading($heading);
$PAGE->set_url(new moodle_url('/backup/import.php', array('id'=>$courseid)));
$PAGE->set_context($context);
$PAGE->set_pagelayout('incourse');

// Prepare the backup renderer
$renderer = $PAGE->get_renderer('core','backup');

// Check if we already have a import course id
if ($importcourseid === false || $searchcourses) {
    // Obviously not... show the selector so one can be chosen
    $url = new moodle_url('/backup/import.php', array('id'=>$courseid));
    $search = new import_course_search(array('url'=>$url));

    // show the course selector
    echo $OUTPUT->header();
    echo $renderer->import_course_selector($url, $search);
    echo $OUTPUT->footer();
    die();
}

// Load the course +context to import from
$importcourse = $DB->get_record('course', array('id'=>$importcourseid), '*', MUST_EXIST);
$importcontext = context_course::instance($importcourseid);

// Make sure the user can backup from that course
require_capability('moodle/backup:backuptargetimport', $importcontext);

// Attempt to load the existing backup controller (backupid will be false if there isn't one)
$backupid = optional_param('backup', false, PARAM_ALPHANUM);
if (!($bc = backup_ui::load_controller($backupid))) {
    $bc = new backup_controller(backup::TYPE_1COURSE, $importcourse->id, backup::FORMAT_MOODLE,
                            backup::INTERACTIVE_YES, backup::MODE_IMPORT, $USER->id);
    $bc->get_plan()->get_setting('users')->set_status(backup_setting::LOCKED_BY_CONFIG);
    $settings = $bc->get_plan()->get_settings();

    // For the initial stage we want to hide all locked settings and if there are
    // no visible settings move to the next stage
    $visiblesettings = false;
    foreach ($settings as $setting) {
        if ($setting->get_status() !== backup_setting::NOT_LOCKED) {
            $setting->set_visibility(backup_setting::HIDDEN);
        } else {
            $visiblesettings = true;
        }
    }
    import_ui::skip_current_stage(!$visiblesettings);
}

// Prepare the import UI
$backup = new import_ui($bc, array('importid'=>$importcourse->id, 'target'=>$restoretarget));
// Process the current stage
$backup->process();

// If this is the confirmation stage remove the filename setting
if ($backup->get_stage() == backup_ui::STAGE_CONFIRMATION) {
    $backup->get_setting('filename')->set_visibility(backup_setting::HIDDEN);
}

// If it's the final stage process the import
if ($backup->get_stage() == backup_ui::STAGE_FINAL) {
    echo $OUTPUT->header();

    // Display an extra progress bar so that we can show the current stage.
    echo html_writer::start_div('', array('id' => 'executionprogress'));
    echo $renderer->progress_bar($backup->get_progress_bar());

    // Start the progress display - we split into 2 chunks for backup and restore.
    $progress = new core_backup_display_progress();
    $progress->start_progress('', 2);
    $backup->get_controller()->set_progress($progress);

    // First execute the backup
    $backup->execute();
    $backup->destroy();
    unset($backup);

    // Note that we've done that progress.
    $progress->progress(1);

    // Check whether the backup directory still exists. If missing, something
    // went really wrong in backup, throw error. Note that backup::MODE_IMPORT
    // backups don't store resulting files ever
    $tempdestination = $CFG->tempdir . '/backup/' . $backupid;
    if (!file_exists($tempdestination) || !is_dir($tempdestination)) {
        print_error('unknownbackupexporterror'); // shouldn't happen ever
    }

    // Prepare the restore controller. We don't need a UI here as we will just use what
    // ever the restore has (the user has just chosen).
    $rc = new restore_controller($backupid, $course->id, backup::INTERACTIVE_YES, backup::MODE_IMPORT, $USER->id, $restoretarget);
    $rc->set_progress($progress);
    // Convert the backup if required.... it should NEVER happed
    if ($rc->get_status() == backup::STATUS_REQUIRE_CONV) {
        $rc->convert();
    }
    // Mark the UI finished.
    $rc->finish_ui();
    // Execute prechecks
    $warnings = false;
    if (!$rc->execute_precheck()) {
        $precheckresults = $rc->get_precheck_results();
        if (is_array($precheckresults)) {
            if (!empty($precheckresults['errors'])) { // If errors are found, terminate the import.
                fulldelete($tempdestination);

                echo $OUTPUT->header();
                echo $renderer->precheck_notices($precheckresults);
                echo $OUTPUT->continue_button(new moodle_url('/course/view.php', array('id'=>$course->id)));
                echo $OUTPUT->footer();
                die();
            }
            if (!empty($precheckresults['warnings'])) { // If warnings are found, go ahead but display warnings later.
                $warnings = $precheckresults['warnings'];
            }
        }
    }
    if ($restoretarget == backup::TARGET_CURRENT_DELETING || $restoretarget == backup::TARGET_EXISTING_DELETING) {
        restore_dbops::delete_course_content($course->id);
    }
    // Execute the restore.
    $rc->execute_plan();

    // Delete the temp directory now
    fulldelete($tempdestination);

    // All progress complete. Hide progress area.
    $progress->end_progress();
    echo html_writer::end_div();
    echo html_writer::script('document.getElementById("executionprogress").style.display = "none";');

    // Display a notification and a continue button
<<<<<<< HEAD
    echo $OUTPUT->header();
    if ($warnings) {
        echo $OUTPUT->box_start();
        echo $OUTPUT->notification(get_string('warning'), 'notifywarning');
        echo html_writer::start_tag('ul', array('class'=>'list'));
        foreach ($warnings as $warning) {
            echo html_writer::tag('li', $warning);
        }
        echo html_writer::end_tag('ul');
        echo $OUTPUT->box_end();
    }
    echo $OUTPUT->notification(get_string('importsuccess', 'backup'), 'notifysuccess');
=======
    echo $OUTPUT->notification(get_string('importsuccess', 'backup'),'notifysuccess');
>>>>>>> f06abc2a
    echo $OUTPUT->continue_button(new moodle_url('/course/view.php', array('id'=>$course->id)));
    echo $OUTPUT->footer();

    die();

} else {
    // Otherwise save the controller and progress
    $backup->save_controller();
}

// Adjust the page for the stage
$PAGE->set_title($heading.': '.$backup->get_stage_name());
$PAGE->set_heading($heading.': '.$backup->get_stage_name());
$PAGE->navbar->add($backup->get_stage_name());

// Display the current stage
echo $OUTPUT->header();
if ($backup->enforce_changed_dependencies()) {
    debugging('Your settings have been altered due to unmet dependencies', DEBUG_DEVELOPER);
}
echo $renderer->progress_bar($backup->get_progress_bar());
echo $backup->display($renderer);
$backup->destroy();
unset($backup);
echo $OUTPUT->footer();<|MERGE_RESOLUTION|>--- conflicted
+++ resolved
@@ -161,8 +161,6 @@
     echo html_writer::script('document.getElementById("executionprogress").style.display = "none";');
 
     // Display a notification and a continue button
-<<<<<<< HEAD
-    echo $OUTPUT->header();
     if ($warnings) {
         echo $OUTPUT->box_start();
         echo $OUTPUT->notification(get_string('warning'), 'notifywarning');
@@ -174,9 +172,6 @@
         echo $OUTPUT->box_end();
     }
     echo $OUTPUT->notification(get_string('importsuccess', 'backup'), 'notifysuccess');
-=======
-    echo $OUTPUT->notification(get_string('importsuccess', 'backup'),'notifysuccess');
->>>>>>> f06abc2a
     echo $OUTPUT->continue_button(new moodle_url('/course/view.php', array('id'=>$course->id)));
     echo $OUTPUT->footer();
 
