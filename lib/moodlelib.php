<?php
// This file is part of Moodle - http://moodle.org/
//
// Moodle is free software: you can redistribute it and/or modify
// it under the terms of the GNU General Public License as published by
// the Free Software Foundation, either version 3 of the License, or
// (at your option) any later version.
//
// Moodle is distributed in the hope that it will be useful,
// but WITHOUT ANY WARRANTY; without even the implied warranty of
// MERCHANTABILITY or FITNESS FOR A PARTICULAR PURPOSE.  See the
// GNU General Public License for more details.
//
// You should have received a copy of the GNU General Public License
// along with Moodle.  If not, see <http://www.gnu.org/licenses/>.

/**
 * moodlelib.php - Moodle main library
 *
 * Main library file of miscellaneous general-purpose Moodle functions.
 * Other main libraries:
 *  - weblib.php      - functions that produce web output
 *  - datalib.php     - functions that access the database
 *
 * @package    core
 * @subpackage lib
 * @copyright  1999 onwards Martin Dougiamas  http://dougiamas.com
 * @license    http://www.gnu.org/copyleft/gpl.html GNU GPL v3 or later
 */

defined('MOODLE_INTERNAL') || die();

// CONSTANTS (Encased in phpdoc proper comments).

// Date and time constants.
/**
 * Time constant - the number of seconds in a year
 */
define('YEARSECS', 31536000);

/**
 * Time constant - the number of seconds in a week
 */
define('WEEKSECS', 604800);

/**
 * Time constant - the number of seconds in a day
 */
define('DAYSECS', 86400);

/**
 * Time constant - the number of seconds in an hour
 */
define('HOURSECS', 3600);

/**
 * Time constant - the number of seconds in a minute
 */
define('MINSECS', 60);

/**
 * Time constant - the number of minutes in a day
 */
define('DAYMINS', 1440);

/**
 * Time constant - the number of minutes in an hour
 */
define('HOURMINS', 60);

// Parameter constants - every call to optional_param(), required_param()
// or clean_param() should have a specified type of parameter.

/**
 * PARAM_ALPHA - contains only english ascii letters a-zA-Z.
 */
define('PARAM_ALPHA',    'alpha');

/**
 * PARAM_ALPHAEXT the same contents as PARAM_ALPHA plus the chars in quotes: "_-" allowed
 * NOTE: originally this allowed "/" too, please use PARAM_SAFEPATH if "/" needed
 */
define('PARAM_ALPHAEXT', 'alphaext');

/**
 * PARAM_ALPHANUM - expected numbers and letters only.
 */
define('PARAM_ALPHANUM', 'alphanum');

/**
 * PARAM_ALPHANUMEXT - expected numbers, letters only and _-.
 */
define('PARAM_ALPHANUMEXT', 'alphanumext');

/**
 * PARAM_AUTH - actually checks to make sure the string is a valid auth plugin
 */
define('PARAM_AUTH',  'auth');

/**
 * PARAM_BASE64 - Base 64 encoded format
 */
define('PARAM_BASE64',   'base64');

/**
 * PARAM_BOOL - converts input into 0 or 1, use for switches in forms and urls.
 */
define('PARAM_BOOL',     'bool');

/**
 * PARAM_CAPABILITY - A capability name, like 'moodle/role:manage'. Actually
 * checked against the list of capabilities in the database.
 */
define('PARAM_CAPABILITY',   'capability');

/**
 * PARAM_CLEANHTML - cleans submitted HTML code. Note that you almost never want
 * to use this. The normal mode of operation is to use PARAM_RAW when receiving
 * the input (required/optional_param or formslib) and then sanitise the HTML
 * using format_text on output. This is for the rare cases when you want to
 * sanitise the HTML on input. This cleaning may also fix xhtml strictness.
 */
define('PARAM_CLEANHTML', 'cleanhtml');

/**
 * PARAM_EMAIL - an email address following the RFC
 */
define('PARAM_EMAIL',   'email');

/**
 * PARAM_FILE - safe file name, all dangerous chars are stripped, protects against XSS, SQL injections and directory traversals
 */
define('PARAM_FILE',   'file');

/**
 * PARAM_FLOAT - a real/floating point number.
 *
 * Note that you should not use PARAM_FLOAT for numbers typed in by the user.
 * It does not work for languages that use , as a decimal separator.
 * Use PARAM_LOCALISEDFLOAT instead.
 */
define('PARAM_FLOAT',  'float');

/**
 * PARAM_LOCALISEDFLOAT - a localised real/floating point number.
 * This is preferred over PARAM_FLOAT for numbers typed in by the user.
 * Cleans localised numbers to computer readable numbers; false for invalid numbers.
 */
define('PARAM_LOCALISEDFLOAT',  'localisedfloat');

/**
 * PARAM_HOST - expected fully qualified domain name (FQDN) or an IPv4 dotted quad (IP address)
 */
define('PARAM_HOST',     'host');

/**
 * PARAM_INT - integers only, use when expecting only numbers.
 */
define('PARAM_INT',      'int');

/**
 * PARAM_LANG - checks to see if the string is a valid installed language in the current site.
 */
define('PARAM_LANG',  'lang');

/**
 * PARAM_LOCALURL - expected properly formatted URL as well as one that refers to the local server itself. (NOT orthogonal to the
 * others! Implies PARAM_URL!)
 */
define('PARAM_LOCALURL', 'localurl');

/**
 * PARAM_NOTAGS - all html tags are stripped from the text. Do not abuse this type.
 */
define('PARAM_NOTAGS',   'notags');

/**
 * PARAM_PATH - safe relative path name, all dangerous chars are stripped, protects against XSS, SQL injections and directory
 * traversals note: the leading slash is not removed, window drive letter is not allowed
 */
define('PARAM_PATH',     'path');

/**
 * PARAM_PEM - Privacy Enhanced Mail format
 */
define('PARAM_PEM',      'pem');

/**
 * PARAM_PERMISSION - A permission, one of CAP_INHERIT, CAP_ALLOW, CAP_PREVENT or CAP_PROHIBIT.
 */
define('PARAM_PERMISSION',   'permission');

/**
 * PARAM_RAW specifies a parameter that is not cleaned/processed in any way except the discarding of the invalid utf-8 characters
 */
define('PARAM_RAW', 'raw');

/**
 * PARAM_RAW_TRIMMED like PARAM_RAW but leading and trailing whitespace is stripped.
 */
define('PARAM_RAW_TRIMMED', 'raw_trimmed');

/**
 * PARAM_SAFEDIR - safe directory name, suitable for include() and require()
 */
define('PARAM_SAFEDIR',  'safedir');

/**
 * PARAM_SAFEPATH - several PARAM_SAFEDIR joined by "/", suitable for include() and require(), plugin paths, etc.
 */
define('PARAM_SAFEPATH',  'safepath');

/**
 * PARAM_SEQUENCE - expects a sequence of numbers like 8 to 1,5,6,4,6,8,9.  Numbers and comma only.
 */
define('PARAM_SEQUENCE',  'sequence');

/**
 * PARAM_TAG - one tag (interests, blogs, etc.) - mostly international characters and space, <> not supported
 */
define('PARAM_TAG',   'tag');

/**
 * PARAM_TAGLIST - list of tags separated by commas (interests, blogs, etc.)
 */
define('PARAM_TAGLIST',   'taglist');

/**
 * PARAM_TEXT - general plain text compatible with multilang filter, no other html tags. Please note '<', or '>' are allowed here.
 */
define('PARAM_TEXT',  'text');

/**
 * PARAM_THEME - Checks to see if the string is a valid theme name in the current site
 */
define('PARAM_THEME',  'theme');

/**
 * PARAM_URL - expected properly formatted URL. Please note that domain part is required, http://localhost/ is not accepted but
 * http://localhost.localdomain/ is ok.
 */
define('PARAM_URL',      'url');

/**
 * PARAM_USERNAME - Clean username to only contains allowed characters. This is to be used ONLY when manually creating user
 * accounts, do NOT use when syncing with external systems!!
 */
define('PARAM_USERNAME',    'username');

/**
 * PARAM_STRINGID - used to check if the given string is valid string identifier for get_string()
 */
define('PARAM_STRINGID',    'stringid');

// DEPRECATED PARAM TYPES OR ALIASES - DO NOT USE FOR NEW CODE.
/**
 * PARAM_CLEAN - obsoleted, please use a more specific type of parameter.
 * It was one of the first types, that is why it is abused so much ;-)
 * @deprecated since 2.0
 */
define('PARAM_CLEAN',    'clean');

/**
 * PARAM_INTEGER - deprecated alias for PARAM_INT
 * @deprecated since 2.0
 */
define('PARAM_INTEGER',  'int');

/**
 * PARAM_NUMBER - deprecated alias of PARAM_FLOAT
 * @deprecated since 2.0
 */
define('PARAM_NUMBER',  'float');

/**
 * PARAM_ACTION - deprecated alias for PARAM_ALPHANUMEXT, use for various actions in forms and urls
 * NOTE: originally alias for PARAM_APLHA
 * @deprecated since 2.0
 */
define('PARAM_ACTION',   'alphanumext');

/**
 * PARAM_FORMAT - deprecated alias for PARAM_ALPHANUMEXT, use for names of plugins, formats, etc.
 * NOTE: originally alias for PARAM_APLHA
 * @deprecated since 2.0
 */
define('PARAM_FORMAT',   'alphanumext');

/**
 * PARAM_MULTILANG - deprecated alias of PARAM_TEXT.
 * @deprecated since 2.0
 */
define('PARAM_MULTILANG',  'text');

/**
 * PARAM_TIMEZONE - expected timezone. Timezone can be int +-(0-13) or float +-(0.5-12.5) or
 * string separated by '/' and can have '-' &/ '_' (eg. America/North_Dakota/New_Salem
 * America/Port-au-Prince)
 */
define('PARAM_TIMEZONE', 'timezone');

/**
 * PARAM_CLEANFILE - deprecated alias of PARAM_FILE; originally was removing regional chars too
 */
define('PARAM_CLEANFILE', 'file');

/**
 * PARAM_COMPONENT is used for full component names (aka frankenstyle) such as 'mod_forum', 'core_rating', 'auth_ldap'.
 * Short legacy subsystem names and module names are accepted too ex: 'forum', 'rating', 'user'.
 * Only lowercase ascii letters, numbers and underscores are allowed, it has to start with a letter.
 * NOTE: numbers and underscores are strongly discouraged in plugin names!
 */
define('PARAM_COMPONENT', 'component');

/**
 * PARAM_AREA is a name of area used when addressing files, comments, ratings, etc.
 * It is usually used together with context id and component.
 * Only lowercase ascii letters, numbers and underscores are allowed, it has to start with a letter.
 */
define('PARAM_AREA', 'area');

/**
 * PARAM_PLUGIN is used for plugin names such as 'forum', 'glossary', 'ldap', 'paypal', 'completionstatus'.
 * Only lowercase ascii letters, numbers and underscores are allowed, it has to start with a letter.
 * NOTE: numbers and underscores are strongly discouraged in plugin names! Underscores are forbidden in module names.
 */
define('PARAM_PLUGIN', 'plugin');


// Web Services.

/**
 * VALUE_REQUIRED - if the parameter is not supplied, there is an error
 */
define('VALUE_REQUIRED', 1);

/**
 * VALUE_OPTIONAL - if the parameter is not supplied, then the param has no value
 */
define('VALUE_OPTIONAL', 2);

/**
 * VALUE_DEFAULT - if the parameter is not supplied, then the default value is used
 */
define('VALUE_DEFAULT', 0);

/**
 * NULL_NOT_ALLOWED - the parameter can not be set to null in the database
 */
define('NULL_NOT_ALLOWED', false);

/**
 * NULL_ALLOWED - the parameter can be set to null in the database
 */
define('NULL_ALLOWED', true);

// Page types.

/**
 * PAGE_COURSE_VIEW is a definition of a page type. For more information on the page class see moodle/lib/pagelib.php.
 */
define('PAGE_COURSE_VIEW', 'course-view');

/** Get remote addr constant */
define('GETREMOTEADDR_SKIP_HTTP_CLIENT_IP', '1');
/** Get remote addr constant */
define('GETREMOTEADDR_SKIP_HTTP_X_FORWARDED_FOR', '2');

// Blog access level constant declaration.
define ('BLOG_USER_LEVEL', 1);
define ('BLOG_GROUP_LEVEL', 2);
define ('BLOG_COURSE_LEVEL', 3);
define ('BLOG_SITE_LEVEL', 4);
define ('BLOG_GLOBAL_LEVEL', 5);


// Tag constants.
/**
 * To prevent problems with multibytes strings,Flag updating in nav not working on the review page. this should not exceed the
 * length of "varchar(255) / 3 (bytes / utf-8 character) = 85".
 * TODO: this is not correct, varchar(255) are 255 unicode chars ;-)
 *
 * @todo define(TAG_MAX_LENGTH) this is not correct, varchar(255) are 255 unicode chars ;-)
 */
define('TAG_MAX_LENGTH', 50);

// Password policy constants.
define ('PASSWORD_LOWER', 'abcdefghijklmnopqrstuvwxyz');
define ('PASSWORD_UPPER', 'ABCDEFGHIJKLMNOPQRSTUVWXYZ');
define ('PASSWORD_DIGITS', '0123456789');
define ('PASSWORD_NONALPHANUM', '.,;:!?_-+/*@#&$');

// Feature constants.
// Used for plugin_supports() to report features that are, or are not, supported by a module.

/** True if module can provide a grade */
define('FEATURE_GRADE_HAS_GRADE', 'grade_has_grade');
/** True if module supports outcomes */
define('FEATURE_GRADE_OUTCOMES', 'outcomes');
/** True if module supports advanced grading methods */
define('FEATURE_ADVANCED_GRADING', 'grade_advanced_grading');
/** True if module controls the grade visibility over the gradebook */
define('FEATURE_CONTROLS_GRADE_VISIBILITY', 'controlsgradevisbility');
/** True if module supports plagiarism plugins */
define('FEATURE_PLAGIARISM', 'plagiarism');

/** True if module has code to track whether somebody viewed it */
define('FEATURE_COMPLETION_TRACKS_VIEWS', 'completion_tracks_views');
/** True if module has custom completion rules */
define('FEATURE_COMPLETION_HAS_RULES', 'completion_has_rules');

/** True if module has no 'view' page (like label) */
define('FEATURE_NO_VIEW_LINK', 'viewlink');
/** True (which is default) if the module wants support for setting the ID number for grade calculation purposes. */
define('FEATURE_IDNUMBER', 'idnumber');
/** True if module supports groups */
define('FEATURE_GROUPS', 'groups');
/** True if module supports groupings */
define('FEATURE_GROUPINGS', 'groupings');
/**
 * True if module supports groupmembersonly (which no longer exists)
 * @deprecated Since Moodle 2.8
 */
define('FEATURE_GROUPMEMBERSONLY', 'groupmembersonly');

/** Type of module */
define('FEATURE_MOD_ARCHETYPE', 'mod_archetype');
/** True if module supports intro editor */
define('FEATURE_MOD_INTRO', 'mod_intro');
/** True if module has default completion */
define('FEATURE_MODEDIT_DEFAULT_COMPLETION', 'modedit_default_completion');

define('FEATURE_COMMENT', 'comment');

define('FEATURE_RATE', 'rate');
/** True if module supports backup/restore of moodle2 format */
define('FEATURE_BACKUP_MOODLE2', 'backup_moodle2');

/** True if module can show description on course main page */
define('FEATURE_SHOW_DESCRIPTION', 'showdescription');

/** True if module uses the question bank */
define('FEATURE_USES_QUESTIONS', 'usesquestions');

/**
 * Maximum filename char size
 */
define('MAX_FILENAME_SIZE', 100);

/** Unspecified module archetype */
define('MOD_ARCHETYPE_OTHER', 0);
/** Resource-like type module */
define('MOD_ARCHETYPE_RESOURCE', 1);
/** Assignment module archetype */
define('MOD_ARCHETYPE_ASSIGNMENT', 2);
/** System (not user-addable) module archetype */
define('MOD_ARCHETYPE_SYSTEM', 3);

/**
 * Security token used for allowing access
 * from external application such as web services.
 * Scripts do not use any session, performance is relatively
 * low because we need to load access info in each request.
 * Scripts are executed in parallel.
 */
define('EXTERNAL_TOKEN_PERMANENT', 0);

/**
 * Security token used for allowing access
 * of embedded applications, the code is executed in the
 * active user session. Token is invalidated after user logs out.
 * Scripts are executed serially - normal session locking is used.
 */
define('EXTERNAL_TOKEN_EMBEDDED', 1);

/**
 * The home page should be the site home
 */
define('HOMEPAGE_SITE', 0);
/**
 * The home page should be the users my page
 */
define('HOMEPAGE_MY', 1);
/**
 * The home page can be chosen by the user
 */
define('HOMEPAGE_USER', 2);

/**
 * Hub directory url (should be moodle.org)
 */
define('HUB_HUBDIRECTORYURL', "https://hubdirectory.moodle.org");


/**
 * Moodle.net url (should be moodle.net)
 */
define('HUB_MOODLEORGHUBURL', "https://moodle.net");
define('HUB_OLDMOODLEORGHUBURL', "http://hub.moodle.org");

/**
 * Moodle mobile app service name
 */
define('MOODLE_OFFICIAL_MOBILE_SERVICE', 'moodle_mobile_app');

/**
 * Indicates the user has the capabilities required to ignore activity and course file size restrictions
 */
define('USER_CAN_IGNORE_FILE_SIZE_LIMITS', -1);

/**
 * Course display settings: display all sections on one page.
 */
define('COURSE_DISPLAY_SINGLEPAGE', 0);
/**
 * Course display settings: split pages into a page per section.
 */
define('COURSE_DISPLAY_MULTIPAGE', 1);

/**
 * Authentication constant: String used in password field when password is not stored.
 */
define('AUTH_PASSWORD_NOT_CACHED', 'not cached');

/**
 * Email from header to never include via information.
 */
define('EMAIL_VIA_NEVER', 0);

/**
 * Email from header to always include via information.
 */
define('EMAIL_VIA_ALWAYS', 1);

/**
 * Email from header to only include via information if the address is no-reply.
 */
define('EMAIL_VIA_NO_REPLY_ONLY', 2);

// PARAMETER HANDLING.

/**
 * Returns a particular value for the named variable, taken from
 * POST or GET.  If the parameter doesn't exist then an error is
 * thrown because we require this variable.
 *
 * This function should be used to initialise all required values
 * in a script that are based on parameters.  Usually it will be
 * used like this:
 *    $id = required_param('id', PARAM_INT);
 *
 * Please note the $type parameter is now required and the value can not be array.
 *
 * @param string $parname the name of the page parameter we want
 * @param string $type expected type of parameter
 * @return mixed
 * @throws coding_exception
 */
function required_param($parname, $type) {
    if (func_num_args() != 2 or empty($parname) or empty($type)) {
        throw new coding_exception('required_param() requires $parname and $type to be specified (parameter: '.$parname.')');
    }
    // POST has precedence.
    if (isset($_POST[$parname])) {
        $param = $_POST[$parname];
    } else if (isset($_GET[$parname])) {
        $param = $_GET[$parname];
    } else {
        print_error('missingparam', '', '', $parname);
    }

    if (is_array($param)) {
        debugging('Invalid array parameter detected in required_param(): '.$parname);
        // TODO: switch to fatal error in Moodle 2.3.
        return required_param_array($parname, $type);
    }

    return clean_param($param, $type);
}

/**
 * Returns a particular array value for the named variable, taken from
 * POST or GET.  If the parameter doesn't exist then an error is
 * thrown because we require this variable.
 *
 * This function should be used to initialise all required values
 * in a script that are based on parameters.  Usually it will be
 * used like this:
 *    $ids = required_param_array('ids', PARAM_INT);
 *
 *  Note: arrays of arrays are not supported, only alphanumeric keys with _ and - are supported
 *
 * @param string $parname the name of the page parameter we want
 * @param string $type expected type of parameter
 * @return array
 * @throws coding_exception
 */
function required_param_array($parname, $type) {
    if (func_num_args() != 2 or empty($parname) or empty($type)) {
        throw new coding_exception('required_param_array() requires $parname and $type to be specified (parameter: '.$parname.')');
    }
    // POST has precedence.
    if (isset($_POST[$parname])) {
        $param = $_POST[$parname];
    } else if (isset($_GET[$parname])) {
        $param = $_GET[$parname];
    } else {
        print_error('missingparam', '', '', $parname);
    }
    if (!is_array($param)) {
        print_error('missingparam', '', '', $parname);
    }

    $result = array();
    foreach ($param as $key => $value) {
        if (!preg_match('/^[a-z0-9_-]+$/i', $key)) {
            debugging('Invalid key name in required_param_array() detected: '.$key.', parameter: '.$parname);
            continue;
        }
        $result[$key] = clean_param($value, $type);
    }

    return $result;
}

/**
 * Returns a particular value for the named variable, taken from
 * POST or GET, otherwise returning a given default.
 *
 * This function should be used to initialise all optional values
 * in a script that are based on parameters.  Usually it will be
 * used like this:
 *    $name = optional_param('name', 'Fred', PARAM_TEXT);
 *
 * Please note the $type parameter is now required and the value can not be array.
 *
 * @param string $parname the name of the page parameter we want
 * @param mixed  $default the default value to return if nothing is found
 * @param string $type expected type of parameter
 * @return mixed
 * @throws coding_exception
 */
function optional_param($parname, $default, $type) {
    if (func_num_args() != 3 or empty($parname) or empty($type)) {
        throw new coding_exception('optional_param requires $parname, $default + $type to be specified (parameter: '.$parname.')');
    }

    // POST has precedence.
    if (isset($_POST[$parname])) {
        $param = $_POST[$parname];
    } else if (isset($_GET[$parname])) {
        $param = $_GET[$parname];
    } else {
        return $default;
    }

    if (is_array($param)) {
        debugging('Invalid array parameter detected in required_param(): '.$parname);
        // TODO: switch to $default in Moodle 2.3.
        return optional_param_array($parname, $default, $type);
    }

    return clean_param($param, $type);
}

/**
 * Returns a particular array value for the named variable, taken from
 * POST or GET, otherwise returning a given default.
 *
 * This function should be used to initialise all optional values
 * in a script that are based on parameters.  Usually it will be
 * used like this:
 *    $ids = optional_param('id', array(), PARAM_INT);
 *
 * Note: arrays of arrays are not supported, only alphanumeric keys with _ and - are supported
 *
 * @param string $parname the name of the page parameter we want
 * @param mixed $default the default value to return if nothing is found
 * @param string $type expected type of parameter
 * @return array
 * @throws coding_exception
 */
function optional_param_array($parname, $default, $type) {
    if (func_num_args() != 3 or empty($parname) or empty($type)) {
        throw new coding_exception('optional_param_array requires $parname, $default + $type to be specified (parameter: '.$parname.')');
    }

    // POST has precedence.
    if (isset($_POST[$parname])) {
        $param = $_POST[$parname];
    } else if (isset($_GET[$parname])) {
        $param = $_GET[$parname];
    } else {
        return $default;
    }
    if (!is_array($param)) {
        debugging('optional_param_array() expects array parameters only: '.$parname);
        return $default;
    }

    $result = array();
    foreach ($param as $key => $value) {
        if (!preg_match('/^[a-z0-9_-]+$/i', $key)) {
            debugging('Invalid key name in optional_param_array() detected: '.$key.', parameter: '.$parname);
            continue;
        }
        $result[$key] = clean_param($value, $type);
    }

    return $result;
}

/**
 * Strict validation of parameter values, the values are only converted
 * to requested PHP type. Internally it is using clean_param, the values
 * before and after cleaning must be equal - otherwise
 * an invalid_parameter_exception is thrown.
 * Objects and classes are not accepted.
 *
 * @param mixed $param
 * @param string $type PARAM_ constant
 * @param bool $allownull are nulls valid value?
 * @param string $debuginfo optional debug information
 * @return mixed the $param value converted to PHP type
 * @throws invalid_parameter_exception if $param is not of given type
 */
function validate_param($param, $type, $allownull=NULL_NOT_ALLOWED, $debuginfo='') {
    if (is_null($param)) {
        if ($allownull == NULL_ALLOWED) {
            return null;
        } else {
            throw new invalid_parameter_exception($debuginfo);
        }
    }
    if (is_array($param) or is_object($param)) {
        throw new invalid_parameter_exception($debuginfo);
    }

    $cleaned = clean_param($param, $type);

    if ($type == PARAM_FLOAT) {
        // Do not detect precision loss here.
        if (is_float($param) or is_int($param)) {
            // These always fit.
        } else if (!is_numeric($param) or !preg_match('/^[\+-]?[0-9]*\.?[0-9]*(e[-+]?[0-9]+)?$/i', (string)$param)) {
            throw new invalid_parameter_exception($debuginfo);
        }
    } else if ((string)$param !== (string)$cleaned) {
        // Conversion to string is usually lossless.
        throw new invalid_parameter_exception($debuginfo);
    }

    return $cleaned;
}

/**
 * Makes sure array contains only the allowed types, this function does not validate array key names!
 *
 * <code>
 * $options = clean_param($options, PARAM_INT);
 * </code>
 *
 * @param array $param the variable array we are cleaning
 * @param string $type expected format of param after cleaning.
 * @param bool $recursive clean recursive arrays
 * @return array
 * @throws coding_exception
 */
function clean_param_array(array $param = null, $type, $recursive = false) {
    // Convert null to empty array.
    $param = (array)$param;
    foreach ($param as $key => $value) {
        if (is_array($value)) {
            if ($recursive) {
                $param[$key] = clean_param_array($value, $type, true);
            } else {
                throw new coding_exception('clean_param_array can not process multidimensional arrays when $recursive is false.');
            }
        } else {
            $param[$key] = clean_param($value, $type);
        }
    }
    return $param;
}

/**
 * Used by {@link optional_param()} and {@link required_param()} to
 * clean the variables and/or cast to specific types, based on
 * an options field.
 * <code>
 * $course->format = clean_param($course->format, PARAM_ALPHA);
 * $selectedgradeitem = clean_param($selectedgradeitem, PARAM_INT);
 * </code>
 *
 * @param mixed $param the variable we are cleaning
 * @param string $type expected format of param after cleaning.
 * @return mixed
 * @throws coding_exception
 */
function clean_param($param, $type) {
    global $CFG;

    if (is_array($param)) {
        throw new coding_exception('clean_param() can not process arrays, please use clean_param_array() instead.');
    } else if (is_object($param)) {
        if (method_exists($param, '__toString')) {
            $param = $param->__toString();
        } else {
            throw new coding_exception('clean_param() can not process objects, please use clean_param_array() instead.');
        }
    }

    switch ($type) {
        case PARAM_RAW:
            // No cleaning at all.
            $param = fix_utf8($param);
            return $param;

        case PARAM_RAW_TRIMMED:
            // No cleaning, but strip leading and trailing whitespace.
            $param = fix_utf8($param);
            return trim($param);

        case PARAM_CLEAN:
            // General HTML cleaning, try to use more specific type if possible this is deprecated!
            // Please use more specific type instead.
            if (is_numeric($param)) {
                return $param;
            }
            $param = fix_utf8($param);
            // Sweep for scripts, etc.
            return clean_text($param);

        case PARAM_CLEANHTML:
            // Clean html fragment.
            $param = fix_utf8($param);
            // Sweep for scripts, etc.
            $param = clean_text($param, FORMAT_HTML);
            return trim($param);

        case PARAM_INT:
            // Convert to integer.
            return (int)$param;

        case PARAM_FLOAT:
            // Convert to float.
            return (float)$param;

        case PARAM_LOCALISEDFLOAT:
            // Convert to float.
            return unformat_float($param, true);

        case PARAM_ALPHA:
            // Remove everything not `a-z`.
            return preg_replace('/[^a-zA-Z]/i', '', $param);

        case PARAM_ALPHAEXT:
            // Remove everything not `a-zA-Z_-` (originally allowed "/" too).
            return preg_replace('/[^a-zA-Z_-]/i', '', $param);

        case PARAM_ALPHANUM:
            // Remove everything not `a-zA-Z0-9`.
            return preg_replace('/[^A-Za-z0-9]/i', '', $param);

        case PARAM_ALPHANUMEXT:
            // Remove everything not `a-zA-Z0-9_-`.
            return preg_replace('/[^A-Za-z0-9_-]/i', '', $param);

        case PARAM_SEQUENCE:
            // Remove everything not `0-9,`.
            return preg_replace('/[^0-9,]/i', '', $param);

        case PARAM_BOOL:
            // Convert to 1 or 0.
            $tempstr = strtolower($param);
            if ($tempstr === 'on' or $tempstr === 'yes' or $tempstr === 'true') {
                $param = 1;
            } else if ($tempstr === 'off' or $tempstr === 'no'  or $tempstr === 'false') {
                $param = 0;
            } else {
                $param = empty($param) ? 0 : 1;
            }
            return $param;

        case PARAM_NOTAGS:
            // Strip all tags.
            $param = fix_utf8($param);
            return strip_tags($param);

        case PARAM_TEXT:
            // Leave only tags needed for multilang.
            $param = fix_utf8($param);
            // If the multilang syntax is not correct we strip all tags because it would break xhtml strict which is required
            // for accessibility standards please note this cleaning does not strip unbalanced '>' for BC compatibility reasons.
            do {
                if (strpos($param, '</lang>') !== false) {
                    // Old and future mutilang syntax.
                    $param = strip_tags($param, '<lang>');
                    if (!preg_match_all('/<.*>/suU', $param, $matches)) {
                        break;
                    }
                    $open = false;
                    foreach ($matches[0] as $match) {
                        if ($match === '</lang>') {
                            if ($open) {
                                $open = false;
                                continue;
                            } else {
                                break 2;
                            }
                        }
                        if (!preg_match('/^<lang lang="[a-zA-Z0-9_-]+"\s*>$/u', $match)) {
                            break 2;
                        } else {
                            $open = true;
                        }
                    }
                    if ($open) {
                        break;
                    }
                    return $param;

                } else if (strpos($param, '</span>') !== false) {
                    // Current problematic multilang syntax.
                    $param = strip_tags($param, '<span>');
                    if (!preg_match_all('/<.*>/suU', $param, $matches)) {
                        break;
                    }
                    $open = false;
                    foreach ($matches[0] as $match) {
                        if ($match === '</span>') {
                            if ($open) {
                                $open = false;
                                continue;
                            } else {
                                break 2;
                            }
                        }
                        if (!preg_match('/^<span(\s+lang="[a-zA-Z0-9_-]+"|\s+class="multilang"){2}\s*>$/u', $match)) {
                            break 2;
                        } else {
                            $open = true;
                        }
                    }
                    if ($open) {
                        break;
                    }
                    return $param;
                }
            } while (false);
            // Easy, just strip all tags, if we ever want to fix orphaned '&' we have to do that in format_string().
            return strip_tags($param);

        case PARAM_COMPONENT:
            // We do not want any guessing here, either the name is correct or not
            // please note only normalised component names are accepted.
            if (!preg_match('/^[a-z]+(_[a-z][a-z0-9_]*)?[a-z0-9]+$/', $param)) {
                return '';
            }
            if (strpos($param, '__') !== false) {
                return '';
            }
            if (strpos($param, 'mod_') === 0) {
                // Module names must not contain underscores because we need to differentiate them from invalid plugin types.
                if (substr_count($param, '_') != 1) {
                    return '';
                }
            }
            return $param;

        case PARAM_PLUGIN:
        case PARAM_AREA:
            // We do not want any guessing here, either the name is correct or not.
            if (!is_valid_plugin_name($param)) {
                return '';
            }
            return $param;

        case PARAM_SAFEDIR:
            // Remove everything not a-zA-Z0-9_- .
            return preg_replace('/[^a-zA-Z0-9_-]/i', '', $param);

        case PARAM_SAFEPATH:
            // Remove everything not a-zA-Z0-9/_- .
            return preg_replace('/[^a-zA-Z0-9\/_-]/i', '', $param);

        case PARAM_FILE:
            // Strip all suspicious characters from filename.
            $param = fix_utf8($param);
            $param = preg_replace('~[[:cntrl:]]|[&<>"`\|\':\\\\/]~u', '', $param);
            if ($param === '.' || $param === '..') {
                $param = '';
            }
            return $param;

        case PARAM_PATH:
            // Strip all suspicious characters from file path.
            $param = fix_utf8($param);
            $param = str_replace('\\', '/', $param);

            // Explode the path and clean each element using the PARAM_FILE rules.
            $breadcrumb = explode('/', $param);
            foreach ($breadcrumb as $key => $crumb) {
                if ($crumb === '.' && $key === 0) {
                    // Special condition to allow for relative current path such as ./currentdirfile.txt.
                } else {
                    $crumb = clean_param($crumb, PARAM_FILE);
                }
                $breadcrumb[$key] = $crumb;
            }
            $param = implode('/', $breadcrumb);

            // Remove multiple current path (./././) and multiple slashes (///).
            $param = preg_replace('~//+~', '/', $param);
            $param = preg_replace('~/(\./)+~', '/', $param);
            return $param;

        case PARAM_HOST:
            // Allow FQDN or IPv4 dotted quad.
            $param = preg_replace('/[^\.\d\w-]/', '', $param );
            // Match ipv4 dotted quad.
            if (preg_match('/(\d{1,3})\.(\d{1,3})\.(\d{1,3})\.(\d{1,3})/', $param, $match)) {
                // Confirm values are ok.
                if ( $match[0] > 255
                     || $match[1] > 255
                     || $match[3] > 255
                     || $match[4] > 255 ) {
                    // Hmmm, what kind of dotted quad is this?
                    $param = '';
                }
            } else if ( preg_match('/^[\w\d\.-]+$/', $param) // Dots, hyphens, numbers.
                       && !preg_match('/^[\.-]/',  $param) // No leading dots/hyphens.
                       && !preg_match('/[\.-]$/',  $param) // No trailing dots/hyphens.
                       ) {
                // All is ok - $param is respected.
            } else {
                // All is not ok...
                $param='';
            }
            return $param;

        case PARAM_URL:
            // Allow safe urls.
            $param = fix_utf8($param);
            include_once($CFG->dirroot . '/lib/validateurlsyntax.php');
            if (!empty($param) && validateUrlSyntax($param, 's?H?S?F?E-u-P-a?I?p?f?q?r?')) {
                // All is ok, param is respected.
            } else {
                // Not really ok.
                $param ='';
            }
            return $param;

        case PARAM_LOCALURL:
            // Allow http absolute, root relative and relative URLs within wwwroot.
            $param = clean_param($param, PARAM_URL);
            if (!empty($param)) {

                if ($param === $CFG->wwwroot) {
                    // Exact match;
                } else if (preg_match(':^/:', $param)) {
                    // Root-relative, ok!
                } else if (preg_match('/^' . preg_quote($CFG->wwwroot . '/', '/') . '/i', $param)) {
                    // Absolute, and matches our wwwroot.
                } else {
                    // Relative - let's make sure there are no tricks.
                    if (validateUrlSyntax('/' . $param, 's-u-P-a-p-f+q?r?')) {
                        // Looks ok.
                    } else {
                        $param = '';
                    }
                }
            }
            return $param;

        case PARAM_PEM:
            $param = trim($param);
            // PEM formatted strings may contain letters/numbers and the symbols:
            //   forward slash: /
            //   plus sign:     +
            //   equal sign:    =
            //   , surrounded by BEGIN and END CERTIFICATE prefix and suffixes.
            if (preg_match('/^-----BEGIN CERTIFICATE-----([\s\w\/\+=]+)-----END CERTIFICATE-----$/', trim($param), $matches)) {
                list($wholething, $body) = $matches;
                unset($wholething, $matches);
                $b64 = clean_param($body, PARAM_BASE64);
                if (!empty($b64)) {
                    return "-----BEGIN CERTIFICATE-----\n$b64\n-----END CERTIFICATE-----\n";
                } else {
                    return '';
                }
            }
            return '';

        case PARAM_BASE64:
            if (!empty($param)) {
                // PEM formatted strings may contain letters/numbers and the symbols
                //   forward slash: /
                //   plus sign:     +
                //   equal sign:    =.
                if (0 >= preg_match('/^([\s\w\/\+=]+)$/', trim($param))) {
                    return '';
                }
                $lines = preg_split('/[\s]+/', $param, -1, PREG_SPLIT_NO_EMPTY);
                // Each line of base64 encoded data must be 64 characters in length, except for the last line which may be less
                // than (or equal to) 64 characters long.
                for ($i=0, $j=count($lines); $i < $j; $i++) {
                    if ($i + 1 == $j) {
                        if (64 < strlen($lines[$i])) {
                            return '';
                        }
                        continue;
                    }

                    if (64 != strlen($lines[$i])) {
                        return '';
                    }
                }
                return implode("\n", $lines);
            } else {
                return '';
            }

        case PARAM_TAG:
            $param = fix_utf8($param);
            // Please note it is not safe to use the tag name directly anywhere,
            // it must be processed with s(), urlencode() before embedding anywhere.
            // Remove some nasties.
            $param = preg_replace('~[[:cntrl:]]|[<>`]~u', '', $param);
            // Convert many whitespace chars into one.
            $param = preg_replace('/\s+/u', ' ', $param);
            $param = core_text::substr(trim($param), 0, TAG_MAX_LENGTH);
            return $param;

        case PARAM_TAGLIST:
            $param = fix_utf8($param);
            $tags = explode(',', $param);
            $result = array();
            foreach ($tags as $tag) {
                $res = clean_param($tag, PARAM_TAG);
                if ($res !== '') {
                    $result[] = $res;
                }
            }
            if ($result) {
                return implode(',', $result);
            } else {
                return '';
            }

        case PARAM_CAPABILITY:
            if (get_capability_info($param)) {
                return $param;
            } else {
                return '';
            }

        case PARAM_PERMISSION:
            $param = (int)$param;
            if (in_array($param, array(CAP_INHERIT, CAP_ALLOW, CAP_PREVENT, CAP_PROHIBIT))) {
                return $param;
            } else {
                return CAP_INHERIT;
            }

        case PARAM_AUTH:
            $param = clean_param($param, PARAM_PLUGIN);
            if (empty($param)) {
                return '';
            } else if (exists_auth_plugin($param)) {
                return $param;
            } else {
                return '';
            }

        case PARAM_LANG:
            $param = clean_param($param, PARAM_SAFEDIR);
            if (get_string_manager()->translation_exists($param)) {
                return $param;
            } else {
                // Specified language is not installed or param malformed.
                return '';
            }

        case PARAM_THEME:
            $param = clean_param($param, PARAM_PLUGIN);
            if (empty($param)) {
                return '';
            } else if (file_exists("$CFG->dirroot/theme/$param/config.php")) {
                return $param;
            } else if (!empty($CFG->themedir) and file_exists("$CFG->themedir/$param/config.php")) {
                return $param;
            } else {
                // Specified theme is not installed.
                return '';
            }

        case PARAM_USERNAME:
            $param = fix_utf8($param);
            $param = trim($param);
            // Convert uppercase to lowercase MDL-16919.
            $param = core_text::strtolower($param);
            if (empty($CFG->extendedusernamechars)) {
                $param = str_replace(" " , "", $param);
                // Regular expression, eliminate all chars EXCEPT:
                // alphanum, dash (-), underscore (_), at sign (@) and period (.) characters.
                $param = preg_replace('/[^-\.@_a-z0-9]/', '', $param);
            }
            return $param;

        case PARAM_EMAIL:
            $param = fix_utf8($param);
            if (validate_email($param)) {
                return $param;
            } else {
                return '';
            }

        case PARAM_STRINGID:
            if (preg_match('|^[a-zA-Z][a-zA-Z0-9\.:/_-]*$|', $param)) {
                return $param;
            } else {
                return '';
            }

        case PARAM_TIMEZONE:
            // Can be int, float(with .5 or .0) or string seperated by '/' and can have '-_'.
            $param = fix_utf8($param);
            $timezonepattern = '/^(([+-]?(0?[0-9](\.[5|0])?|1[0-3](\.0)?|1[0-2]\.5))|(99)|[[:alnum:]]+(\/?[[:alpha:]_-])+)$/';
            if (preg_match($timezonepattern, $param)) {
                return $param;
            } else {
                return '';
            }

        default:
            // Doh! throw error, switched parameters in optional_param or another serious problem.
            print_error("unknownparamtype", '', '', $type);
    }
}

/**
 * Whether the PARAM_* type is compatible in RTL.
 *
 * Being compatible with RTL means that the data they contain can flow
 * from right-to-left or left-to-right without compromising the user experience.
 *
 * Take URLs for example, they are not RTL compatible as they should always
 * flow from the left to the right. This also applies to numbers, email addresses,
 * configuration snippets, base64 strings, etc...
 *
 * This function tries to best guess which parameters can contain localised strings.
 *
 * @param string $paramtype Constant PARAM_*.
 * @return bool
 */
function is_rtl_compatible($paramtype) {
    return $paramtype == PARAM_TEXT || $paramtype == PARAM_NOTAGS;
}

/**
 * Makes sure the data is using valid utf8, invalid characters are discarded.
 *
 * Note: this function is not intended for full objects with methods and private properties.
 *
 * @param mixed $value
 * @return mixed with proper utf-8 encoding
 */
function fix_utf8($value) {
    if (is_null($value) or $value === '') {
        return $value;

    } else if (is_string($value)) {
        if ((string)(int)$value === $value) {
            // Shortcut.
            return $value;
        }
        // No null bytes expected in our data, so let's remove it.
        $value = str_replace("\0", '', $value);

        // Note: this duplicates min_fix_utf8() intentionally.
        static $buggyiconv = null;
        if ($buggyiconv === null) {
            $buggyiconv = (!function_exists('iconv') or @iconv('UTF-8', 'UTF-8//IGNORE', '100'.chr(130).'€') !== '100€');
        }

        if ($buggyiconv) {
            if (function_exists('mb_convert_encoding')) {
                $subst = mb_substitute_character();
                mb_substitute_character('');
                $result = mb_convert_encoding($value, 'utf-8', 'utf-8');
                mb_substitute_character($subst);

            } else {
                // Warn admins on admin/index.php page.
                $result = $value;
            }

        } else {
            $result = @iconv('UTF-8', 'UTF-8//IGNORE', $value);
        }

        return $result;

    } else if (is_array($value)) {
        foreach ($value as $k => $v) {
            $value[$k] = fix_utf8($v);
        }
        return $value;

    } else if (is_object($value)) {
        // Do not modify original.
        $value = clone($value);
        foreach ($value as $k => $v) {
            $value->$k = fix_utf8($v);
        }
        return $value;

    } else {
        // This is some other type, no utf-8 here.
        return $value;
    }
}

/**
 * Return true if given value is integer or string with integer value
 *
 * @param mixed $value String or Int
 * @return bool true if number, false if not
 */
function is_number($value) {
    if (is_int($value)) {
        return true;
    } else if (is_string($value)) {
        return ((string)(int)$value) === $value;
    } else {
        return false;
    }
}

/**
 * Returns host part from url.
 *
 * @param string $url full url
 * @return string host, null if not found
 */
function get_host_from_url($url) {
    preg_match('|^[a-z]+://([a-zA-Z0-9-.]+)|i', $url, $matches);
    if ($matches) {
        return $matches[1];
    }
    return null;
}

/**
 * Tests whether anything was returned by text editor
 *
 * This function is useful for testing whether something you got back from
 * the HTML editor actually contains anything. Sometimes the HTML editor
 * appear to be empty, but actually you get back a <br> tag or something.
 *
 * @param string $string a string containing HTML.
 * @return boolean does the string contain any actual content - that is text,
 * images, objects, etc.
 */
function html_is_blank($string) {
    return trim(strip_tags($string, '<img><object><applet><input><select><textarea><hr>')) == '';
}

/**
 * Set a key in global configuration
 *
 * Set a key/value pair in both this session's {@link $CFG} global variable
 * and in the 'config' database table for future sessions.
 *
 * Can also be used to update keys for plugin-scoped configs in config_plugin table.
 * In that case it doesn't affect $CFG.
 *
 * A NULL value will delete the entry.
 *
 * NOTE: this function is called from lib/db/upgrade.php
 *
 * @param string $name the key to set
 * @param string $value the value to set (without magic quotes)
 * @param string $plugin (optional) the plugin scope, default null
 * @return bool true or exception
 */
function set_config($name, $value, $plugin=null) {
    global $CFG, $DB;

    if (empty($plugin)) {
        if (!array_key_exists($name, $CFG->config_php_settings)) {
            // So it's defined for this invocation at least.
            if (is_null($value)) {
                unset($CFG->$name);
            } else {
                // Settings from db are always strings.
                $CFG->$name = (string)$value;
            }
        }

        if ($DB->get_field('config', 'name', array('name' => $name))) {
            if ($value === null) {
                $DB->delete_records('config', array('name' => $name));
            } else {
                $DB->set_field('config', 'value', $value, array('name' => $name));
            }
        } else {
            if ($value !== null) {
                $config = new stdClass();
                $config->name  = $name;
                $config->value = $value;
                $DB->insert_record('config', $config, false);
            }
        }
        if ($name === 'siteidentifier') {
            cache_helper::update_site_identifier($value);
        }
        cache_helper::invalidate_by_definition('core', 'config', array(), 'core');
    } else {
        // Plugin scope.
        if ($id = $DB->get_field('config_plugins', 'id', array('name' => $name, 'plugin' => $plugin))) {
            if ($value===null) {
                $DB->delete_records('config_plugins', array('name' => $name, 'plugin' => $plugin));
            } else {
                $DB->set_field('config_plugins', 'value', $value, array('id' => $id));
            }
        } else {
            if ($value !== null) {
                $config = new stdClass();
                $config->plugin = $plugin;
                $config->name   = $name;
                $config->value  = $value;
                $DB->insert_record('config_plugins', $config, false);
            }
        }
        cache_helper::invalidate_by_definition('core', 'config', array(), $plugin);
    }

    return true;
}

/**
 * Get configuration values from the global config table
 * or the config_plugins table.
 *
 * If called with one parameter, it will load all the config
 * variables for one plugin, and return them as an object.
 *
 * If called with 2 parameters it will return a string single
 * value or false if the value is not found.
 *
 * NOTE: this function is called from lib/db/upgrade.php
 *
 * @static string|false $siteidentifier The site identifier is not cached. We use this static cache so
 *     that we need only fetch it once per request.
 * @param string $plugin full component name
 * @param string $name default null
 * @return mixed hash-like object or single value, return false no config found
 * @throws dml_exception
 */
function get_config($plugin, $name = null) {
    global $CFG, $DB;

    static $siteidentifier = null;

    if ($plugin === 'moodle' || $plugin === 'core' || empty($plugin)) {
        $forced =& $CFG->config_php_settings;
        $iscore = true;
        $plugin = 'core';
    } else {
        if (array_key_exists($plugin, $CFG->forced_plugin_settings)) {
            $forced =& $CFG->forced_plugin_settings[$plugin];
        } else {
            $forced = array();
        }
        $iscore = false;
    }

    if ($siteidentifier === null) {
        try {
            // This may fail during installation.
            // If you have a look at {@link initialise_cfg()} you will see that this is how we detect the need to
            // install the database.
            $siteidentifier = $DB->get_field('config', 'value', array('name' => 'siteidentifier'));
        } catch (dml_exception $ex) {
            // Set siteidentifier to false. We don't want to trip this continually.
            $siteidentifier = false;
            throw $ex;
        }
    }

    if (!empty($name)) {
        if (array_key_exists($name, $forced)) {
            return (string)$forced[$name];
        } else if ($name === 'siteidentifier' && $plugin == 'core') {
            return $siteidentifier;
        }
    }

    $cache = cache::make('core', 'config');
    $result = $cache->get($plugin);
    if ($result === false) {
        // The user is after a recordset.
        if (!$iscore) {
            $result = $DB->get_records_menu('config_plugins', array('plugin' => $plugin), '', 'name,value');
        } else {
            // This part is not really used any more, but anyway...
            $result = $DB->get_records_menu('config', array(), '', 'name,value');;
        }
        $cache->set($plugin, $result);
    }

    if (!empty($name)) {
        if (array_key_exists($name, $result)) {
            return $result[$name];
        }
        return false;
    }

    if ($plugin === 'core') {
        $result['siteidentifier'] = $siteidentifier;
    }

    foreach ($forced as $key => $value) {
        if (is_null($value) or is_array($value) or is_object($value)) {
            // We do not want any extra mess here, just real settings that could be saved in db.
            unset($result[$key]);
        } else {
            // Convert to string as if it went through the DB.
            $result[$key] = (string)$value;
        }
    }

    return (object)$result;
}

/**
 * Removes a key from global configuration.
 *
 * NOTE: this function is called from lib/db/upgrade.php
 *
 * @param string $name the key to set
 * @param string $plugin (optional) the plugin scope
 * @return boolean whether the operation succeeded.
 */
function unset_config($name, $plugin=null) {
    global $CFG, $DB;

    if (empty($plugin)) {
        unset($CFG->$name);
        $DB->delete_records('config', array('name' => $name));
        cache_helper::invalidate_by_definition('core', 'config', array(), 'core');
    } else {
        $DB->delete_records('config_plugins', array('name' => $name, 'plugin' => $plugin));
        cache_helper::invalidate_by_definition('core', 'config', array(), $plugin);
    }

    return true;
}

/**
 * Remove all the config variables for a given plugin.
 *
 * NOTE: this function is called from lib/db/upgrade.php
 *
 * @param string $plugin a plugin, for example 'quiz' or 'qtype_multichoice';
 * @return boolean whether the operation succeeded.
 */
function unset_all_config_for_plugin($plugin) {
    global $DB;
    // Delete from the obvious config_plugins first.
    $DB->delete_records('config_plugins', array('plugin' => $plugin));
    // Next delete any suspect settings from config.
    $like = $DB->sql_like('name', '?', true, true, false, '|');
    $params = array($DB->sql_like_escape($plugin.'_', '|') . '%');
    $DB->delete_records_select('config', $like, $params);
    // Finally clear both the plugin cache and the core cache (suspect settings now removed from core).
    cache_helper::invalidate_by_definition('core', 'config', array(), array('core', $plugin));

    return true;
}

/**
 * Use this function to get a list of users from a config setting of type admin_setting_users_with_capability.
 *
 * All users are verified if they still have the necessary capability.
 *
 * @param string $value the value of the config setting.
 * @param string $capability the capability - must match the one passed to the admin_setting_users_with_capability constructor.
 * @param bool $includeadmins include administrators.
 * @return array of user objects.
 */
function get_users_from_config($value, $capability, $includeadmins = true) {
    if (empty($value) or $value === '$@NONE@$') {
        return array();
    }

    // We have to make sure that users still have the necessary capability,
    // it should be faster to fetch them all first and then test if they are present
    // instead of validating them one-by-one.
    $users = get_users_by_capability(context_system::instance(), $capability);
    if ($includeadmins) {
        $admins = get_admins();
        foreach ($admins as $admin) {
            $users[$admin->id] = $admin;
        }
    }

    if ($value === '$@ALL@$') {
        return $users;
    }

    $result = array(); // Result in correct order.
    $allowed = explode(',', $value);
    foreach ($allowed as $uid) {
        if (isset($users[$uid])) {
            $user = $users[$uid];
            $result[$user->id] = $user;
        }
    }

    return $result;
}


/**
 * Invalidates browser caches and cached data in temp.
 *
 * @return void
 */
function purge_all_caches() {
    purge_caches();
}

/**
 * Selectively invalidate different types of cache.
 *
 * Purges the cache areas specified.  By default, this will purge all caches but can selectively purge specific
 * areas alone or in combination.
 *
 * @param bool[] $options Specific parts of the cache to purge. Valid options are:
 *        'muc'    Purge MUC caches?
 *        'theme'  Purge theme cache?
 *        'lang'   Purge language string cache?
 *        'js'     Purge javascript cache?
 *        'filter' Purge text filter cache?
 *        'other'  Purge all other caches?
 */
function purge_caches($options = []) {
    $defaults = array_fill_keys(['muc', 'theme', 'lang', 'js', 'filter', 'other'], false);
    if (empty(array_filter($options))) {
        $options = array_fill_keys(array_keys($defaults), true); // Set all options to true.
    } else {
        $options = array_merge($defaults, array_intersect_key($options, $defaults)); // Override defaults with specified options.
    }
    if ($options['muc']) {
        cache_helper::purge_all();
    }
    if ($options['theme']) {
        theme_reset_all_caches();
    }
    if ($options['lang']) {
        get_string_manager()->reset_caches();
    }
    if ($options['js']) {
        js_reset_all_caches();
    }
    if ($options['filter']) {
        reset_text_filters_cache();
    }
    if ($options['other']) {
        purge_other_caches();
    }
}

/**
 * Purge all non-MUC caches not otherwise purged in purge_caches.
 *
 * IMPORTANT - If you are adding anything here to do with the cache directory you should also have a look at
 * {@link phpunit_util::reset_dataroot()}
 */
function purge_other_caches() {
    global $DB, $CFG;
    core_text::reset_caches();
    if (class_exists('core_plugin_manager')) {
        core_plugin_manager::reset_caches();
    }

    // Bump up cacherev field for all courses.
    try {
        increment_revision_number('course', 'cacherev', '');
    } catch (moodle_exception $e) {
        // Ignore exception since this function is also called before upgrade script when field course.cacherev does not exist yet.
    }

    $DB->reset_caches();

    // Purge all other caches: rss, simplepie, etc.
    clearstatcache();
    remove_dir($CFG->cachedir.'', true);

    // Make sure cache dir is writable, throws exception if not.
    make_cache_directory('');

    // This is the only place where we purge local caches, we are only adding files there.
    // The $CFG->localcachedirpurged flag forces local directories to be purged on cluster nodes.
    remove_dir($CFG->localcachedir, true);
    set_config('localcachedirpurged', time());
    make_localcache_directory('', true);
    \core\task\manager::clear_static_caches();
}

/**
 * Get volatile flags
 *
 * @param string $type
 * @param int $changedsince default null
 * @return array records array
 */
function get_cache_flags($type, $changedsince = null) {
    global $DB;

    $params = array('type' => $type, 'expiry' => time());
    $sqlwhere = "flagtype = :type AND expiry >= :expiry";
    if ($changedsince !== null) {
        $params['changedsince'] = $changedsince;
        $sqlwhere .= " AND timemodified > :changedsince";
    }
    $cf = array();
    if ($flags = $DB->get_records_select('cache_flags', $sqlwhere, $params, '', 'name,value')) {
        foreach ($flags as $flag) {
            $cf[$flag->name] = $flag->value;
        }
    }
    return $cf;
}

/**
 * Get volatile flags
 *
 * @param string $type
 * @param string $name
 * @param int $changedsince default null
 * @return string|false The cache flag value or false
 */
function get_cache_flag($type, $name, $changedsince=null) {
    global $DB;

    $params = array('type' => $type, 'name' => $name, 'expiry' => time());

    $sqlwhere = "flagtype = :type AND name = :name AND expiry >= :expiry";
    if ($changedsince !== null) {
        $params['changedsince'] = $changedsince;
        $sqlwhere .= " AND timemodified > :changedsince";
    }

    return $DB->get_field_select('cache_flags', 'value', $sqlwhere, $params);
}

/**
 * Set a volatile flag
 *
 * @param string $type the "type" namespace for the key
 * @param string $name the key to set
 * @param string $value the value to set (without magic quotes) - null will remove the flag
 * @param int $expiry (optional) epoch indicating expiry - defaults to now()+ 24hs
 * @return bool Always returns true
 */
function set_cache_flag($type, $name, $value, $expiry = null) {
    global $DB;

    $timemodified = time();
    if ($expiry === null || $expiry < $timemodified) {
        $expiry = $timemodified + 24 * 60 * 60;
    } else {
        $expiry = (int)$expiry;
    }

    if ($value === null) {
        unset_cache_flag($type, $name);
        return true;
    }

    if ($f = $DB->get_record('cache_flags', array('name' => $name, 'flagtype' => $type), '*', IGNORE_MULTIPLE)) {
        // This is a potential problem in DEBUG_DEVELOPER.
        if ($f->value == $value and $f->expiry == $expiry and $f->timemodified == $timemodified) {
            return true; // No need to update.
        }
        $f->value        = $value;
        $f->expiry       = $expiry;
        $f->timemodified = $timemodified;
        $DB->update_record('cache_flags', $f);
    } else {
        $f = new stdClass();
        $f->flagtype     = $type;
        $f->name         = $name;
        $f->value        = $value;
        $f->expiry       = $expiry;
        $f->timemodified = $timemodified;
        $DB->insert_record('cache_flags', $f);
    }
    return true;
}

/**
 * Removes a single volatile flag
 *
 * @param string $type the "type" namespace for the key
 * @param string $name the key to set
 * @return bool
 */
function unset_cache_flag($type, $name) {
    global $DB;
    $DB->delete_records('cache_flags', array('name' => $name, 'flagtype' => $type));
    return true;
}

/**
 * Garbage-collect volatile flags
 *
 * @return bool Always returns true
 */
function gc_cache_flags() {
    global $DB;
    $DB->delete_records_select('cache_flags', 'expiry < ?', array(time()));
    return true;
}

// USER PREFERENCE API.

/**
 * Refresh user preference cache. This is used most often for $USER
 * object that is stored in session, but it also helps with performance in cron script.
 *
 * Preferences for each user are loaded on first use on every page, then again after the timeout expires.
 *
 * @package  core
 * @category preference
 * @access   public
 * @param    stdClass         $user          User object. Preferences are preloaded into 'preference' property
 * @param    int              $cachelifetime Cache life time on the current page (in seconds)
 * @throws   coding_exception
 * @return   null
 */
function check_user_preferences_loaded(stdClass $user, $cachelifetime = 120) {
    global $DB;
    // Static cache, we need to check on each page load, not only every 2 minutes.
    static $loadedusers = array();

    if (!isset($user->id)) {
        throw new coding_exception('Invalid $user parameter in check_user_preferences_loaded() call, missing id field');
    }

    if (empty($user->id) or isguestuser($user->id)) {
        // No permanent storage for not-logged-in users and guest.
        if (!isset($user->preference)) {
            $user->preference = array();
        }
        return;
    }

    $timenow = time();

    if (isset($loadedusers[$user->id]) and isset($user->preference) and isset($user->preference['_lastloaded'])) {
        // Already loaded at least once on this page. Are we up to date?
        if ($user->preference['_lastloaded'] + $cachelifetime > $timenow) {
            // No need to reload - we are on the same page and we loaded prefs just a moment ago.
            return;

        } else if (!get_cache_flag('userpreferenceschanged', $user->id, $user->preference['_lastloaded'])) {
            // No change since the lastcheck on this page.
            $user->preference['_lastloaded'] = $timenow;
            return;
        }
    }

    // OK, so we have to reload all preferences.
    $loadedusers[$user->id] = true;
    $user->preference = $DB->get_records_menu('user_preferences', array('userid' => $user->id), '', 'name,value'); // All values.
    $user->preference['_lastloaded'] = $timenow;
}

/**
 * Called from set/unset_user_preferences, so that the prefs can be correctly reloaded in different sessions.
 *
 * NOTE: internal function, do not call from other code.
 *
 * @package core
 * @access private
 * @param integer $userid the user whose prefs were changed.
 */
function mark_user_preferences_changed($userid) {
    global $CFG;

    if (empty($userid) or isguestuser($userid)) {
        // No cache flags for guest and not-logged-in users.
        return;
    }

    set_cache_flag('userpreferenceschanged', $userid, 1, time() + $CFG->sessiontimeout);
}

/**
 * Sets a preference for the specified user.
 *
 * If a $user object is submitted it's 'preference' property is used for the preferences cache.
 *
 * When additional validation/permission check is needed it is better to use {@see useredit_update_user_preference()}
 *
 * @package  core
 * @category preference
 * @access   public
 * @param    string            $name  The key to set as preference for the specified user
 * @param    string            $value The value to set for the $name key in the specified user's
 *                                    record, null means delete current value.
 * @param    stdClass|int|null $user  A moodle user object or id, null means current user
 * @throws   coding_exception
 * @return   bool                     Always true or exception
 */
function set_user_preference($name, $value, $user = null) {
    global $USER, $DB;

    if (empty($name) or is_numeric($name) or $name === '_lastloaded') {
        throw new coding_exception('Invalid preference name in set_user_preference() call');
    }

    if (is_null($value)) {
        // Null means delete current.
        return unset_user_preference($name, $user);
    } else if (is_object($value)) {
        throw new coding_exception('Invalid value in set_user_preference() call, objects are not allowed');
    } else if (is_array($value)) {
        throw new coding_exception('Invalid value in set_user_preference() call, arrays are not allowed');
    }
    // Value column maximum length is 1333 characters.
    $value = (string)$value;
    if (core_text::strlen($value) > 1333) {
        throw new coding_exception('Invalid value in set_user_preference() call, value is is too long for the value column');
    }

    if (is_null($user)) {
        $user = $USER;
    } else if (isset($user->id)) {
        // It is a valid object.
    } else if (is_numeric($user)) {
        $user = (object)array('id' => (int)$user);
    } else {
        throw new coding_exception('Invalid $user parameter in set_user_preference() call');
    }

    check_user_preferences_loaded($user);

    if (empty($user->id) or isguestuser($user->id)) {
        // No permanent storage for not-logged-in users and guest.
        $user->preference[$name] = $value;
        return true;
    }

    if ($preference = $DB->get_record('user_preferences', array('userid' => $user->id, 'name' => $name))) {
        if ($preference->value === $value and isset($user->preference[$name]) and $user->preference[$name] === $value) {
            // Preference already set to this value.
            return true;
        }
        $DB->set_field('user_preferences', 'value', $value, array('id' => $preference->id));

    } else {
        $preference = new stdClass();
        $preference->userid = $user->id;
        $preference->name   = $name;
        $preference->value  = $value;
        $DB->insert_record('user_preferences', $preference);
    }

    // Update value in cache.
    $user->preference[$name] = $value;
    // Update the $USER in case where we've not a direct reference to $USER.
    if ($user !== $USER && $user->id == $USER->id) {
        $USER->preference[$name] = $value;
    }

    // Set reload flag for other sessions.
    mark_user_preferences_changed($user->id);

    return true;
}

/**
 * Sets a whole array of preferences for the current user
 *
 * If a $user object is submitted it's 'preference' property is used for the preferences cache.
 *
 * @package  core
 * @category preference
 * @access   public
 * @param    array             $prefarray An array of key/value pairs to be set
 * @param    stdClass|int|null $user      A moodle user object or id, null means current user
 * @return   bool                         Always true or exception
 */
function set_user_preferences(array $prefarray, $user = null) {
    foreach ($prefarray as $name => $value) {
        set_user_preference($name, $value, $user);
    }
    return true;
}

/**
 * Unsets a preference completely by deleting it from the database
 *
 * If a $user object is submitted it's 'preference' property is used for the preferences cache.
 *
 * @package  core
 * @category preference
 * @access   public
 * @param    string            $name The key to unset as preference for the specified user
 * @param    stdClass|int|null $user A moodle user object or id, null means current user
 * @throws   coding_exception
 * @return   bool                    Always true or exception
 */
function unset_user_preference($name, $user = null) {
    global $USER, $DB;

    if (empty($name) or is_numeric($name) or $name === '_lastloaded') {
        throw new coding_exception('Invalid preference name in unset_user_preference() call');
    }

    if (is_null($user)) {
        $user = $USER;
    } else if (isset($user->id)) {
        // It is a valid object.
    } else if (is_numeric($user)) {
        $user = (object)array('id' => (int)$user);
    } else {
        throw new coding_exception('Invalid $user parameter in unset_user_preference() call');
    }

    check_user_preferences_loaded($user);

    if (empty($user->id) or isguestuser($user->id)) {
        // No permanent storage for not-logged-in user and guest.
        unset($user->preference[$name]);
        return true;
    }

    // Delete from DB.
    $DB->delete_records('user_preferences', array('userid' => $user->id, 'name' => $name));

    // Delete the preference from cache.
    unset($user->preference[$name]);
    // Update the $USER in case where we've not a direct reference to $USER.
    if ($user !== $USER && $user->id == $USER->id) {
        unset($USER->preference[$name]);
    }

    // Set reload flag for other sessions.
    mark_user_preferences_changed($user->id);

    return true;
}

/**
 * Used to fetch user preference(s)
 *
 * If no arguments are supplied this function will return
 * all of the current user preferences as an array.
 *
 * If a name is specified then this function
 * attempts to return that particular preference value.  If
 * none is found, then the optional value $default is returned,
 * otherwise null.
 *
 * If a $user object is submitted it's 'preference' property is used for the preferences cache.
 *
 * @package  core
 * @category preference
 * @access   public
 * @param    string            $name    Name of the key to use in finding a preference value
 * @param    mixed|null        $default Value to be returned if the $name key is not set in the user preferences
 * @param    stdClass|int|null $user    A moodle user object or id, null means current user
 * @throws   coding_exception
 * @return   string|mixed|null          A string containing the value of a single preference. An
 *                                      array with all of the preferences or null
 */
function get_user_preferences($name = null, $default = null, $user = null) {
    global $USER;

    if (is_null($name)) {
        // All prefs.
    } else if (is_numeric($name) or $name === '_lastloaded') {
        throw new coding_exception('Invalid preference name in get_user_preferences() call');
    }

    if (is_null($user)) {
        $user = $USER;
    } else if (isset($user->id)) {
        // Is a valid object.
    } else if (is_numeric($user)) {
        if ($USER->id == $user) {
            $user = $USER;
        } else {
            $user = (object)array('id' => (int)$user);
        }
    } else {
        throw new coding_exception('Invalid $user parameter in get_user_preferences() call');
    }

    check_user_preferences_loaded($user);

    if (empty($name)) {
        // All values.
        return $user->preference;
    } else if (isset($user->preference[$name])) {
        // The single string value.
        return $user->preference[$name];
    } else {
        // Default value (null if not specified).
        return $default;
    }
}

// FUNCTIONS FOR HANDLING TIME.

/**
 * Given Gregorian date parts in user time produce a GMT timestamp.
 *
 * @package core
 * @category time
 * @param int $year The year part to create timestamp of
 * @param int $month The month part to create timestamp of
 * @param int $day The day part to create timestamp of
 * @param int $hour The hour part to create timestamp of
 * @param int $minute The minute part to create timestamp of
 * @param int $second The second part to create timestamp of
 * @param int|float|string $timezone Timezone modifier, used to calculate GMT time offset.
 *             if 99 then default user's timezone is used {@link http://docs.moodle.org/dev/Time_API#Timezone}
 * @param bool $applydst Toggle Daylight Saving Time, default true, will be
 *             applied only if timezone is 99 or string.
 * @return int GMT timestamp
 */
function make_timestamp($year, $month=1, $day=1, $hour=0, $minute=0, $second=0, $timezone=99, $applydst=true) {
    $date = new DateTime('now', core_date::get_user_timezone_object($timezone));
    $date->setDate((int)$year, (int)$month, (int)$day);
    $date->setTime((int)$hour, (int)$minute, (int)$second);

    $time = $date->getTimestamp();

    if ($time === false) {
        throw new coding_exception('getTimestamp() returned false, please ensure you have passed correct values.'.
            ' This can fail if year is more than 2038 and OS is 32 bit windows');
    }

    // Moodle BC DST stuff.
    if (!$applydst) {
        $time += dst_offset_on($time, $timezone);
    }

    return $time;

}

/**
 * Format a date/time (seconds) as weeks, days, hours etc as needed
 *
 * Given an amount of time in seconds, returns string
 * formatted nicely as years, days, hours etc as needed
 *
 * @package core
 * @category time
 * @uses MINSECS
 * @uses HOURSECS
 * @uses DAYSECS
 * @uses YEARSECS
 * @param int $totalsecs Time in seconds
 * @param stdClass $str Should be a time object
 * @return string A nicely formatted date/time string
 */
function format_time($totalsecs, $str = null) {

    $totalsecs = abs($totalsecs);

    if (!$str) {
        // Create the str structure the slow way.
        $str = new stdClass();
        $str->day   = get_string('day');
        $str->days  = get_string('days');
        $str->hour  = get_string('hour');
        $str->hours = get_string('hours');
        $str->min   = get_string('min');
        $str->mins  = get_string('mins');
        $str->sec   = get_string('sec');
        $str->secs  = get_string('secs');
        $str->year  = get_string('year');
        $str->years = get_string('years');
    }

    $years     = floor($totalsecs/YEARSECS);
    $remainder = $totalsecs - ($years*YEARSECS);
    $days      = floor($remainder/DAYSECS);
    $remainder = $totalsecs - ($days*DAYSECS);
    $hours     = floor($remainder/HOURSECS);
    $remainder = $remainder - ($hours*HOURSECS);
    $mins      = floor($remainder/MINSECS);
    $secs      = $remainder - ($mins*MINSECS);

    $ss = ($secs == 1)  ? $str->sec  : $str->secs;
    $sm = ($mins == 1)  ? $str->min  : $str->mins;
    $sh = ($hours == 1) ? $str->hour : $str->hours;
    $sd = ($days == 1)  ? $str->day  : $str->days;
    $sy = ($years == 1)  ? $str->year  : $str->years;

    $oyears = '';
    $odays = '';
    $ohours = '';
    $omins = '';
    $osecs = '';

    if ($years) {
        $oyears  = $years .' '. $sy;
    }
    if ($days) {
        $odays  = $days .' '. $sd;
    }
    if ($hours) {
        $ohours = $hours .' '. $sh;
    }
    if ($mins) {
        $omins  = $mins .' '. $sm;
    }
    if ($secs) {
        $osecs  = $secs .' '. $ss;
    }

    if ($years) {
        return trim($oyears .' '. $odays);
    }
    if ($days) {
        return trim($odays .' '. $ohours);
    }
    if ($hours) {
        return trim($ohours .' '. $omins);
    }
    if ($mins) {
        return trim($omins .' '. $osecs);
    }
    if ($secs) {
        return $osecs;
    }
    return get_string('now');
}

/**
 * Returns a formatted string that represents a date in user time.
 *
 * @package core
 * @category time
 * @param int $date the timestamp in UTC, as obtained from the database.
 * @param string $format strftime format. You should probably get this using
 *        get_string('strftime...', 'langconfig');
 * @param int|float|string $timezone by default, uses the user's time zone. if numeric and
 *        not 99 then daylight saving will not be added.
 *        {@link http://docs.moodle.org/dev/Time_API#Timezone}
 * @param bool $fixday If true (default) then the leading zero from %d is removed.
 *        If false then the leading zero is maintained.
 * @param bool $fixhour If true (default) then the leading zero from %I is removed.
 * @return string the formatted date/time.
 */
function userdate($date, $format = '', $timezone = 99, $fixday = true, $fixhour = true) {
    $calendartype = \core_calendar\type_factory::get_calendar_instance();
    return $calendartype->timestamp_to_date_string($date, $format, $timezone, $fixday, $fixhour);
}

/**
 * Returns a html "time" tag with both the exact user date with timezone information
 * as a datetime attribute in the W3C format, and the user readable date and time as text.
 *
 * @package core
 * @category time
 * @param int $date the timestamp in UTC, as obtained from the database.
 * @param string $format strftime format. You should probably get this using
 *        get_string('strftime...', 'langconfig');
 * @param int|float|string $timezone by default, uses the user's time zone. if numeric and
 *        not 99 then daylight saving will not be added.
 *        {@link http://docs.moodle.org/dev/Time_API#Timezone}
 * @param bool $fixday If true (default) then the leading zero from %d is removed.
 *        If false then the leading zero is maintained.
 * @param bool $fixhour If true (default) then the leading zero from %I is removed.
 * @return string the formatted date/time.
 */
function userdate_htmltime($date, $format = '', $timezone = 99, $fixday = true, $fixhour = true) {
    $userdatestr = userdate($date, $format, $timezone, $fixday, $fixhour);
    if (CLI_SCRIPT && !PHPUNIT_TEST) {
        return $userdatestr;
    }
    $machinedate = new DateTime();
    $machinedate->setTimestamp(intval($date));
    $machinedate->setTimezone(core_date::get_user_timezone_object());

    return html_writer::tag('time', $userdatestr, ['datetime' => $machinedate->format(DateTime::W3C)]);
}

/**
 * Returns a formatted date ensuring it is UTF-8.
 *
 * If we are running under Windows convert to Windows encoding and then back to UTF-8
 * (because it's impossible to specify UTF-8 to fetch locale info in Win32).
 *
 * @param int $date the timestamp - since Moodle 2.9 this is a real UTC timestamp
 * @param string $format strftime format.
 * @param int|float|string $tz the user timezone
 * @return string the formatted date/time.
 * @since Moodle 2.3.3
 */
function date_format_string($date, $format, $tz = 99) {
    global $CFG;

    $localewincharset = null;
    // Get the calendar type user is using.
    if ($CFG->ostype == 'WINDOWS') {
        $calendartype = \core_calendar\type_factory::get_calendar_instance();
        $localewincharset = $calendartype->locale_win_charset();
    }

    if ($localewincharset) {
        $format = core_text::convert($format, 'utf-8', $localewincharset);
    }

    date_default_timezone_set(core_date::get_user_timezone($tz));
    $datestring = strftime($format, $date);
    core_date::set_default_server_timezone();

    if ($localewincharset) {
        $datestring = core_text::convert($datestring, $localewincharset, 'utf-8');
    }

    return $datestring;
}

/**
 * Given a $time timestamp in GMT (seconds since epoch),
 * returns an array that represents the Gregorian date in user time
 *
 * @package core
 * @category time
 * @param int $time Timestamp in GMT
 * @param float|int|string $timezone user timezone
 * @return array An array that represents the date in user time
 */
function usergetdate($time, $timezone=99) {
    date_default_timezone_set(core_date::get_user_timezone($timezone));
    $result = getdate($time);
    core_date::set_default_server_timezone();

    return $result;
}

/**
 * Given a GMT timestamp (seconds since epoch), offsets it by
 * the timezone.  eg 3pm in India is 3pm GMT - 7 * 3600 seconds
 *
 * NOTE: this function does not include DST properly,
 *       you should use the PHP date stuff instead!
 *
 * @package core
 * @category time
 * @param int $date Timestamp in GMT
 * @param float|int|string $timezone user timezone
 * @return int
 */
function usertime($date, $timezone=99) {
    $userdate = new DateTime('@' . $date);
    $userdate->setTimezone(core_date::get_user_timezone_object($timezone));
    $dst = dst_offset_on($date, $timezone);

    return $date - $userdate->getOffset() + $dst;
}

/**
 * Given a time, return the GMT timestamp of the most recent midnight
 * for the current user.
 *
 * @package core
 * @category time
 * @param int $date Timestamp in GMT
 * @param float|int|string $timezone user timezone
 * @return int Returns a GMT timestamp
 */
function usergetmidnight($date, $timezone=99) {

    $userdate = usergetdate($date, $timezone);

    // Time of midnight of this user's day, in GMT.
    return make_timestamp($userdate['year'], $userdate['mon'], $userdate['mday'], 0, 0, 0, $timezone);

}

/**
 * Returns a string that prints the user's timezone
 *
 * @package core
 * @category time
 * @param float|int|string $timezone user timezone
 * @return string
 */
function usertimezone($timezone=99) {
    $tz = core_date::get_user_timezone($timezone);
    return core_date::get_localised_timezone($tz);
}

/**
 * Returns a float or a string which denotes the user's timezone
 * A float value means that a simple offset from GMT is used, while a string (it will be the name of a timezone in the database)
 * means that for this timezone there are also DST rules to be taken into account
 * Checks various settings and picks the most dominant of those which have a value
 *
 * @package core
 * @category time
 * @param float|int|string $tz timezone to calculate GMT time offset before
 *        calculating user timezone, 99 is default user timezone
 *        {@link http://docs.moodle.org/dev/Time_API#Timezone}
 * @return float|string
 */
function get_user_timezone($tz = 99) {
    global $USER, $CFG;

    $timezones = array(
        $tz,
        isset($CFG->forcetimezone) ? $CFG->forcetimezone : 99,
        isset($USER->timezone) ? $USER->timezone : 99,
        isset($CFG->timezone) ? $CFG->timezone : 99,
        );

    $tz = 99;

    // Loop while $tz is, empty but not zero, or 99, and there is another timezone is the array.
    foreach ($timezones as $nextvalue) {
        if ((empty($tz) && !is_numeric($tz)) || $tz == 99) {
            $tz = $nextvalue;
        }
    }
    return is_numeric($tz) ? (float) $tz : $tz;
}

/**
 * Calculates the Daylight Saving Offset for a given date/time (timestamp)
 * - Note: Daylight saving only works for string timezones and not for float.
 *
 * @package core
 * @category time
 * @param int $time must NOT be compensated at all, it has to be a pure timestamp
 * @param int|float|string $strtimezone user timezone
 * @return int
 */
function dst_offset_on($time, $strtimezone = null) {
    $tz = core_date::get_user_timezone($strtimezone);
    $date = new DateTime('@' . $time);
    $date->setTimezone(new DateTimeZone($tz));
    if ($date->format('I') == '1') {
        if ($tz === 'Australia/Lord_Howe') {
            return 1800;
        }
        return 3600;
    }
    return 0;
}

/**
 * Calculates when the day appears in specific month
 *
 * @package core
 * @category time
 * @param int $startday starting day of the month
 * @param int $weekday The day when week starts (normally taken from user preferences)
 * @param int $month The month whose day is sought
 * @param int $year The year of the month whose day is sought
 * @return int
 */
function find_day_in_month($startday, $weekday, $month, $year) {
    $calendartype = \core_calendar\type_factory::get_calendar_instance();

    $daysinmonth = days_in_month($month, $year);
    $daysinweek = count($calendartype->get_weekdays());

    if ($weekday == -1) {
        // Don't care about weekday, so return:
        //    abs($startday) if $startday != -1
        //    $daysinmonth otherwise.
        return ($startday == -1) ? $daysinmonth : abs($startday);
    }

    // From now on we 're looking for a specific weekday.
    // Give "end of month" its actual value, since we know it.
    if ($startday == -1) {
        $startday = -1 * $daysinmonth;
    }

    // Starting from day $startday, the sign is the direction.
    if ($startday < 1) {
        $startday = abs($startday);
        $lastmonthweekday = dayofweek($daysinmonth, $month, $year);

        // This is the last such weekday of the month.
        $lastinmonth = $daysinmonth + $weekday - $lastmonthweekday;
        if ($lastinmonth > $daysinmonth) {
            $lastinmonth -= $daysinweek;
        }

        // Find the first such weekday <= $startday.
        while ($lastinmonth > $startday) {
            $lastinmonth -= $daysinweek;
        }

        return $lastinmonth;
    } else {
        $indexweekday = dayofweek($startday, $month, $year);

        $diff = $weekday - $indexweekday;
        if ($diff < 0) {
            $diff += $daysinweek;
        }

        // This is the first such weekday of the month equal to or after $startday.
        $firstfromindex = $startday + $diff;

        return $firstfromindex;
    }
}

/**
 * Calculate the number of days in a given month
 *
 * @package core
 * @category time
 * @param int $month The month whose day count is sought
 * @param int $year The year of the month whose day count is sought
 * @return int
 */
function days_in_month($month, $year) {
    $calendartype = \core_calendar\type_factory::get_calendar_instance();
    return $calendartype->get_num_days_in_month($year, $month);
}

/**
 * Calculate the position in the week of a specific calendar day
 *
 * @package core
 * @category time
 * @param int $day The day of the date whose position in the week is sought
 * @param int $month The month of the date whose position in the week is sought
 * @param int $year The year of the date whose position in the week is sought
 * @return int
 */
function dayofweek($day, $month, $year) {
    $calendartype = \core_calendar\type_factory::get_calendar_instance();
    return $calendartype->get_weekday($year, $month, $day);
}

// USER AUTHENTICATION AND LOGIN.

/**
 * Returns full login url.
 *
 * Any form submissions for authentication to this URL must include username,
 * password as well as a logintoken generated by \core\session\manager::get_login_token().
 *
 * @return string login url
 */
function get_login_url() {
    global $CFG;

    return "$CFG->wwwroot/login/index.php";
}

/**
 * This function checks that the current user is logged in and has the
 * required privileges
 *
 * This function checks that the current user is logged in, and optionally
 * whether they are allowed to be in a particular course and view a particular
 * course module.
 * If they are not logged in, then it redirects them to the site login unless
 * $autologinguest is set and {@link $CFG}->autologinguests is set to 1 in which
 * case they are automatically logged in as guests.
 * If $courseid is given and the user is not enrolled in that course then the
 * user is redirected to the course enrolment page.
 * If $cm is given and the course module is hidden and the user is not a teacher
 * in the course then the user is redirected to the course home page.
 *
 * When $cm parameter specified, this function sets page layout to 'module'.
 * You need to change it manually later if some other layout needed.
 *
 * @package    core_access
 * @category   access
 *
 * @param mixed $courseorid id of the course or course object
 * @param bool $autologinguest default true
 * @param object $cm course module object
 * @param bool $setwantsurltome Define if we want to set $SESSION->wantsurl, defaults to
 *             true. Used to avoid (=false) some scripts (file.php...) to set that variable,
 *             in order to keep redirects working properly. MDL-14495
 * @param bool $preventredirect set to true in scripts that can not redirect (CLI, rss feeds, etc.), throws exceptions
 * @return mixed Void, exit, and die depending on path
 * @throws coding_exception
 * @throws require_login_exception
 * @throws moodle_exception
 */
function require_login($courseorid = null, $autologinguest = true, $cm = null, $setwantsurltome = true, $preventredirect = false) {
    global $CFG, $SESSION, $USER, $PAGE, $SITE, $DB, $OUTPUT;

    // Must not redirect when byteserving already started.
    if (!empty($_SERVER['HTTP_RANGE'])) {
        $preventredirect = true;
    }

    if (AJAX_SCRIPT) {
        // We cannot redirect for AJAX scripts either.
        $preventredirect = true;
    }

    // Setup global $COURSE, themes, language and locale.
    if (!empty($courseorid)) {
        if (is_object($courseorid)) {
            $course = $courseorid;
        } else if ($courseorid == SITEID) {
            $course = clone($SITE);
        } else {
            $course = $DB->get_record('course', array('id' => $courseorid), '*', MUST_EXIST);
        }
        if ($cm) {
            if ($cm->course != $course->id) {
                throw new coding_exception('course and cm parameters in require_login() call do not match!!');
            }
            // Make sure we have a $cm from get_fast_modinfo as this contains activity access details.
            if (!($cm instanceof cm_info)) {
                // Note: nearly all pages call get_fast_modinfo anyway and it does not make any
                // db queries so this is not really a performance concern, however it is obviously
                // better if you use get_fast_modinfo to get the cm before calling this.
                $modinfo = get_fast_modinfo($course);
                $cm = $modinfo->get_cm($cm->id);
            }
        }
    } else {
        // Do not touch global $COURSE via $PAGE->set_course(),
        // the reasons is we need to be able to call require_login() at any time!!
        $course = $SITE;
        if ($cm) {
            throw new coding_exception('cm parameter in require_login() requires valid course parameter!');
        }
    }

    // If this is an AJAX request and $setwantsurltome is true then we need to override it and set it to false.
    // Otherwise the AJAX request URL will be set to $SESSION->wantsurl and events such as self enrolment in the future
    // risk leading the user back to the AJAX request URL.
    if ($setwantsurltome && defined('AJAX_SCRIPT') && AJAX_SCRIPT) {
        $setwantsurltome = false;
    }

    // Redirect to the login page if session has expired, only with dbsessions enabled (MDL-35029) to maintain current behaviour.
    if ((!isloggedin() or isguestuser()) && !empty($SESSION->has_timed_out) && !empty($CFG->dbsessions)) {
        if ($preventredirect) {
            throw new require_login_session_timeout_exception();
        } else {
            if ($setwantsurltome) {
                $SESSION->wantsurl = qualified_me();
            }
            redirect(get_login_url());
        }
    }

    // If the user is not even logged in yet then make sure they are.
    if (!isloggedin()) {
        if ($autologinguest and !empty($CFG->guestloginbutton) and !empty($CFG->autologinguests)) {
            if (!$guest = get_complete_user_data('id', $CFG->siteguest)) {
                // Misconfigured site guest, just redirect to login page.
                redirect(get_login_url());
                exit; // Never reached.
            }
            $lang = isset($SESSION->lang) ? $SESSION->lang : $CFG->lang;
            complete_user_login($guest);
            $USER->autologinguest = true;
            $SESSION->lang = $lang;
        } else {
            // NOTE: $USER->site check was obsoleted by session test cookie, $USER->confirmed test is in login/index.php.
            if ($preventredirect) {
                throw new require_login_exception('You are not logged in');
            }

            if ($setwantsurltome) {
                $SESSION->wantsurl = qualified_me();
            }

            $referer = get_local_referer(false);
            if (!empty($referer)) {
                $SESSION->fromurl = $referer;
            }

            // Give auth plugins an opportunity to authenticate or redirect to an external login page
            $authsequence = get_enabled_auth_plugins(true); // auths, in sequence
            foreach($authsequence as $authname) {
                $authplugin = get_auth_plugin($authname);
                $authplugin->pre_loginpage_hook();
                if (isloggedin()) {
<<<<<<< HEAD
                    if ($cm) {
                        $modinfo = get_fast_modinfo($course);
                        $cm = $modinfo->get_cm($cm->id);
                    }
=======
                    set_access_log_user();
>>>>>>> b940ca99
                    break;
                }
            }

            // If we're still not logged in then go to the login page
            if (!isloggedin()) {
                redirect(get_login_url());
                exit; // Never reached.
            }
        }
    }

    // Loginas as redirection if needed.
    if ($course->id != SITEID and \core\session\manager::is_loggedinas()) {
        if ($USER->loginascontext->contextlevel == CONTEXT_COURSE) {
            if ($USER->loginascontext->instanceid != $course->id) {
                print_error('loginasonecourse', '', $CFG->wwwroot.'/course/view.php?id='.$USER->loginascontext->instanceid);
            }
        }
    }

    // Check whether the user should be changing password (but only if it is REALLY them).
    if (get_user_preferences('auth_forcepasswordchange') && !\core\session\manager::is_loggedinas()) {
        $userauth = get_auth_plugin($USER->auth);
        if ($userauth->can_change_password() and !$preventredirect) {
            if ($setwantsurltome) {
                $SESSION->wantsurl = qualified_me();
            }
            if ($changeurl = $userauth->change_password_url()) {
                // Use plugin custom url.
                redirect($changeurl);
            } else {
                // Use moodle internal method.
                redirect($CFG->wwwroot .'/login/change_password.php');
            }
        } else if ($userauth->can_change_password()) {
            throw new moodle_exception('forcepasswordchangenotice');
        } else {
            throw new moodle_exception('nopasswordchangeforced', 'auth');
        }
    }

    // Check that the user account is properly set up. If we can't redirect to
    // edit their profile and this is not a WS request, perform just the lax check.
    // It will allow them to use filepicker on the profile edit page.

    if ($preventredirect && !WS_SERVER) {
        $usernotfullysetup = user_not_fully_set_up($USER, false);
    } else {
        $usernotfullysetup = user_not_fully_set_up($USER, true);
    }

    if ($usernotfullysetup) {
        if ($preventredirect) {
            throw new moodle_exception('usernotfullysetup');
        }
        if ($setwantsurltome) {
            $SESSION->wantsurl = qualified_me();
        }
        redirect($CFG->wwwroot .'/user/edit.php?id='. $USER->id .'&amp;course='. SITEID);
    }

    // Make sure the USER has a sesskey set up. Used for CSRF protection.
    sesskey();

    if (\core\session\manager::is_loggedinas()) {
        // During a "logged in as" session we should force all content to be cleaned because the
        // logged in user will be viewing potentially malicious user generated content.
        // See MDL-63786 for more details.
        $CFG->forceclean = true;
    }

    $afterlogins = get_plugins_with_function('after_require_login', 'lib.php');

    // Do not bother admins with any formalities, except for activities pending deletion.
    if (is_siteadmin() && !($cm && $cm->deletioninprogress)) {
        // Set the global $COURSE.
        if ($cm) {
            $PAGE->set_cm($cm, $course);
            $PAGE->set_pagelayout('incourse');
        } else if (!empty($courseorid)) {
            $PAGE->set_course($course);
        }
        // Set accesstime or the user will appear offline which messes up messaging.
        // Do not update access time for webservice or ajax requests.
        if (!WS_SERVER && !AJAX_SCRIPT) {
            user_accesstime_log($course->id);
        }

        foreach ($afterlogins as $plugintype => $plugins) {
            foreach ($plugins as $pluginfunction) {
                $pluginfunction($courseorid, $autologinguest, $cm, $setwantsurltome, $preventredirect);
            }
        }
        return;
    }

    // Scripts have a chance to declare that $USER->policyagreed should not be checked.
    // This is mostly for places where users are actually accepting the policies, to avoid the redirect loop.
    if (!defined('NO_SITEPOLICY_CHECK')) {
        define('NO_SITEPOLICY_CHECK', false);
    }

    // Check that the user has agreed to a site policy if there is one - do not test in case of admins.
    // Do not test if the script explicitly asked for skipping the site policies check.
    if (!$USER->policyagreed && !is_siteadmin() && !NO_SITEPOLICY_CHECK) {
        $manager = new \core_privacy\local\sitepolicy\manager();
        if ($policyurl = $manager->get_redirect_url(isguestuser())) {
            if ($preventredirect) {
                throw new moodle_exception('sitepolicynotagreed', 'error', '', $policyurl->out());
            }
            if ($setwantsurltome) {
                $SESSION->wantsurl = qualified_me();
            }
            redirect($policyurl);
        }
    }

    // Fetch the system context, the course context, and prefetch its child contexts.
    $sysctx = context_system::instance();
    $coursecontext = context_course::instance($course->id, MUST_EXIST);
    if ($cm) {
        $cmcontext = context_module::instance($cm->id, MUST_EXIST);
    } else {
        $cmcontext = null;
    }

    // If the site is currently under maintenance, then print a message.
    if (!empty($CFG->maintenance_enabled) and !has_capability('moodle/site:maintenanceaccess', $sysctx)) {
        if ($preventredirect) {
            throw new require_login_exception('Maintenance in progress');
        }
        $PAGE->set_context(null);
        print_maintenance_message();
    }

    // Make sure the course itself is not hidden.
    if ($course->id == SITEID) {
        // Frontpage can not be hidden.
    } else {
        if (is_role_switched($course->id)) {
            // When switching roles ignore the hidden flag - user had to be in course to do the switch.
        } else {
            if (!$course->visible and !has_capability('moodle/course:viewhiddencourses', $coursecontext)) {
                // Originally there was also test of parent category visibility, BUT is was very slow in complex queries
                // involving "my courses" now it is also possible to simply hide all courses user is not enrolled in :-).
                if ($preventredirect) {
                    throw new require_login_exception('Course is hidden');
                }
                $PAGE->set_context(null);
                // We need to override the navigation URL as the course won't have been added to the navigation and thus
                // the navigation will mess up when trying to find it.
                navigation_node::override_active_url(new moodle_url('/'));
                notice(get_string('coursehidden'), $CFG->wwwroot .'/');
            }
        }
    }

    // Is the user enrolled?
    if ($course->id == SITEID) {
        // Everybody is enrolled on the frontpage.
    } else {
        if (\core\session\manager::is_loggedinas()) {
            // Make sure the REAL person can access this course first.
            $realuser = \core\session\manager::get_realuser();
            if (!is_enrolled($coursecontext, $realuser->id, '', true) and
                !is_viewing($coursecontext, $realuser->id) and !is_siteadmin($realuser->id)) {
                if ($preventredirect) {
                    throw new require_login_exception('Invalid course login-as access');
                }
                $PAGE->set_context(null);
                echo $OUTPUT->header();
                notice(get_string('studentnotallowed', '', fullname($USER, true)), $CFG->wwwroot .'/');
            }
        }

        $access = false;

        if (is_role_switched($course->id)) {
            // Ok, user had to be inside this course before the switch.
            $access = true;

        } else if (is_viewing($coursecontext, $USER)) {
            // Ok, no need to mess with enrol.
            $access = true;

        } else {
            if (isset($USER->enrol['enrolled'][$course->id])) {
                if ($USER->enrol['enrolled'][$course->id] > time()) {
                    $access = true;
                    if (isset($USER->enrol['tempguest'][$course->id])) {
                        unset($USER->enrol['tempguest'][$course->id]);
                        remove_temp_course_roles($coursecontext);
                    }
                } else {
                    // Expired.
                    unset($USER->enrol['enrolled'][$course->id]);
                }
            }
            if (isset($USER->enrol['tempguest'][$course->id])) {
                if ($USER->enrol['tempguest'][$course->id] == 0) {
                    $access = true;
                } else if ($USER->enrol['tempguest'][$course->id] > time()) {
                    $access = true;
                } else {
                    // Expired.
                    unset($USER->enrol['tempguest'][$course->id]);
                    remove_temp_course_roles($coursecontext);
                }
            }

            if (!$access) {
                // Cache not ok.
                $until = enrol_get_enrolment_end($coursecontext->instanceid, $USER->id);
                if ($until !== false) {
                    // Active participants may always access, a timestamp in the future, 0 (always) or false.
                    if ($until == 0) {
                        $until = ENROL_MAX_TIMESTAMP;
                    }
                    $USER->enrol['enrolled'][$course->id] = $until;
                    $access = true;

                } else if (core_course_category::can_view_course_info($course)) {
                    $params = array('courseid' => $course->id, 'status' => ENROL_INSTANCE_ENABLED);
                    $instances = $DB->get_records('enrol', $params, 'sortorder, id ASC');
                    $enrols = enrol_get_plugins(true);
                    // First ask all enabled enrol instances in course if they want to auto enrol user.
                    foreach ($instances as $instance) {
                        if (!isset($enrols[$instance->enrol])) {
                            continue;
                        }
                        // Get a duration for the enrolment, a timestamp in the future, 0 (always) or false.
                        $until = $enrols[$instance->enrol]->try_autoenrol($instance);
                        if ($until !== false) {
                            if ($until == 0) {
                                $until = ENROL_MAX_TIMESTAMP;
                            }
                            $USER->enrol['enrolled'][$course->id] = $until;
                            $access = true;
                            break;
                        }
                    }
                    // If not enrolled yet try to gain temporary guest access.
                    if (!$access) {
                        foreach ($instances as $instance) {
                            if (!isset($enrols[$instance->enrol])) {
                                continue;
                            }
                            // Get a duration for the guest access, a timestamp in the future or false.
                            $until = $enrols[$instance->enrol]->try_guestaccess($instance);
                            if ($until !== false and $until > time()) {
                                $USER->enrol['tempguest'][$course->id] = $until;
                                $access = true;
                                break;
                            }
                        }
                    }
                } else {
                    // User is not enrolled and is not allowed to browse courses here.
                    if ($preventredirect) {
                        throw new require_login_exception('Course is not available');
                    }
                    $PAGE->set_context(null);
                    // We need to override the navigation URL as the course won't have been added to the navigation and thus
                    // the navigation will mess up when trying to find it.
                    navigation_node::override_active_url(new moodle_url('/'));
                    notice(get_string('coursehidden'), $CFG->wwwroot .'/');
                }
            }
        }

        if (!$access) {
            if ($preventredirect) {
                throw new require_login_exception('Not enrolled');
            }
            if ($setwantsurltome) {
                $SESSION->wantsurl = qualified_me();
            }
            redirect($CFG->wwwroot .'/enrol/index.php?id='. $course->id);
        }
    }

    // Check whether the activity has been scheduled for deletion. If so, then deny access, even for admins.
    if ($cm && $cm->deletioninprogress) {
        if ($preventredirect) {
            throw new moodle_exception('activityisscheduledfordeletion');
        }
        require_once($CFG->dirroot . '/course/lib.php');
        redirect(course_get_url($course), get_string('activityisscheduledfordeletion', 'error'));
    }

    // Check visibility of activity to current user; includes visible flag, conditional availability, etc.
    if ($cm && !$cm->uservisible) {
        if ($preventredirect) {
            throw new require_login_exception('Activity is hidden');
        }
        // Get the error message that activity is not available and why (if explanation can be shown to the user).
        $PAGE->set_course($course);
        $renderer = $PAGE->get_renderer('course');
        $message = $renderer->course_section_cm_unavailable_error_message($cm);
        redirect(course_get_url($course), $message, null, \core\output\notification::NOTIFY_ERROR);
    }

    // Set the global $COURSE.
    if ($cm) {
        $PAGE->set_cm($cm, $course);
        $PAGE->set_pagelayout('incourse');
    } else if (!empty($courseorid)) {
        $PAGE->set_course($course);
    }

    foreach ($afterlogins as $plugintype => $plugins) {
        foreach ($plugins as $pluginfunction) {
            $pluginfunction($courseorid, $autologinguest, $cm, $setwantsurltome, $preventredirect);
        }
    }

    // Finally access granted, update lastaccess times.
    // Do not update access time for webservice or ajax requests.
    if (!WS_SERVER && !AJAX_SCRIPT) {
        user_accesstime_log($course->id);
    }
}


/**
 * This function just makes sure a user is logged out.
 *
 * @package    core_access
 * @category   access
 */
function require_logout() {
    global $USER, $DB;

    if (!isloggedin()) {
        // This should not happen often, no need for hooks or events here.
        \core\session\manager::terminate_current();
        return;
    }

    // Execute hooks before action.
    $authplugins = array();
    $authsequence = get_enabled_auth_plugins();
    foreach ($authsequence as $authname) {
        $authplugins[$authname] = get_auth_plugin($authname);
        $authplugins[$authname]->prelogout_hook();
    }

    // Store info that gets removed during logout.
    $sid = session_id();
    $event = \core\event\user_loggedout::create(
        array(
            'userid' => $USER->id,
            'objectid' => $USER->id,
            'other' => array('sessionid' => $sid),
        )
    );
    if ($session = $DB->get_record('sessions', array('sid'=>$sid))) {
        $event->add_record_snapshot('sessions', $session);
    }

    // Clone of $USER object to be used by auth plugins.
    $user = fullclone($USER);

    // Delete session record and drop $_SESSION content.
    \core\session\manager::terminate_current();

    // Trigger event AFTER action.
    $event->trigger();

    // Hook to execute auth plugins redirection after event trigger.
    foreach ($authplugins as $authplugin) {
        $authplugin->postlogout_hook($user);
    }
}

/**
 * Weaker version of require_login()
 *
 * This is a weaker version of {@link require_login()} which only requires login
 * when called from within a course rather than the site page, unless
 * the forcelogin option is turned on.
 * @see require_login()
 *
 * @package    core_access
 * @category   access
 *
 * @param mixed $courseorid The course object or id in question
 * @param bool $autologinguest Allow autologin guests if that is wanted
 * @param object $cm Course activity module if known
 * @param bool $setwantsurltome Define if we want to set $SESSION->wantsurl, defaults to
 *             true. Used to avoid (=false) some scripts (file.php...) to set that variable,
 *             in order to keep redirects working properly. MDL-14495
 * @param bool $preventredirect set to true in scripts that can not redirect (CLI, rss feeds, etc.), throws exceptions
 * @return void
 * @throws coding_exception
 */
function require_course_login($courseorid, $autologinguest = true, $cm = null, $setwantsurltome = true, $preventredirect = false) {
    global $CFG, $PAGE, $SITE;
    $issite = ((is_object($courseorid) and $courseorid->id == SITEID)
          or (!is_object($courseorid) and $courseorid == SITEID));
    if ($issite && !empty($cm) && !($cm instanceof cm_info)) {
        // Note: nearly all pages call get_fast_modinfo anyway and it does not make any
        // db queries so this is not really a performance concern, however it is obviously
        // better if you use get_fast_modinfo to get the cm before calling this.
        if (is_object($courseorid)) {
            $course = $courseorid;
        } else {
            $course = clone($SITE);
        }
        $modinfo = get_fast_modinfo($course);
        $cm = $modinfo->get_cm($cm->id);
    }
    if (!empty($CFG->forcelogin)) {
        // Login required for both SITE and courses.
        require_login($courseorid, $autologinguest, $cm, $setwantsurltome, $preventredirect);

    } else if ($issite && !empty($cm) and !$cm->uservisible) {
        // Always login for hidden activities.
        require_login($courseorid, $autologinguest, $cm, $setwantsurltome, $preventredirect);

    } else if (isloggedin() && !isguestuser()) {
        // User is already logged in. Make sure the login is complete (user is fully setup, policies agreed).
        require_login($courseorid, $autologinguest, $cm, $setwantsurltome, $preventredirect);

    } else if ($issite) {
        // Login for SITE not required.
        // We still need to instatiate PAGE vars properly so that things that rely on it like navigation function correctly.
        if (!empty($courseorid)) {
            if (is_object($courseorid)) {
                $course = $courseorid;
            } else {
                $course = clone $SITE;
            }
            if ($cm) {
                if ($cm->course != $course->id) {
                    throw new coding_exception('course and cm parameters in require_course_login() call do not match!!');
                }
                $PAGE->set_cm($cm, $course);
                $PAGE->set_pagelayout('incourse');
            } else {
                $PAGE->set_course($course);
            }
        } else {
            // If $PAGE->course, and hence $PAGE->context, have not already been set up properly, set them up now.
            $PAGE->set_course($PAGE->course);
        }
        // Do not update access time for webservice or ajax requests.
        if (!WS_SERVER && !AJAX_SCRIPT) {
            user_accesstime_log(SITEID);
        }
        return;

    } else {
        // Course login always required.
        require_login($courseorid, $autologinguest, $cm, $setwantsurltome, $preventredirect);
    }
}

/**
 * Validates a user key, checking if the key exists, is not expired and the remote ip is correct.
 *
 * @param  string $keyvalue the key value
 * @param  string $script   unique script identifier
 * @param  int $instance    instance id
 * @return stdClass the key entry in the user_private_key table
 * @since Moodle 3.2
 * @throws moodle_exception
 */
function validate_user_key($keyvalue, $script, $instance) {
    global $DB;

    if (!$key = $DB->get_record('user_private_key', array('script' => $script, 'value' => $keyvalue, 'instance' => $instance))) {
        print_error('invalidkey');
    }

    if (!empty($key->validuntil) and $key->validuntil < time()) {
        print_error('expiredkey');
    }

    if ($key->iprestriction) {
        $remoteaddr = getremoteaddr(null);
        if (empty($remoteaddr) or !address_in_subnet($remoteaddr, $key->iprestriction)) {
            print_error('ipmismatch');
        }
    }
    return $key;
}

/**
 * Require key login. Function terminates with error if key not found or incorrect.
 *
 * @uses NO_MOODLE_COOKIES
 * @uses PARAM_ALPHANUM
 * @param string $script unique script identifier
 * @param int $instance optional instance id
 * @param string $keyvalue The key. If not supplied, this will be fetched from the current session.
 * @return int Instance ID
 */
function require_user_key_login($script, $instance = null, $keyvalue = null) {
    global $DB;

    if (!NO_MOODLE_COOKIES) {
        print_error('sessioncookiesdisable');
    }

    // Extra safety.
    \core\session\manager::write_close();

    if (null === $keyvalue) {
        $keyvalue = required_param('key', PARAM_ALPHANUM);
    }

    $key = validate_user_key($keyvalue, $script, $instance);

    if (!$user = $DB->get_record('user', array('id' => $key->userid))) {
        print_error('invaliduserid');
    }

    // Emulate normal session.
    enrol_check_plugins($user);
    \core\session\manager::set_user($user);

    // Note we are not using normal login.
    if (!defined('USER_KEY_LOGIN')) {
        define('USER_KEY_LOGIN', true);
    }

    // Return instance id - it might be empty.
    return $key->instance;
}

/**
 * Creates a new private user access key.
 *
 * @param string $script unique target identifier
 * @param int $userid
 * @param int $instance optional instance id
 * @param string $iprestriction optional ip restricted access
 * @param int $validuntil key valid only until given data
 * @return string access key value
 */
function create_user_key($script, $userid, $instance=null, $iprestriction=null, $validuntil=null) {
    global $DB;

    $key = new stdClass();
    $key->script        = $script;
    $key->userid        = $userid;
    $key->instance      = $instance;
    $key->iprestriction = $iprestriction;
    $key->validuntil    = $validuntil;
    $key->timecreated   = time();

    // Something long and unique.
    $key->value         = md5($userid.'_'.time().random_string(40));
    while ($DB->record_exists('user_private_key', array('value' => $key->value))) {
        // Must be unique.
        $key->value     = md5($userid.'_'.time().random_string(40));
    }
    $DB->insert_record('user_private_key', $key);
    return $key->value;
}

/**
 * Delete the user's new private user access keys for a particular script.
 *
 * @param string $script unique target identifier
 * @param int $userid
 * @return void
 */
function delete_user_key($script, $userid) {
    global $DB;
    $DB->delete_records('user_private_key', array('script' => $script, 'userid' => $userid));
}

/**
 * Gets a private user access key (and creates one if one doesn't exist).
 *
 * @param string $script unique target identifier
 * @param int $userid
 * @param int $instance optional instance id
 * @param string $iprestriction optional ip restricted access
 * @param int $validuntil key valid only until given date
 * @return string access key value
 */
function get_user_key($script, $userid, $instance=null, $iprestriction=null, $validuntil=null) {
    global $DB;

    if ($key = $DB->get_record('user_private_key', array('script' => $script, 'userid' => $userid,
                                                         'instance' => $instance, 'iprestriction' => $iprestriction,
                                                         'validuntil' => $validuntil))) {
        return $key->value;
    } else {
        return create_user_key($script, $userid, $instance, $iprestriction, $validuntil);
    }
}


/**
 * Modify the user table by setting the currently logged in user's last login to now.
 *
 * @return bool Always returns true
 */
function update_user_login_times() {
    global $USER, $DB;

    if (isguestuser()) {
        // Do not update guest access times/ips for performance.
        return true;
    }

    $now = time();

    $user = new stdClass();
    $user->id = $USER->id;

    // Make sure all users that logged in have some firstaccess.
    if ($USER->firstaccess == 0) {
        $USER->firstaccess = $user->firstaccess = $now;
    }

    // Store the previous current as lastlogin.
    $USER->lastlogin = $user->lastlogin = $USER->currentlogin;

    $USER->currentlogin = $user->currentlogin = $now;

    // Function user_accesstime_log() may not update immediately, better do it here.
    $USER->lastaccess = $user->lastaccess = $now;
    $USER->lastip = $user->lastip = getremoteaddr();

    // Note: do not call user_update_user() here because this is part of the login process,
    //       the login event means that these fields were updated.
    $DB->update_record('user', $user);
    return true;
}

/**
 * Determines if a user has completed setting up their account.
 *
 * The lax mode (with $strict = false) has been introduced for special cases
 * only where we want to skip certain checks intentionally. This is valid in
 * certain mnet or ajax scenarios when the user cannot / should not be
 * redirected to edit their profile. In most cases, you should perform the
 * strict check.
 *
 * @param stdClass $user A {@link $USER} object to test for the existence of a valid name and email
 * @param bool $strict Be more strict and assert id and custom profile fields set, too
 * @return bool
 */
function user_not_fully_set_up($user, $strict = true) {
    global $CFG;
    require_once($CFG->dirroot.'/user/profile/lib.php');

    if (isguestuser($user)) {
        return false;
    }

    if (empty($user->firstname) or empty($user->lastname) or empty($user->email) or over_bounce_threshold($user)) {
        return true;
    }

    if ($strict) {
        if (empty($user->id)) {
            // Strict mode can be used with existing accounts only.
            return true;
        }
        if (!profile_has_required_custom_fields_set($user->id)) {
            return true;
        }
    }

    return false;
}

/**
 * Check whether the user has exceeded the bounce threshold
 *
 * @param stdClass $user A {@link $USER} object
 * @return bool true => User has exceeded bounce threshold
 */
function over_bounce_threshold($user) {
    global $CFG, $DB;

    if (empty($CFG->handlebounces)) {
        return false;
    }

    if (empty($user->id)) {
        // No real (DB) user, nothing to do here.
        return false;
    }

    // Set sensible defaults.
    if (empty($CFG->minbounces)) {
        $CFG->minbounces = 10;
    }
    if (empty($CFG->bounceratio)) {
        $CFG->bounceratio = .20;
    }
    $bouncecount = 0;
    $sendcount = 0;
    if ($bounce = $DB->get_record('user_preferences', array ('userid' => $user->id, 'name' => 'email_bounce_count'))) {
        $bouncecount = $bounce->value;
    }
    if ($send = $DB->get_record('user_preferences', array('userid' => $user->id, 'name' => 'email_send_count'))) {
        $sendcount = $send->value;
    }
    return ($bouncecount >= $CFG->minbounces && $bouncecount/$sendcount >= $CFG->bounceratio);
}

/**
 * Used to increment or reset email sent count
 *
 * @param stdClass $user object containing an id
 * @param bool $reset will reset the count to 0
 * @return void
 */
function set_send_count($user, $reset=false) {
    global $DB;

    if (empty($user->id)) {
        // No real (DB) user, nothing to do here.
        return;
    }

    if ($pref = $DB->get_record('user_preferences', array('userid' => $user->id, 'name' => 'email_send_count'))) {
        $pref->value = (!empty($reset)) ? 0 : $pref->value+1;
        $DB->update_record('user_preferences', $pref);
    } else if (!empty($reset)) {
        // If it's not there and we're resetting, don't bother. Make a new one.
        $pref = new stdClass();
        $pref->name   = 'email_send_count';
        $pref->value  = 1;
        $pref->userid = $user->id;
        $DB->insert_record('user_preferences', $pref, false);
    }
}

/**
 * Increment or reset user's email bounce count
 *
 * @param stdClass $user object containing an id
 * @param bool $reset will reset the count to 0
 */
function set_bounce_count($user, $reset=false) {
    global $DB;

    if ($pref = $DB->get_record('user_preferences', array('userid' => $user->id, 'name' => 'email_bounce_count'))) {
        $pref->value = (!empty($reset)) ? 0 : $pref->value+1;
        $DB->update_record('user_preferences', $pref);
    } else if (!empty($reset)) {
        // If it's not there and we're resetting, don't bother. Make a new one.
        $pref = new stdClass();
        $pref->name   = 'email_bounce_count';
        $pref->value  = 1;
        $pref->userid = $user->id;
        $DB->insert_record('user_preferences', $pref, false);
    }
}

/**
 * Determines if the logged in user is currently moving an activity
 *
 * @param int $courseid The id of the course being tested
 * @return bool
 */
function ismoving($courseid) {
    global $USER;

    if (!empty($USER->activitycopy)) {
        return ($USER->activitycopycourse == $courseid);
    }
    return false;
}

/**
 * Returns a persons full name
 *
 * Given an object containing all of the users name values, this function returns a string with the full name of the person.
 * The result may depend on system settings or language.  'override' will force both names to be used even if system settings
 * specify one.
 *
 * @param stdClass $user A {@link $USER} object to get full name of.
 * @param bool $override If true then the name will be firstname followed by lastname rather than adhering to fullnamedisplay.
 * @return string
 */
function fullname($user, $override=false) {
    global $CFG, $SESSION;

    if (!isset($user->firstname) and !isset($user->lastname)) {
        return '';
    }

    // Get all of the name fields.
    $allnames = get_all_user_name_fields();
    if ($CFG->debugdeveloper) {
        foreach ($allnames as $allname) {
            if (!property_exists($user, $allname)) {
                // If all the user name fields are not set in the user object, then notify the programmer that it needs to be fixed.
                debugging('You need to update your sql to include additional name fields in the user object.', DEBUG_DEVELOPER);
                // Message has been sent, no point in sending the message multiple times.
                break;
            }
        }
    }

    if (!$override) {
        if (!empty($CFG->forcefirstname)) {
            $user->firstname = $CFG->forcefirstname;
        }
        if (!empty($CFG->forcelastname)) {
            $user->lastname = $CFG->forcelastname;
        }
    }

    if (!empty($SESSION->fullnamedisplay)) {
        $CFG->fullnamedisplay = $SESSION->fullnamedisplay;
    }

    $template = null;
    // If the fullnamedisplay setting is available, set the template to that.
    if (isset($CFG->fullnamedisplay)) {
        $template = $CFG->fullnamedisplay;
    }
    // If the template is empty, or set to language, return the language string.
    if ((empty($template) || $template == 'language') && !$override) {
        return get_string('fullnamedisplay', null, $user);
    }

    // Check to see if we are displaying according to the alternative full name format.
    if ($override) {
        if (empty($CFG->alternativefullnameformat) || $CFG->alternativefullnameformat == 'language') {
            // Default to show just the user names according to the fullnamedisplay string.
            return get_string('fullnamedisplay', null, $user);
        } else {
            // If the override is true, then change the template to use the complete name.
            $template = $CFG->alternativefullnameformat;
        }
    }

    $requirednames = array();
    // With each name, see if it is in the display name template, and add it to the required names array if it is.
    foreach ($allnames as $allname) {
        if (strpos($template, $allname) !== false) {
            $requirednames[] = $allname;
        }
    }

    $displayname = $template;
    // Switch in the actual data into the template.
    foreach ($requirednames as $altname) {
        if (isset($user->$altname)) {
            // Using empty() on the below if statement causes breakages.
            if ((string)$user->$altname == '') {
                $displayname = str_replace($altname, 'EMPTY', $displayname);
            } else {
                $displayname = str_replace($altname, $user->$altname, $displayname);
            }
        } else {
            $displayname = str_replace($altname, 'EMPTY', $displayname);
        }
    }
    // Tidy up any misc. characters (Not perfect, but gets most characters).
    // Don't remove the "u" at the end of the first expression unless you want garbled characters when combining hiragana or
    // katakana and parenthesis.
    $patterns = array();
    // This regular expression replacement is to fix problems such as 'James () Kirk' Where 'Tiberius' (middlename) has not been
    // filled in by a user.
    // The special characters are Japanese brackets that are common enough to make allowances for them (not covered by :punct:).
    $patterns[] = '/[[:punct:]「」]*EMPTY[[:punct:]「」]*/u';
    // This regular expression is to remove any double spaces in the display name.
    $patterns[] = '/\s{2,}/u';
    foreach ($patterns as $pattern) {
        $displayname = preg_replace($pattern, ' ', $displayname);
    }

    // Trimming $displayname will help the next check to ensure that we don't have a display name with spaces.
    $displayname = trim($displayname);
    if (empty($displayname)) {
        // Going with just the first name if no alternate fields are filled out. May be changed later depending on what
        // people in general feel is a good setting to fall back on.
        $displayname = $user->firstname;
    }
    return $displayname;
}

/**
 * A centralised location for the all name fields. Returns an array / sql string snippet.
 *
 * @param bool $returnsql True for an sql select field snippet.
 * @param string $tableprefix table query prefix to use in front of each field.
 * @param string $prefix prefix added to the name fields e.g. authorfirstname.
 * @param string $fieldprefix sql field prefix e.g. id AS userid.
 * @param bool $order moves firstname and lastname to the top of the array / start of the string.
 * @return array|string All name fields.
 */
function get_all_user_name_fields($returnsql = false, $tableprefix = null, $prefix = null, $fieldprefix = null, $order = false) {
    // This array is provided in this order because when called by fullname() (above) if firstname is before
    // firstnamephonetic str_replace() will change the wrong placeholder.
    $alternatenames = array('firstnamephonetic' => 'firstnamephonetic',
                            'lastnamephonetic' => 'lastnamephonetic',
                            'middlename' => 'middlename',
                            'alternatename' => 'alternatename',
                            'firstname' => 'firstname',
                            'lastname' => 'lastname');

    // Let's add a prefix to the array of user name fields if provided.
    if ($prefix) {
        foreach ($alternatenames as $key => $altname) {
            $alternatenames[$key] = $prefix . $altname;
        }
    }

    // If we want the end result to have firstname and lastname at the front / top of the result.
    if ($order) {
        // Move the last two elements (firstname, lastname) off the array and put them at the top.
        for ($i = 0; $i < 2; $i++) {
            // Get the last element.
            $lastelement = end($alternatenames);
            // Remove it from the array.
            unset($alternatenames[$lastelement]);
            // Put the element back on the top of the array.
            $alternatenames = array_merge(array($lastelement => $lastelement), $alternatenames);
        }
    }

    // Create an sql field snippet if requested.
    if ($returnsql) {
        if ($tableprefix) {
            if ($fieldprefix) {
                foreach ($alternatenames as $key => $altname) {
                    $alternatenames[$key] = $tableprefix . '.' . $altname . ' AS ' . $fieldprefix . $altname;
                }
            } else {
                foreach ($alternatenames as $key => $altname) {
                    $alternatenames[$key] = $tableprefix . '.' . $altname;
                }
            }
        }
        $alternatenames = implode(',', $alternatenames);
    }
    return $alternatenames;
}

/**
 * Reduces lines of duplicated code for getting user name fields.
 *
 * See also {@link user_picture::unalias()}
 *
 * @param object $addtoobject Object to add user name fields to.
 * @param object $secondobject Object that contains user name field information.
 * @param string $prefix prefix to be added to all fields (including $additionalfields) e.g. authorfirstname.
 * @param array $additionalfields Additional fields to be matched with data in the second object.
 * The key can be set to the user table field name.
 * @return object User name fields.
 */
function username_load_fields_from_object($addtoobject, $secondobject, $prefix = null, $additionalfields = null) {
    $fields = get_all_user_name_fields(false, null, $prefix);
    if ($additionalfields) {
        // Additional fields can specify their own 'alias' such as 'id' => 'userid'. This checks to see if
        // the key is a number and then sets the key to the array value.
        foreach ($additionalfields as $key => $value) {
            if (is_numeric($key)) {
                $additionalfields[$value] = $prefix . $value;
                unset($additionalfields[$key]);
            } else {
                $additionalfields[$key] = $prefix . $value;
            }
        }
        $fields = array_merge($fields, $additionalfields);
    }
    foreach ($fields as $key => $field) {
        // Important that we have all of the user name fields present in the object that we are sending back.
        $addtoobject->$key = '';
        if (isset($secondobject->$field)) {
            $addtoobject->$key = $secondobject->$field;
        }
    }
    return $addtoobject;
}

/**
 * Returns an array of values in order of occurance in a provided string.
 * The key in the result is the character postion in the string.
 *
 * @param array $values Values to be found in the string format
 * @param string $stringformat The string which may contain values being searched for.
 * @return array An array of values in order according to placement in the string format.
 */
function order_in_string($values, $stringformat) {
    $valuearray = array();
    foreach ($values as $value) {
        $pattern = "/$value\b/";
        // Using preg_match as strpos() may match values that are similar e.g. firstname and firstnamephonetic.
        if (preg_match($pattern, $stringformat)) {
            $replacement = "thing";
            // Replace the value with something more unique to ensure we get the right position when using strpos().
            $newformat = preg_replace($pattern, $replacement, $stringformat);
            $position = strpos($newformat, $replacement);
            $valuearray[$position] = $value;
        }
    }
    ksort($valuearray);
    return $valuearray;
}

/**
 * Checks if current user is shown any extra fields when listing users.
 *
 * @param object $context Context
 * @param array $already Array of fields that we're going to show anyway
 *   so don't bother listing them
 * @return array Array of field names from user table, not including anything
 *   listed in $already
 */
function get_extra_user_fields($context, $already = array()) {
    global $CFG;

    // Only users with permission get the extra fields.
    if (!has_capability('moodle/site:viewuseridentity', $context)) {
        return array();
    }

    // Split showuseridentity on comma (filter needed in case the showuseridentity is empty).
    $extra = array_filter(explode(',', $CFG->showuseridentity));

    foreach ($extra as $key => $field) {
        if (in_array($field, $already)) {
            unset($extra[$key]);
        }
    }

    // If the identity fields are also among hidden fields, make sure the user can see them.
    $hiddenfields = array_filter(explode(',', $CFG->hiddenuserfields));
    $hiddenidentifiers = array_intersect($extra, $hiddenfields);

    if ($hiddenidentifiers) {
        if ($context->get_course_context(false)) {
            // We are somewhere inside a course.
            $canviewhiddenuserfields = has_capability('moodle/course:viewhiddenuserfields', $context);

        } else {
            // We are not inside a course.
            $canviewhiddenuserfields = has_capability('moodle/user:viewhiddendetails', $context);
        }

        if (!$canviewhiddenuserfields) {
            // Remove hidden identifiers from the list.
            $extra = array_diff($extra, $hiddenidentifiers);
        }
    }

    // Re-index the entries.
    $extra = array_values($extra);

    return $extra;
}

/**
 * If the current user is to be shown extra user fields when listing or
 * selecting users, returns a string suitable for including in an SQL select
 * clause to retrieve those fields.
 *
 * @param context $context Context
 * @param string $alias Alias of user table, e.g. 'u' (default none)
 * @param string $prefix Prefix for field names using AS, e.g. 'u_' (default none)
 * @param array $already Array of fields that we're going to include anyway so don't list them (default none)
 * @return string Partial SQL select clause, beginning with comma, for example ',u.idnumber,u.department' unless it is blank
 */
function get_extra_user_fields_sql($context, $alias='', $prefix='', $already = array()) {
    $fields = get_extra_user_fields($context, $already);
    $result = '';
    // Add punctuation for alias.
    if ($alias !== '') {
        $alias .= '.';
    }
    foreach ($fields as $field) {
        $result .= ', ' . $alias . $field;
        if ($prefix) {
            $result .= ' AS ' . $prefix . $field;
        }
    }
    return $result;
}

/**
 * Returns the display name of a field in the user table. Works for most fields that are commonly displayed to users.
 * @param string $field Field name, e.g. 'phone1'
 * @return string Text description taken from language file, e.g. 'Phone number'
 */
function get_user_field_name($field) {
    // Some fields have language strings which are not the same as field name.
    switch ($field) {
        case 'url' : {
            return get_string('webpage');
        }
        case 'icq' : {
            return get_string('icqnumber');
        }
        case 'skype' : {
            return get_string('skypeid');
        }
        case 'aim' : {
            return get_string('aimid');
        }
        case 'yahoo' : {
            return get_string('yahooid');
        }
        case 'msn' : {
            return get_string('msnid');
        }
        case 'picture' : {
            return get_string('pictureofuser');
        }
    }
    // Otherwise just use the same lang string.
    return get_string($field);
}

/**
 * Returns whether a given authentication plugin exists.
 *
 * @param string $auth Form of authentication to check for. Defaults to the global setting in {@link $CFG}.
 * @return boolean Whether the plugin is available.
 */
function exists_auth_plugin($auth) {
    global $CFG;

    if (file_exists("{$CFG->dirroot}/auth/$auth/auth.php")) {
        return is_readable("{$CFG->dirroot}/auth/$auth/auth.php");
    }
    return false;
}

/**
 * Checks if a given plugin is in the list of enabled authentication plugins.
 *
 * @param string $auth Authentication plugin.
 * @return boolean Whether the plugin is enabled.
 */
function is_enabled_auth($auth) {
    if (empty($auth)) {
        return false;
    }

    $enabled = get_enabled_auth_plugins();

    return in_array($auth, $enabled);
}

/**
 * Returns an authentication plugin instance.
 *
 * @param string $auth name of authentication plugin
 * @return auth_plugin_base An instance of the required authentication plugin.
 */
function get_auth_plugin($auth) {
    global $CFG;

    // Check the plugin exists first.
    if (! exists_auth_plugin($auth)) {
        print_error('authpluginnotfound', 'debug', '', $auth);
    }

    // Return auth plugin instance.
    require_once("{$CFG->dirroot}/auth/$auth/auth.php");
    $class = "auth_plugin_$auth";
    return new $class;
}

/**
 * Returns array of active auth plugins.
 *
 * @param bool $fix fix $CFG->auth if needed
 * @return array
 */
function get_enabled_auth_plugins($fix=false) {
    global $CFG;

    $default = array('manual', 'nologin');

    if (empty($CFG->auth)) {
        $auths = array();
    } else {
        $auths = explode(',', $CFG->auth);
    }

    if ($fix) {
        $auths = array_unique($auths);
        foreach ($auths as $k => $authname) {
            if (!exists_auth_plugin($authname) or in_array($authname, $default)) {
                unset($auths[$k]);
            }
        }
        $newconfig = implode(',', $auths);
        if (!isset($CFG->auth) or $newconfig != $CFG->auth) {
            set_config('auth', $newconfig);
        }
    }

    return (array_merge($default, $auths));
}

/**
 * Returns true if an internal authentication method is being used.
 * if method not specified then, global default is assumed
 *
 * @param string $auth Form of authentication required
 * @return bool
 */
function is_internal_auth($auth) {
    // Throws error if bad $auth.
    $authplugin = get_auth_plugin($auth);
    return $authplugin->is_internal();
}

/**
 * Returns true if the user is a 'restored' one.
 *
 * Used in the login process to inform the user and allow him/her to reset the password
 *
 * @param string $username username to be checked
 * @return bool
 */
function is_restored_user($username) {
    global $CFG, $DB;

    return $DB->record_exists('user', array('username' => $username, 'mnethostid' => $CFG->mnet_localhost_id, 'password' => 'restored'));
}

/**
 * Returns an array of user fields
 *
 * @return array User field/column names
 */
function get_user_fieldnames() {
    global $DB;

    $fieldarray = $DB->get_columns('user');
    unset($fieldarray['id']);
    $fieldarray = array_keys($fieldarray);

    return $fieldarray;
}

/**
 * Creates a bare-bones user record
 *
 * @todo Outline auth types and provide code example
 *
 * @param string $username New user's username to add to record
 * @param string $password New user's password to add to record
 * @param string $auth Form of authentication required
 * @return stdClass A complete user object
 */
function create_user_record($username, $password, $auth = 'manual') {
    global $CFG, $DB;
    require_once($CFG->dirroot.'/user/profile/lib.php');
    require_once($CFG->dirroot.'/user/lib.php');

    // Just in case check text case.
    $username = trim(core_text::strtolower($username));

    $authplugin = get_auth_plugin($auth);
    $customfields = $authplugin->get_custom_user_profile_fields();
    $newuser = new stdClass();
    if ($newinfo = $authplugin->get_userinfo($username)) {
        $newinfo = truncate_userinfo($newinfo);
        foreach ($newinfo as $key => $value) {
            if (in_array($key, $authplugin->userfields) || (in_array($key, $customfields))) {
                $newuser->$key = $value;
            }
        }
    }

    if (!empty($newuser->email)) {
        if (email_is_not_allowed($newuser->email)) {
            unset($newuser->email);
        }
    }

    if (!isset($newuser->city)) {
        $newuser->city = '';
    }

    $newuser->auth = $auth;
    $newuser->username = $username;

    // Fix for MDL-8480
    // user CFG lang for user if $newuser->lang is empty
    // or $user->lang is not an installed language.
    if (empty($newuser->lang) || !get_string_manager()->translation_exists($newuser->lang)) {
        $newuser->lang = $CFG->lang;
    }
    $newuser->confirmed = 1;
    $newuser->lastip = getremoteaddr();
    $newuser->timecreated = time();
    $newuser->timemodified = $newuser->timecreated;
    $newuser->mnethostid = $CFG->mnet_localhost_id;

    $newuser->id = user_create_user($newuser, false, false);

    // Save user profile data.
    profile_save_data($newuser);

    $user = get_complete_user_data('id', $newuser->id);
    if (!empty($CFG->{'auth_'.$newuser->auth.'_forcechangepassword'})) {
        set_user_preference('auth_forcepasswordchange', 1, $user);
    }
    // Set the password.
    update_internal_user_password($user, $password);

    // Trigger event.
    \core\event\user_created::create_from_userid($newuser->id)->trigger();

    return $user;
}

/**
 * Will update a local user record from an external source (MNET users can not be updated using this method!).
 *
 * @param string $username user's username to update the record
 * @return stdClass A complete user object
 */
function update_user_record($username) {
    global $DB, $CFG;
    // Just in case check text case.
    $username = trim(core_text::strtolower($username));

    $oldinfo = $DB->get_record('user', array('username' => $username, 'mnethostid' => $CFG->mnet_localhost_id), '*', MUST_EXIST);
    return update_user_record_by_id($oldinfo->id);
}

/**
 * Will update a local user record from an external source (MNET users can not be updated using this method!).
 *
 * @param int $id user id
 * @return stdClass A complete user object
 */
function update_user_record_by_id($id) {
    global $DB, $CFG;
    require_once($CFG->dirroot."/user/profile/lib.php");
    require_once($CFG->dirroot.'/user/lib.php');

    $params = array('mnethostid' => $CFG->mnet_localhost_id, 'id' => $id, 'deleted' => 0);
    $oldinfo = $DB->get_record('user', $params, '*', MUST_EXIST);

    $newuser = array();
    $userauth = get_auth_plugin($oldinfo->auth);

    if ($newinfo = $userauth->get_userinfo($oldinfo->username)) {
        $newinfo = truncate_userinfo($newinfo);
        $customfields = $userauth->get_custom_user_profile_fields();

        foreach ($newinfo as $key => $value) {
            $iscustom = in_array($key, $customfields);
            if (!$iscustom) {
                $key = strtolower($key);
            }
            if ((!property_exists($oldinfo, $key) && !$iscustom) or $key === 'username' or $key === 'id'
                    or $key === 'auth' or $key === 'mnethostid' or $key === 'deleted') {
                // Unknown or must not be changed.
                continue;
            }
            if (empty($userauth->config->{'field_updatelocal_' . $key}) || empty($userauth->config->{'field_lock_' . $key})) {
                continue;
            }
            $confval = $userauth->config->{'field_updatelocal_' . $key};
            $lockval = $userauth->config->{'field_lock_' . $key};
            if ($confval === 'onlogin') {
                // MDL-4207 Don't overwrite modified user profile values with
                // empty LDAP values when 'unlocked if empty' is set. The purpose
                // of the setting 'unlocked if empty' is to allow the user to fill
                // in a value for the selected field _if LDAP is giving
                // nothing_ for this field. Thus it makes sense to let this value
                // stand in until LDAP is giving a value for this field.
                if (!(empty($value) && $lockval === 'unlockedifempty')) {
                    if ($iscustom || (in_array($key, $userauth->userfields) &&
                            ((string)$oldinfo->$key !== (string)$value))) {
                        $newuser[$key] = (string)$value;
                    }
                }
            }
        }
        if ($newuser) {
            $newuser['id'] = $oldinfo->id;
            $newuser['timemodified'] = time();
            user_update_user((object) $newuser, false, false);

            // Save user profile data.
            profile_save_data((object) $newuser);

            // Trigger event.
            \core\event\user_updated::create_from_userid($newuser['id'])->trigger();
        }
    }

    return get_complete_user_data('id', $oldinfo->id);
}

/**
 * Will truncate userinfo as it comes from auth_get_userinfo (from external auth) which may have large fields.
 *
 * @param array $info Array of user properties to truncate if needed
 * @return array The now truncated information that was passed in
 */
function truncate_userinfo(array $info) {
    // Define the limits.
    $limit = array(
        'username'    => 100,
        'idnumber'    => 255,
        'firstname'   => 100,
        'lastname'    => 100,
        'email'       => 100,
        'icq'         =>  15,
        'phone1'      =>  20,
        'phone2'      =>  20,
        'institution' => 255,
        'department'  => 255,
        'address'     => 255,
        'city'        => 120,
        'country'     =>   2,
        'url'         => 255,
    );

    // Apply where needed.
    foreach (array_keys($info) as $key) {
        if (!empty($limit[$key])) {
            $info[$key] = trim(core_text::substr($info[$key], 0, $limit[$key]));
        }
    }

    return $info;
}

/**
 * Marks user deleted in internal user database and notifies the auth plugin.
 * Also unenrols user from all roles and does other cleanup.
 *
 * Any plugin that needs to purge user data should register the 'user_deleted' event.
 *
 * @param stdClass $user full user object before delete
 * @return boolean success
 * @throws coding_exception if invalid $user parameter detected
 */
function delete_user(stdClass $user) {
    global $CFG, $DB, $SESSION;
    require_once($CFG->libdir.'/grouplib.php');
    require_once($CFG->libdir.'/gradelib.php');
    require_once($CFG->dirroot.'/message/lib.php');
    require_once($CFG->dirroot.'/user/lib.php');

    // Make sure nobody sends bogus record type as parameter.
    if (!property_exists($user, 'id') or !property_exists($user, 'username')) {
        throw new coding_exception('Invalid $user parameter in delete_user() detected');
    }

    // Better not trust the parameter and fetch the latest info this will be very expensive anyway.
    if (!$user = $DB->get_record('user', array('id' => $user->id))) {
        debugging('Attempt to delete unknown user account.');
        return false;
    }

    // There must be always exactly one guest record, originally the guest account was identified by username only,
    // now we use $CFG->siteguest for performance reasons.
    if ($user->username === 'guest' or isguestuser($user)) {
        debugging('Guest user account can not be deleted.');
        return false;
    }

    // Admin can be theoretically from different auth plugin, but we want to prevent deletion of internal accoutns only,
    // if anything goes wrong ppl may force somebody to be admin via config.php setting $CFG->siteadmins.
    if ($user->auth === 'manual' and is_siteadmin($user)) {
        debugging('Local administrator accounts can not be deleted.');
        return false;
    }

    // Allow plugins to use this user object before we completely delete it.
    if ($pluginsfunction = get_plugins_with_function('pre_user_delete')) {
        foreach ($pluginsfunction as $plugintype => $plugins) {
            foreach ($plugins as $pluginfunction) {
                $pluginfunction($user);
            }
        }
    }

    // Keep user record before updating it, as we have to pass this to user_deleted event.
    $olduser = clone $user;

    // Keep a copy of user context, we need it for event.
    $usercontext = context_user::instance($user->id);

    // Delete all grades - backup is kept in grade_grades_history table.
    grade_user_delete($user->id);

    // TODO: remove from cohorts using standard API here.

    // Remove user tags.
    core_tag_tag::remove_all_item_tags('core', 'user', $user->id);

    // Unconditionally unenrol from all courses.
    enrol_user_delete($user);

    // Unenrol from all roles in all contexts.
    // This might be slow but it is really needed - modules might do some extra cleanup!
    role_unassign_all(array('userid' => $user->id));

    // Now do a brute force cleanup.

    // Remove from all cohorts.
    $DB->delete_records('cohort_members', array('userid' => $user->id));

    // Remove from all groups.
    $DB->delete_records('groups_members', array('userid' => $user->id));

    // Brute force unenrol from all courses.
    $DB->delete_records('user_enrolments', array('userid' => $user->id));

    // Purge user preferences.
    $DB->delete_records('user_preferences', array('userid' => $user->id));

    // Purge user extra profile info.
    $DB->delete_records('user_info_data', array('userid' => $user->id));

    // Purge log of previous password hashes.
    $DB->delete_records('user_password_history', array('userid' => $user->id));

    // Last course access not necessary either.
    $DB->delete_records('user_lastaccess', array('userid' => $user->id));
    // Remove all user tokens.
    $DB->delete_records('external_tokens', array('userid' => $user->id));

    // Unauthorise the user for all services.
    $DB->delete_records('external_services_users', array('userid' => $user->id));

    // Remove users private keys.
    $DB->delete_records('user_private_key', array('userid' => $user->id));

    // Remove users customised pages.
    $DB->delete_records('my_pages', array('userid' => $user->id, 'private' => 1));

    // Delete user from $SESSION->bulk_users.
    if (isset($SESSION->bulk_users[$user->id])) {
        unset($SESSION->bulk_users[$user->id]);
    }

    // Force logout - may fail if file based sessions used, sorry.
    \core\session\manager::kill_user_sessions($user->id);

    // Generate username from email address, or a fake email.
    $delemail = !empty($user->email) ? $user->email : $user->username . '.' . $user->id . '@unknownemail.invalid';
    $delname = clean_param($delemail . "." . time(), PARAM_USERNAME);

    // Workaround for bulk deletes of users with the same email address.
    while ($DB->record_exists('user', array('username' => $delname))) { // No need to use mnethostid here.
        $delname++;
    }

    // Mark internal user record as "deleted".
    $updateuser = new stdClass();
    $updateuser->id           = $user->id;
    $updateuser->deleted      = 1;
    $updateuser->username     = $delname;            // Remember it just in case.
    $updateuser->email        = md5($user->username);// Store hash of username, useful importing/restoring users.
    $updateuser->idnumber     = '';                  // Clear this field to free it up.
    $updateuser->picture      = 0;
    $updateuser->timemodified = time();

    // Don't trigger update event, as user is being deleted.
    user_update_user($updateuser, false, false);

    // Delete all content associated with the user context, but not the context itself.
    $usercontext->delete_content();

    // Any plugin that needs to cleanup should register this event.
    // Trigger event.
    $event = \core\event\user_deleted::create(
            array(
                'objectid' => $user->id,
                'relateduserid' => $user->id,
                'context' => $usercontext,
                'other' => array(
                    'username' => $user->username,
                    'email' => $user->email,
                    'idnumber' => $user->idnumber,
                    'picture' => $user->picture,
                    'mnethostid' => $user->mnethostid
                    )
                )
            );
    $event->add_record_snapshot('user', $olduser);
    $event->trigger();

    // We will update the user's timemodified, as it will be passed to the user_deleted event, which
    // should know about this updated property persisted to the user's table.
    $user->timemodified = $updateuser->timemodified;

    // Notify auth plugin - do not block the delete even when plugin fails.
    $authplugin = get_auth_plugin($user->auth);
    $authplugin->user_delete($user);

    return true;
}

/**
 * Retrieve the guest user object.
 *
 * @return stdClass A {@link $USER} object
 */
function guest_user() {
    global $CFG, $DB;

    if ($newuser = $DB->get_record('user', array('id' => $CFG->siteguest))) {
        $newuser->confirmed = 1;
        $newuser->lang = $CFG->lang;
        $newuser->lastip = getremoteaddr();
    }

    return $newuser;
}

/**
 * Authenticates a user against the chosen authentication mechanism
 *
 * Given a username and password, this function looks them
 * up using the currently selected authentication mechanism,
 * and if the authentication is successful, it returns a
 * valid $user object from the 'user' table.
 *
 * Uses auth_ functions from the currently active auth module
 *
 * After authenticate_user_login() returns success, you will need to
 * log that the user has logged in, and call complete_user_login() to set
 * the session up.
 *
 * Note: this function works only with non-mnet accounts!
 *
 * @param string $username  User's username (or also email if $CFG->authloginviaemail enabled)
 * @param string $password  User's password
 * @param bool $ignorelockout useful when guessing is prevented by other mechanism such as captcha or SSO
 * @param int $failurereason login failure reason, can be used in renderers (it may disclose if account exists)
 * @param mixed logintoken If this is set to a string it is validated against the login token for the session.
 * @return stdClass|false A {@link $USER} object or false if error
 */
function authenticate_user_login($username, $password, $ignorelockout=false, &$failurereason=null, $logintoken=false) {
    global $CFG, $DB;
    require_once("$CFG->libdir/authlib.php");

    if ($user = get_complete_user_data('username', $username, $CFG->mnet_localhost_id)) {
        // we have found the user

    } else if (!empty($CFG->authloginviaemail)) {
        if ($email = clean_param($username, PARAM_EMAIL)) {
            $select = "mnethostid = :mnethostid AND LOWER(email) = LOWER(:email) AND deleted = 0";
            $params = array('mnethostid' => $CFG->mnet_localhost_id, 'email' => $email);
            $users = $DB->get_records_select('user', $select, $params, 'id', 'id', 0, 2);
            if (count($users) === 1) {
                // Use email for login only if unique.
                $user = reset($users);
                $user = get_complete_user_data('id', $user->id);
                $username = $user->username;
            }
            unset($users);
        }
    }

    // Make sure this request came from the login form.
    if (!\core\session\manager::validate_login_token($logintoken)) {
        $failurereason = AUTH_LOGIN_FAILED;

        // Trigger login failed event.
        $event = \core\event\user_login_failed::create(array('userid' => $user->id,
                'other' => array('username' => $username, 'reason' => $failurereason)));
        $event->trigger();
        error_log('[client '.getremoteaddr()."]  $CFG->wwwroot  Invalid Login Token:  $username  ".$_SERVER['HTTP_USER_AGENT']);
        return false;
    }

    $authsenabled = get_enabled_auth_plugins();

    if ($user) {
        // Use manual if auth not set.
        $auth = empty($user->auth) ? 'manual' : $user->auth;

        if (in_array($user->auth, $authsenabled)) {
            $authplugin = get_auth_plugin($user->auth);
            $authplugin->pre_user_login_hook($user);
        }

        if (!empty($user->suspended)) {
            $failurereason = AUTH_LOGIN_SUSPENDED;

            // Trigger login failed event.
            $event = \core\event\user_login_failed::create(array('userid' => $user->id,
                    'other' => array('username' => $username, 'reason' => $failurereason)));
            $event->trigger();
            error_log('[client '.getremoteaddr()."]  $CFG->wwwroot  Suspended Login:  $username  ".$_SERVER['HTTP_USER_AGENT']);
            return false;
        }
        if ($auth=='nologin' or !is_enabled_auth($auth)) {
            // Legacy way to suspend user.
            $failurereason = AUTH_LOGIN_SUSPENDED;

            // Trigger login failed event.
            $event = \core\event\user_login_failed::create(array('userid' => $user->id,
                    'other' => array('username' => $username, 'reason' => $failurereason)));
            $event->trigger();
            error_log('[client '.getremoteaddr()."]  $CFG->wwwroot  Disabled Login:  $username  ".$_SERVER['HTTP_USER_AGENT']);
            return false;
        }
        $auths = array($auth);

    } else {
        // Check if there's a deleted record (cheaply), this should not happen because we mangle usernames in delete_user().
        if ($DB->get_field('user', 'id', array('username' => $username, 'mnethostid' => $CFG->mnet_localhost_id,  'deleted' => 1))) {
            $failurereason = AUTH_LOGIN_NOUSER;

            // Trigger login failed event.
            $event = \core\event\user_login_failed::create(array('other' => array('username' => $username,
                    'reason' => $failurereason)));
            $event->trigger();
            error_log('[client '.getremoteaddr()."]  $CFG->wwwroot  Deleted Login:  $username  ".$_SERVER['HTTP_USER_AGENT']);
            return false;
        }

        // User does not exist.
        $auths = $authsenabled;
        $user = new stdClass();
        $user->id = 0;
    }

    if ($ignorelockout) {
        // Some other mechanism protects against brute force password guessing, for example login form might include reCAPTCHA
        // or this function is called from a SSO script.
    } else if ($user->id) {
        // Verify login lockout after other ways that may prevent user login.
        if (login_is_lockedout($user)) {
            $failurereason = AUTH_LOGIN_LOCKOUT;

            // Trigger login failed event.
            $event = \core\event\user_login_failed::create(array('userid' => $user->id,
                    'other' => array('username' => $username, 'reason' => $failurereason)));
            $event->trigger();

            error_log('[client '.getremoteaddr()."]  $CFG->wwwroot  Login lockout:  $username  ".$_SERVER['HTTP_USER_AGENT']);
            return false;
        }
    } else {
        // We can not lockout non-existing accounts.
    }

    foreach ($auths as $auth) {
        $authplugin = get_auth_plugin($auth);

        // On auth fail fall through to the next plugin.
        if (!$authplugin->user_login($username, $password)) {
            continue;
        }

        // Successful authentication.
        if ($user->id) {
            // User already exists in database.
            if (empty($user->auth)) {
                // For some reason auth isn't set yet.
                $DB->set_field('user', 'auth', $auth, array('id' => $user->id));
                $user->auth = $auth;
            }

            // If the existing hash is using an out-of-date algorithm (or the legacy md5 algorithm), then we should update to
            // the current hash algorithm while we have access to the user's password.
            update_internal_user_password($user, $password);

            if ($authplugin->is_synchronised_with_external()) {
                // Update user record from external DB.
                $user = update_user_record_by_id($user->id);
            }
        } else {
            // The user is authenticated but user creation may be disabled.
            if (!empty($CFG->authpreventaccountcreation)) {
                $failurereason = AUTH_LOGIN_UNAUTHORISED;

                // Trigger login failed event.
                $event = \core\event\user_login_failed::create(array('other' => array('username' => $username,
                        'reason' => $failurereason)));
                $event->trigger();

                error_log('[client '.getremoteaddr()."]  $CFG->wwwroot  Unknown user, can not create new accounts:  $username  ".
                        $_SERVER['HTTP_USER_AGENT']);
                return false;
            } else {
                $user = create_user_record($username, $password, $auth);
            }
        }

        $authplugin->sync_roles($user);

        foreach ($authsenabled as $hau) {
            $hauth = get_auth_plugin($hau);
            $hauth->user_authenticated_hook($user, $username, $password);
        }

        if (empty($user->id)) {
            $failurereason = AUTH_LOGIN_NOUSER;
            // Trigger login failed event.
            $event = \core\event\user_login_failed::create(array('other' => array('username' => $username,
                    'reason' => $failurereason)));
            $event->trigger();
            return false;
        }

        if (!empty($user->suspended)) {
            // Just in case some auth plugin suspended account.
            $failurereason = AUTH_LOGIN_SUSPENDED;
            // Trigger login failed event.
            $event = \core\event\user_login_failed::create(array('userid' => $user->id,
                    'other' => array('username' => $username, 'reason' => $failurereason)));
            $event->trigger();
            error_log('[client '.getremoteaddr()."]  $CFG->wwwroot  Suspended Login:  $username  ".$_SERVER['HTTP_USER_AGENT']);
            return false;
        }

        login_attempt_valid($user);
        $failurereason = AUTH_LOGIN_OK;
        return $user;
    }

    // Failed if all the plugins have failed.
    if (debugging('', DEBUG_ALL)) {
        error_log('[client '.getremoteaddr()."]  $CFG->wwwroot  Failed Login:  $username  ".$_SERVER['HTTP_USER_AGENT']);
    }

    if ($user->id) {
        login_attempt_failed($user);
        $failurereason = AUTH_LOGIN_FAILED;
        // Trigger login failed event.
        $event = \core\event\user_login_failed::create(array('userid' => $user->id,
                'other' => array('username' => $username, 'reason' => $failurereason)));
        $event->trigger();
    } else {
        $failurereason = AUTH_LOGIN_NOUSER;
        // Trigger login failed event.
        $event = \core\event\user_login_failed::create(array('other' => array('username' => $username,
                'reason' => $failurereason)));
        $event->trigger();
    }

    return false;
}

/**
 * Call to complete the user login process after authenticate_user_login()
 * has succeeded. It will setup the $USER variable and other required bits
 * and pieces.
 *
 * NOTE:
 * - It will NOT log anything -- up to the caller to decide what to log.
 * - this function does not set any cookies any more!
 *
 * @param stdClass $user
 * @return stdClass A {@link $USER} object - BC only, do not use
 */
function complete_user_login($user) {
    global $CFG, $DB, $USER, $SESSION;

    \core\session\manager::login_user($user);

    // Reload preferences from DB.
    unset($USER->preference);
    check_user_preferences_loaded($USER);

    // Update login times.
    update_user_login_times();

    // Extra session prefs init.
    set_login_session_preferences();

    // Trigger login event.
    $event = \core\event\user_loggedin::create(
        array(
            'userid' => $USER->id,
            'objectid' => $USER->id,
            'other' => array('username' => $USER->username),
        )
    );
    $event->trigger();

    // Queue migrating the messaging data, if we need to.
    if (!get_user_preferences('core_message_migrate_data', false, $USER->id)) {
        // Check if there are any legacy messages to migrate.
        if (\core_message\helper::legacy_messages_exist($USER->id)) {
            \core_message\task\migrate_message_data::queue_task($USER->id);
        } else {
            set_user_preference('core_message_migrate_data', true, $USER->id);
        }
    }

    if (isguestuser()) {
        // No need to continue when user is THE guest.
        return $USER;
    }

    if (CLI_SCRIPT) {
        // We can redirect to password change URL only in browser.
        return $USER;
    }

    // Select password change url.
    $userauth = get_auth_plugin($USER->auth);

    // Check whether the user should be changing password.
    if (get_user_preferences('auth_forcepasswordchange', false)) {
        if ($userauth->can_change_password()) {
            if ($changeurl = $userauth->change_password_url()) {
                redirect($changeurl);
            } else {
                require_once($CFG->dirroot . '/login/lib.php');
                $SESSION->wantsurl = core_login_get_return_url();
                redirect($CFG->wwwroot.'/login/change_password.php');
            }
        } else {
            print_error('nopasswordchangeforced', 'auth');
        }
    }
    return $USER;
}

/**
 * Check a password hash to see if it was hashed using the legacy hash algorithm (md5).
 *
 * @param string $password String to check.
 * @return boolean True if the $password matches the format of an md5 sum.
 */
function password_is_legacy_hash($password) {
    return (bool) preg_match('/^[0-9a-f]{32}$/', $password);
}

/**
 * Compare password against hash stored in user object to determine if it is valid.
 *
 * If necessary it also updates the stored hash to the current format.
 *
 * @param stdClass $user (Password property may be updated).
 * @param string $password Plain text password.
 * @return bool True if password is valid.
 */
function validate_internal_user_password($user, $password) {
    global $CFG;

    if ($user->password === AUTH_PASSWORD_NOT_CACHED) {
        // Internal password is not used at all, it can not validate.
        return false;
    }

    // If hash isn't a legacy (md5) hash, validate using the library function.
    if (!password_is_legacy_hash($user->password)) {
        return password_verify($password, $user->password);
    }

    // Otherwise we need to check for a legacy (md5) hash instead. If the hash
    // is valid we can then update it to the new algorithm.

    $sitesalt = isset($CFG->passwordsaltmain) ? $CFG->passwordsaltmain : '';
    $validated = false;

    if ($user->password === md5($password.$sitesalt)
            or $user->password === md5($password)
            or $user->password === md5(addslashes($password).$sitesalt)
            or $user->password === md5(addslashes($password))) {
        // Note: we are intentionally using the addslashes() here because we
        //       need to accept old password hashes of passwords with magic quotes.
        $validated = true;

    } else {
        for ($i=1; $i<=20; $i++) { // 20 alternative salts should be enough, right?
            $alt = 'passwordsaltalt'.$i;
            if (!empty($CFG->$alt)) {
                if ($user->password === md5($password.$CFG->$alt) or $user->password === md5(addslashes($password).$CFG->$alt)) {
                    $validated = true;
                    break;
                }
            }
        }
    }

    if ($validated) {
        // If the password matches the existing md5 hash, update to the
        // current hash algorithm while we have access to the user's password.
        update_internal_user_password($user, $password);
    }

    return $validated;
}

/**
 * Calculate hash for a plain text password.
 *
 * @param string $password Plain text password to be hashed.
 * @param bool $fasthash If true, use a low cost factor when generating the hash
 *                       This is much faster to generate but makes the hash
 *                       less secure. It is used when lots of hashes need to
 *                       be generated quickly.
 * @return string The hashed password.
 *
 * @throws moodle_exception If a problem occurs while generating the hash.
 */
function hash_internal_user_password($password, $fasthash = false) {
    global $CFG;

    // Set the cost factor to 4 for fast hashing, otherwise use default cost.
    $options = ($fasthash) ? array('cost' => 4) : array();

    $generatedhash = password_hash($password, PASSWORD_DEFAULT, $options);

    if ($generatedhash === false || $generatedhash === null) {
        throw new moodle_exception('Failed to generate password hash.');
    }

    return $generatedhash;
}

/**
 * Update password hash in user object (if necessary).
 *
 * The password is updated if:
 * 1. The password has changed (the hash of $user->password is different
 *    to the hash of $password).
 * 2. The existing hash is using an out-of-date algorithm (or the legacy
 *    md5 algorithm).
 *
 * Updating the password will modify the $user object and the database
 * record to use the current hashing algorithm.
 * It will remove Web Services user tokens too.
 *
 * @param stdClass $user User object (password property may be updated).
 * @param string $password Plain text password.
 * @param bool $fasthash If true, use a low cost factor when generating the hash
 *                       This is much faster to generate but makes the hash
 *                       less secure. It is used when lots of hashes need to
 *                       be generated quickly.
 * @return bool Always returns true.
 */
function update_internal_user_password($user, $password, $fasthash = false) {
    global $CFG, $DB;

    // Figure out what the hashed password should be.
    if (!isset($user->auth)) {
        debugging('User record in update_internal_user_password() must include field auth',
                DEBUG_DEVELOPER);
        $user->auth = $DB->get_field('user', 'auth', array('id' => $user->id));
    }
    $authplugin = get_auth_plugin($user->auth);
    if ($authplugin->prevent_local_passwords()) {
        $hashedpassword = AUTH_PASSWORD_NOT_CACHED;
    } else {
        $hashedpassword = hash_internal_user_password($password, $fasthash);
    }

    $algorithmchanged = false;

    if ($hashedpassword === AUTH_PASSWORD_NOT_CACHED) {
        // Password is not cached, update it if not set to AUTH_PASSWORD_NOT_CACHED.
        $passwordchanged = ($user->password !== $hashedpassword);

    } else if (isset($user->password)) {
        // If verification fails then it means the password has changed.
        $passwordchanged = !password_verify($password, $user->password);
        $algorithmchanged = password_needs_rehash($user->password, PASSWORD_DEFAULT);
    } else {
        // While creating new user, password in unset in $user object, to avoid
        // saving it with user_create()
        $passwordchanged = true;
    }

    if ($passwordchanged || $algorithmchanged) {
        $DB->set_field('user', 'password',  $hashedpassword, array('id' => $user->id));
        $user->password = $hashedpassword;

        // Trigger event.
        $user = $DB->get_record('user', array('id' => $user->id));
        \core\event\user_password_updated::create_from_user($user)->trigger();

        // Remove WS user tokens.
        if (!empty($CFG->passwordchangetokendeletion)) {
            require_once($CFG->dirroot.'/webservice/lib.php');
            webservice::delete_user_ws_tokens($user->id);
        }
    }

    return true;
}

/**
 * Get a complete user record, which includes all the info in the user record.
 *
 * Intended for setting as $USER session variable
 *
 * @param string $field The user field to be checked for a given value.
 * @param string $value The value to match for $field.
 * @param int $mnethostid
 * @param bool $throwexception If true, it will throw an exception when there's no record found or when there are multiple records
 *                              found. Otherwise, it will just return false.
 * @return mixed False, or A {@link $USER} object.
 */
function get_complete_user_data($field, $value, $mnethostid = null, $throwexception = false) {
    global $CFG, $DB;

    if (!$field || !$value) {
        return false;
    }

    // Change the field to lowercase.
    $field = core_text::strtolower($field);

    // List of case insensitive fields.
    $caseinsensitivefields = ['username', 'email'];

    // Build the WHERE clause for an SQL query.
    $params = array('fieldval' => $value);

    // Do a case-insensitive query, if necessary.
    if (in_array($field, $caseinsensitivefields)) {
        $fieldselect = $DB->sql_equal($field, ':fieldval', false);
    } else {
        $fieldselect = "$field = :fieldval";
    }
    $constraints = "$fieldselect AND deleted <> 1";

    // If we are loading user data based on anything other than id,
    // we must also restrict our search based on mnet host.
    if ($field != 'id') {
        if (empty($mnethostid)) {
            // If empty, we restrict to local users.
            $mnethostid = $CFG->mnet_localhost_id;
        }
    }
    if (!empty($mnethostid)) {
        $params['mnethostid'] = $mnethostid;
        $constraints .= " AND mnethostid = :mnethostid";
    }

    // Get all the basic user data.
    try {
        // Make sure that there's only a single record that matches our query.
        // For example, when fetching by email, multiple records might match the query as there's no guarantee that email addresses
        // are unique. Therefore we can't reliably tell whether the user profile data that we're fetching is the correct one.
        $user = $DB->get_record_select('user', $constraints, $params, '*', MUST_EXIST);
    } catch (dml_exception $exception) {
        if ($throwexception) {
            throw $exception;
        } else {
            // Return false when no records or multiple records were found.
            return false;
        }
    }

    // Get various settings and preferences.

    // Preload preference cache.
    check_user_preferences_loaded($user);

    // Load course enrolment related stuff.
    $user->lastcourseaccess    = array(); // During last session.
    $user->currentcourseaccess = array(); // During current session.
    if ($lastaccesses = $DB->get_records('user_lastaccess', array('userid' => $user->id))) {
        foreach ($lastaccesses as $lastaccess) {
            $user->lastcourseaccess[$lastaccess->courseid] = $lastaccess->timeaccess;
        }
    }

    $sql = "SELECT g.id, g.courseid
              FROM {groups} g, {groups_members} gm
             WHERE gm.groupid=g.id AND gm.userid=?";

    // This is a special hack to speedup calendar display.
    $user->groupmember = array();
    if (!isguestuser($user)) {
        if ($groups = $DB->get_records_sql($sql, array($user->id))) {
            foreach ($groups as $group) {
                if (!array_key_exists($group->courseid, $user->groupmember)) {
                    $user->groupmember[$group->courseid] = array();
                }
                $user->groupmember[$group->courseid][$group->id] = $group->id;
            }
        }
    }

    // Add cohort theme.
    if (!empty($CFG->allowcohortthemes)) {
        require_once($CFG->dirroot . '/cohort/lib.php');
        if ($cohorttheme = cohort_get_user_cohort_theme($user->id)) {
            $user->cohorttheme = $cohorttheme;
        }
    }

    // Add the custom profile fields to the user record.
    $user->profile = array();
    if (!isguestuser($user)) {
        require_once($CFG->dirroot.'/user/profile/lib.php');
        profile_load_custom_fields($user);
    }

    // Rewrite some variables if necessary.
    if (!empty($user->description)) {
        // No need to cart all of it around.
        $user->description = true;
    }
    if (isguestuser($user)) {
        // Guest language always same as site.
        $user->lang = $CFG->lang;
        // Name always in current language.
        $user->firstname = get_string('guestuser');
        $user->lastname = ' ';
    }

    return $user;
}

/**
 * Validate a password against the configured password policy
 *
 * @param string $password the password to be checked against the password policy
 * @param string $errmsg the error message to display when the password doesn't comply with the policy.
 * @return bool true if the password is valid according to the policy. false otherwise.
 */
function check_password_policy($password, &$errmsg) {
    global $CFG;

    if (!empty($CFG->passwordpolicy)) {
        $errmsg = '';
        if (core_text::strlen($password) < $CFG->minpasswordlength) {
            $errmsg .= '<div>'. get_string('errorminpasswordlength', 'auth', $CFG->minpasswordlength) .'</div>';
        }
        if (preg_match_all('/[[:digit:]]/u', $password, $matches) < $CFG->minpassworddigits) {
            $errmsg .= '<div>'. get_string('errorminpassworddigits', 'auth', $CFG->minpassworddigits) .'</div>';
        }
        if (preg_match_all('/[[:lower:]]/u', $password, $matches) < $CFG->minpasswordlower) {
            $errmsg .= '<div>'. get_string('errorminpasswordlower', 'auth', $CFG->minpasswordlower) .'</div>';
        }
        if (preg_match_all('/[[:upper:]]/u', $password, $matches) < $CFG->minpasswordupper) {
            $errmsg .= '<div>'. get_string('errorminpasswordupper', 'auth', $CFG->minpasswordupper) .'</div>';
        }
        if (preg_match_all('/[^[:upper:][:lower:][:digit:]]/u', $password, $matches) < $CFG->minpasswordnonalphanum) {
            $errmsg .= '<div>'. get_string('errorminpasswordnonalphanum', 'auth', $CFG->minpasswordnonalphanum) .'</div>';
        }
        if (!check_consecutive_identical_characters($password, $CFG->maxconsecutiveidentchars)) {
            $errmsg .= '<div>'. get_string('errormaxconsecutiveidentchars', 'auth', $CFG->maxconsecutiveidentchars) .'</div>';
        }
    }

    // Fire any additional password policy functions from plugins.
    // Plugin functions should output an error message string or empty string for success.
    $pluginsfunction = get_plugins_with_function('check_password_policy');
    foreach ($pluginsfunction as $plugintype => $plugins) {
        foreach ($plugins as $pluginfunction) {
            $pluginerr = $pluginfunction($password);
            if ($pluginerr) {
                $errmsg .= '<div>'. $pluginerr .'</div>';
            }
        }
    }

    if ($errmsg == '') {
        return true;
    } else {
        return false;
    }
}


/**
 * When logging in, this function is run to set certain preferences for the current SESSION.
 */
function set_login_session_preferences() {
    global $SESSION;

    $SESSION->justloggedin = true;

    unset($SESSION->lang);
    unset($SESSION->forcelang);
    unset($SESSION->load_navigation_admin);
}


/**
 * Delete a course, including all related data from the database, and any associated files.
 *
 * @param mixed $courseorid The id of the course or course object to delete.
 * @param bool $showfeedback Whether to display notifications of each action the function performs.
 * @return bool true if all the removals succeeded. false if there were any failures. If this
 *             method returns false, some of the removals will probably have succeeded, and others
 *             failed, but you have no way of knowing which.
 */
function delete_course($courseorid, $showfeedback = true) {
    global $DB;

    if (is_object($courseorid)) {
        $courseid = $courseorid->id;
        $course   = $courseorid;
    } else {
        $courseid = $courseorid;
        if (!$course = $DB->get_record('course', array('id' => $courseid))) {
            return false;
        }
    }
    $context = context_course::instance($courseid);

    // Frontpage course can not be deleted!!
    if ($courseid == SITEID) {
        return false;
    }

    // Allow plugins to use this course before we completely delete it.
    if ($pluginsfunction = get_plugins_with_function('pre_course_delete')) {
        foreach ($pluginsfunction as $plugintype => $plugins) {
            foreach ($plugins as $pluginfunction) {
                $pluginfunction($course);
            }
        }
    }

    $handler = core_course\customfield\course_handler::create();
    $handler->delete_instance($courseid);

    // Make the course completely empty.
    remove_course_contents($courseid, $showfeedback);

    // Delete the course and related context instance.
    context_helper::delete_instance(CONTEXT_COURSE, $courseid);

    $DB->delete_records("course", array("id" => $courseid));
    $DB->delete_records("course_format_options", array("courseid" => $courseid));

    // Reset all course related caches here.
    if (class_exists('format_base', false)) {
        format_base::reset_course_cache($courseid);
    }

    // Trigger a course deleted event.
    $event = \core\event\course_deleted::create(array(
        'objectid' => $course->id,
        'context' => $context,
        'other' => array(
            'shortname' => $course->shortname,
            'fullname' => $course->fullname,
            'idnumber' => $course->idnumber
            )
    ));
    $event->add_record_snapshot('course', $course);
    $event->trigger();

    return true;
}

/**
 * Clear a course out completely, deleting all content but don't delete the course itself.
 *
 * This function does not verify any permissions.
 *
 * Please note this function also deletes all user enrolments,
 * enrolment instances and role assignments by default.
 *
 * $options:
 *  - 'keep_roles_and_enrolments' - false by default
 *  - 'keep_groups_and_groupings' - false by default
 *
 * @param int $courseid The id of the course that is being deleted
 * @param bool $showfeedback Whether to display notifications of each action the function performs.
 * @param array $options extra options
 * @return bool true if all the removals succeeded. false if there were any failures. If this
 *             method returns false, some of the removals will probably have succeeded, and others
 *             failed, but you have no way of knowing which.
 */
function remove_course_contents($courseid, $showfeedback = true, array $options = null) {
    global $CFG, $DB, $OUTPUT;

    require_once($CFG->libdir.'/badgeslib.php');
    require_once($CFG->libdir.'/completionlib.php');
    require_once($CFG->libdir.'/questionlib.php');
    require_once($CFG->libdir.'/gradelib.php');
    require_once($CFG->dirroot.'/group/lib.php');
    require_once($CFG->dirroot.'/comment/lib.php');
    require_once($CFG->dirroot.'/rating/lib.php');
    require_once($CFG->dirroot.'/notes/lib.php');

    // Handle course badges.
    badges_handle_course_deletion($courseid);

    // NOTE: these concatenated strings are suboptimal, but it is just extra info...
    $strdeleted = get_string('deleted').' - ';

    // Some crazy wishlist of stuff we should skip during purging of course content.
    $options = (array)$options;

    $course = $DB->get_record('course', array('id' => $courseid), '*', MUST_EXIST);
    $coursecontext = context_course::instance($courseid);
    $fs = get_file_storage();

    // Delete course completion information, this has to be done before grades and enrols.
    $cc = new completion_info($course);
    $cc->clear_criteria();
    if ($showfeedback) {
        echo $OUTPUT->notification($strdeleted.get_string('completion', 'completion'), 'notifysuccess');
    }

    // Remove all data from gradebook - this needs to be done before course modules
    // because while deleting this information, the system may need to reference
    // the course modules that own the grades.
    remove_course_grades($courseid, $showfeedback);
    remove_grade_letters($coursecontext, $showfeedback);

    // Delete course blocks in any all child contexts,
    // they may depend on modules so delete them first.
    $childcontexts = $coursecontext->get_child_contexts(); // Returns all subcontexts since 2.2.
    foreach ($childcontexts as $childcontext) {
        blocks_delete_all_for_context($childcontext->id);
    }
    unset($childcontexts);
    blocks_delete_all_for_context($coursecontext->id);
    if ($showfeedback) {
        echo $OUTPUT->notification($strdeleted.get_string('type_block_plural', 'plugin'), 'notifysuccess');
    }

    // Get the list of all modules that are properly installed.
    $allmodules = $DB->get_records_menu('modules', array(), '', 'name, id');

    // Delete every instance of every module,
    // this has to be done before deleting of course level stuff.
    $locations = core_component::get_plugin_list('mod');
    foreach ($locations as $modname => $moddir) {
        if ($modname === 'NEWMODULE') {
            continue;
        }
        if (array_key_exists($modname, $allmodules)) {
            $sql = "SELECT cm.*, m.id AS modinstance, m.name, '$modname' AS modname
              FROM {".$modname."} m
                   LEFT JOIN {course_modules} cm ON cm.instance = m.id AND cm.module = :moduleid
             WHERE m.course = :courseid";
            $instances = $DB->get_records_sql($sql, array('courseid' => $course->id,
                'modulename' => $modname, 'moduleid' => $allmodules[$modname]));

            include_once("$moddir/lib.php");                 // Shows php warning only if plugin defective.
            $moddelete = $modname .'_delete_instance';       // Delete everything connected to an instance.

            if ($instances) {
                foreach ($instances as $cm) {
                    if ($cm->id) {
                        // Delete activity context questions and question categories.
                        question_delete_activity($cm,  $showfeedback);
                        // Notify the competency subsystem.
                        \core_competency\api::hook_course_module_deleted($cm);
                    }
                    if (function_exists($moddelete)) {
                        // This purges all module data in related tables, extra user prefs, settings, etc.
                        $moddelete($cm->modinstance);
                    } else {
                        // NOTE: we should not allow installation of modules with missing delete support!
                        debugging("Defective module '$modname' detected when deleting course contents: missing function $moddelete()!");
                        $DB->delete_records($modname, array('id' => $cm->modinstance));
                    }

                    if ($cm->id) {
                        // Delete cm and its context - orphaned contexts are purged in cron in case of any race condition.
                        context_helper::delete_instance(CONTEXT_MODULE, $cm->id);
                        $DB->delete_records('course_modules', array('id' => $cm->id));
                    }
                }
            }
            if ($instances and $showfeedback) {
                echo $OUTPUT->notification($strdeleted.get_string('pluginname', $modname), 'notifysuccess');
            }
        } else {
            // Ooops, this module is not properly installed, force-delete it in the next block.
        }
    }

    // We have tried to delete everything the nice way - now let's force-delete any remaining module data.

    // Delete completion defaults.
    $DB->delete_records("course_completion_defaults", array("course" => $courseid));

    // Remove all data from availability and completion tables that is associated
    // with course-modules belonging to this course. Note this is done even if the
    // features are not enabled now, in case they were enabled previously.
    $DB->delete_records_select('course_modules_completion',
           'coursemoduleid IN (SELECT id from {course_modules} WHERE course=?)',
           array($courseid));

    // Remove course-module data that has not been removed in modules' _delete_instance callbacks.
    $cms = $DB->get_records('course_modules', array('course' => $course->id));
    $allmodulesbyid = array_flip($allmodules);
    foreach ($cms as $cm) {
        if (array_key_exists($cm->module, $allmodulesbyid)) {
            try {
                $DB->delete_records($allmodulesbyid[$cm->module], array('id' => $cm->instance));
            } catch (Exception $e) {
                // Ignore weird or missing table problems.
            }
        }
        context_helper::delete_instance(CONTEXT_MODULE, $cm->id);
        $DB->delete_records('course_modules', array('id' => $cm->id));
    }

    if ($showfeedback) {
        echo $OUTPUT->notification($strdeleted.get_string('type_mod_plural', 'plugin'), 'notifysuccess');
    }

    // Delete questions and question categories.
    question_delete_course($course, $showfeedback);
    if ($showfeedback) {
        echo $OUTPUT->notification($strdeleted.get_string('questions', 'question'), 'notifysuccess');
    }

    // Make sure there are no subcontexts left - all valid blocks and modules should be already gone.
    $childcontexts = $coursecontext->get_child_contexts(); // Returns all subcontexts since 2.2.
    foreach ($childcontexts as $childcontext) {
        $childcontext->delete();
    }
    unset($childcontexts);

    // Remove all roles and enrolments by default.
    if (empty($options['keep_roles_and_enrolments'])) {
        // This hack is used in restore when deleting contents of existing course.
        role_unassign_all(array('contextid' => $coursecontext->id, 'component' => ''), true);
        enrol_course_delete($course);
        if ($showfeedback) {
            echo $OUTPUT->notification($strdeleted.get_string('type_enrol_plural', 'plugin'), 'notifysuccess');
        }
    }

    // Delete any groups, removing members and grouping/course links first.
    if (empty($options['keep_groups_and_groupings'])) {
        groups_delete_groupings($course->id, $showfeedback);
        groups_delete_groups($course->id, $showfeedback);
    }

    // Filters be gone!
    filter_delete_all_for_context($coursecontext->id);

    // Notes, you shall not pass!
    note_delete_all($course->id);

    // Die comments!
    comment::delete_comments($coursecontext->id);

    // Ratings are history too.
    $delopt = new stdclass();
    $delopt->contextid = $coursecontext->id;
    $rm = new rating_manager();
    $rm->delete_ratings($delopt);

    // Delete course tags.
    core_tag_tag::remove_all_item_tags('core', 'course', $course->id);

    // Notify the competency subsystem.
    \core_competency\api::hook_course_deleted($course);

    // Delete calendar events.
    $DB->delete_records('event', array('courseid' => $course->id));
    $fs->delete_area_files($coursecontext->id, 'calendar');

    // Delete all related records in other core tables that may have a courseid
    // This array stores the tables that need to be cleared, as
    // table_name => column_name that contains the course id.
    $tablestoclear = array(
        'backup_courses' => 'courseid',  // Scheduled backup stuff.
        'user_lastaccess' => 'courseid', // User access info.
    );
    foreach ($tablestoclear as $table => $col) {
        $DB->delete_records($table, array($col => $course->id));
    }

    // Delete all course backup files.
    $fs->delete_area_files($coursecontext->id, 'backup');

    // Cleanup course record - remove links to deleted stuff.
    $oldcourse = new stdClass();
    $oldcourse->id               = $course->id;
    $oldcourse->summary          = '';
    $oldcourse->cacherev         = 0;
    $oldcourse->legacyfiles      = 0;
    if (!empty($options['keep_groups_and_groupings'])) {
        $oldcourse->defaultgroupingid = 0;
    }
    $DB->update_record('course', $oldcourse);

    // Delete course sections.
    $DB->delete_records('course_sections', array('course' => $course->id));

    // Delete legacy, section and any other course files.
    $fs->delete_area_files($coursecontext->id, 'course'); // Files from summary and section.

    // Delete all remaining stuff linked to context such as files, comments, ratings, etc.
    if (empty($options['keep_roles_and_enrolments']) and empty($options['keep_groups_and_groupings'])) {
        // Easy, do not delete the context itself...
        $coursecontext->delete_content();
    } else {
        // Hack alert!!!!
        // We can not drop all context stuff because it would bork enrolments and roles,
        // there might be also files used by enrol plugins...
    }

    // Delete legacy files - just in case some files are still left there after conversion to new file api,
    // also some non-standard unsupported plugins may try to store something there.
    fulldelete($CFG->dataroot.'/'.$course->id);

    // Delete from cache to reduce the cache size especially makes sense in case of bulk course deletion.
    $cachemodinfo = cache::make('core', 'coursemodinfo');
    $cachemodinfo->delete($courseid);

    // Trigger a course content deleted event.
    $event = \core\event\course_content_deleted::create(array(
        'objectid' => $course->id,
        'context' => $coursecontext,
        'other' => array('shortname' => $course->shortname,
                         'fullname' => $course->fullname,
                         'options' => $options) // Passing this for legacy reasons.
    ));
    $event->add_record_snapshot('course', $course);
    $event->trigger();

    return true;
}

/**
 * Change dates in module - used from course reset.
 *
 * @param string $modname forum, assignment, etc
 * @param array $fields array of date fields from mod table
 * @param int $timeshift time difference
 * @param int $courseid
 * @param int $modid (Optional) passed if specific mod instance in course needs to be updated.
 * @return bool success
 */
function shift_course_mod_dates($modname, $fields, $timeshift, $courseid, $modid = 0) {
    global $CFG, $DB;
    include_once($CFG->dirroot.'/mod/'.$modname.'/lib.php');

    $return = true;
    $params = array($timeshift, $courseid);
    foreach ($fields as $field) {
        $updatesql = "UPDATE {".$modname."}
                          SET $field = $field + ?
                        WHERE course=? AND $field<>0";
        if ($modid) {
            $updatesql .= ' AND id=?';
            $params[] = $modid;
        }
        $return = $DB->execute($updatesql, $params) && $return;
    }

    return $return;
}

/**
 * This function will empty a course of user data.
 * It will retain the activities and the structure of the course.
 *
 * @param object $data an object containing all the settings including courseid (without magic quotes)
 * @return array status array of array component, item, error
 */
function reset_course_userdata($data) {
    global $CFG, $DB;
    require_once($CFG->libdir.'/gradelib.php');
    require_once($CFG->libdir.'/completionlib.php');
    require_once($CFG->dirroot.'/completion/criteria/completion_criteria_date.php');
    require_once($CFG->dirroot.'/group/lib.php');

    $data->courseid = $data->id;
    $context = context_course::instance($data->courseid);

    $eventparams = array(
        'context' => $context,
        'courseid' => $data->id,
        'other' => array(
            'reset_options' => (array) $data
        )
    );
    $event = \core\event\course_reset_started::create($eventparams);
    $event->trigger();

    // Calculate the time shift of dates.
    if (!empty($data->reset_start_date)) {
        // Time part of course startdate should be zero.
        $data->timeshift = $data->reset_start_date - usergetmidnight($data->reset_start_date_old);
    } else {
        $data->timeshift = 0;
    }

    // Result array: component, item, error.
    $status = array();

    // Start the resetting.
    $componentstr = get_string('general');

    // Move the course start time.
    if (!empty($data->reset_start_date) and $data->timeshift) {
        // Change course start data.
        $DB->set_field('course', 'startdate', $data->reset_start_date, array('id' => $data->courseid));
        // Update all course and group events - do not move activity events.
        $updatesql = "UPDATE {event}
                         SET timestart = timestart + ?
                       WHERE courseid=? AND instance=0";
        $DB->execute($updatesql, array($data->timeshift, $data->courseid));

        // Update any date activity restrictions.
        if ($CFG->enableavailability) {
            \availability_date\condition::update_all_dates($data->courseid, $data->timeshift);
        }

        // Update completion expected dates.
        if ($CFG->enablecompletion) {
            $modinfo = get_fast_modinfo($data->courseid);
            $changed = false;
            foreach ($modinfo->get_cms() as $cm) {
                if ($cm->completion && !empty($cm->completionexpected)) {
                    $DB->set_field('course_modules', 'completionexpected', $cm->completionexpected + $data->timeshift,
                        array('id' => $cm->id));
                    $changed = true;
                }
            }

            // Clear course cache if changes made.
            if ($changed) {
                rebuild_course_cache($data->courseid, true);
            }

            // Update course date completion criteria.
            \completion_criteria_date::update_date($data->courseid, $data->timeshift);
        }

        $status[] = array('component' => $componentstr, 'item' => get_string('datechanged'), 'error' => false);
    }

    if (!empty($data->reset_end_date)) {
        // If the user set a end date value respect it.
        $DB->set_field('course', 'enddate', $data->reset_end_date, array('id' => $data->courseid));
    } else if ($data->timeshift > 0 && $data->reset_end_date_old) {
        // If there is a time shift apply it to the end date as well.
        $enddate = $data->reset_end_date_old + $data->timeshift;
        $DB->set_field('course', 'enddate', $enddate, array('id' => $data->courseid));
    }

    if (!empty($data->reset_events)) {
        $DB->delete_records('event', array('courseid' => $data->courseid));
        $status[] = array('component' => $componentstr, 'item' => get_string('deleteevents', 'calendar'), 'error' => false);
    }

    if (!empty($data->reset_notes)) {
        require_once($CFG->dirroot.'/notes/lib.php');
        note_delete_all($data->courseid);
        $status[] = array('component' => $componentstr, 'item' => get_string('deletenotes', 'notes'), 'error' => false);
    }

    if (!empty($data->delete_blog_associations)) {
        require_once($CFG->dirroot.'/blog/lib.php');
        blog_remove_associations_for_course($data->courseid);
        $status[] = array('component' => $componentstr, 'item' => get_string('deleteblogassociations', 'blog'), 'error' => false);
    }

    if (!empty($data->reset_completion)) {
        // Delete course and activity completion information.
        $course = $DB->get_record('course', array('id' => $data->courseid));
        $cc = new completion_info($course);
        $cc->delete_all_completion_data();
        $status[] = array('component' => $componentstr,
                'item' => get_string('deletecompletiondata', 'completion'), 'error' => false);
    }

    if (!empty($data->reset_competency_ratings)) {
        \core_competency\api::hook_course_reset_competency_ratings($data->courseid);
        $status[] = array('component' => $componentstr,
            'item' => get_string('deletecompetencyratings', 'core_competency'), 'error' => false);
    }

    $componentstr = get_string('roles');

    if (!empty($data->reset_roles_overrides)) {
        $children = $context->get_child_contexts();
        foreach ($children as $child) {
            $child->delete_capabilities();
        }
        $context->delete_capabilities();
        $status[] = array('component' => $componentstr, 'item' => get_string('deletecourseoverrides', 'role'), 'error' => false);
    }

    if (!empty($data->reset_roles_local)) {
        $children = $context->get_child_contexts();
        foreach ($children as $child) {
            role_unassign_all(array('contextid' => $child->id));
        }
        $status[] = array('component' => $componentstr, 'item' => get_string('deletelocalroles', 'role'), 'error' => false);
    }

    // First unenrol users - this cleans some of related user data too, such as forum subscriptions, tracking, etc.
    $data->unenrolled = array();
    if (!empty($data->unenrol_users)) {
        $plugins = enrol_get_plugins(true);
        $instances = enrol_get_instances($data->courseid, true);
        foreach ($instances as $key => $instance) {
            if (!isset($plugins[$instance->enrol])) {
                unset($instances[$key]);
                continue;
            }
        }

        $usersroles = enrol_get_course_users_roles($data->courseid);
        foreach ($data->unenrol_users as $withroleid) {
            if ($withroleid) {
                $sql = "SELECT ue.*
                          FROM {user_enrolments} ue
                          JOIN {enrol} e ON (e.id = ue.enrolid AND e.courseid = :courseid)
                          JOIN {context} c ON (c.contextlevel = :courselevel AND c.instanceid = e.courseid)
                          JOIN {role_assignments} ra ON (ra.contextid = c.id AND ra.roleid = :roleid AND ra.userid = ue.userid)";
                $params = array('courseid' => $data->courseid, 'roleid' => $withroleid, 'courselevel' => CONTEXT_COURSE);

            } else {
                // Without any role assigned at course context.
                $sql = "SELECT ue.*
                          FROM {user_enrolments} ue
                          JOIN {enrol} e ON (e.id = ue.enrolid AND e.courseid = :courseid)
                          JOIN {context} c ON (c.contextlevel = :courselevel AND c.instanceid = e.courseid)
                     LEFT JOIN {role_assignments} ra ON (ra.contextid = c.id AND ra.userid = ue.userid)
                         WHERE ra.id IS null";
                $params = array('courseid' => $data->courseid, 'courselevel' => CONTEXT_COURSE);
            }

            $rs = $DB->get_recordset_sql($sql, $params);
            foreach ($rs as $ue) {
                if (!isset($instances[$ue->enrolid])) {
                    continue;
                }
                $instance = $instances[$ue->enrolid];
                $plugin = $plugins[$instance->enrol];
                if (!$plugin->allow_unenrol($instance) and !$plugin->allow_unenrol_user($instance, $ue)) {
                    continue;
                }

                if ($withroleid && count($usersroles[$ue->userid]) > 1) {
                    // If we don't remove all roles and user has more than one role, just remove this role.
                    role_unassign($withroleid, $ue->userid, $context->id);

                    unset($usersroles[$ue->userid][$withroleid]);
                } else {
                    // If we remove all roles or user has only one role, unenrol user from course.
                    $plugin->unenrol_user($instance, $ue->userid);
                }
                $data->unenrolled[$ue->userid] = $ue->userid;
            }
            $rs->close();
        }
    }
    if (!empty($data->unenrolled)) {
        $status[] = array(
            'component' => $componentstr,
            'item' => get_string('unenrol', 'enrol').' ('.count($data->unenrolled).')',
            'error' => false
        );
    }

    $componentstr = get_string('groups');

    // Remove all group members.
    if (!empty($data->reset_groups_members)) {
        groups_delete_group_members($data->courseid);
        $status[] = array('component' => $componentstr, 'item' => get_string('removegroupsmembers', 'group'), 'error' => false);
    }

    // Remove all groups.
    if (!empty($data->reset_groups_remove)) {
        groups_delete_groups($data->courseid, false);
        $status[] = array('component' => $componentstr, 'item' => get_string('deleteallgroups', 'group'), 'error' => false);
    }

    // Remove all grouping members.
    if (!empty($data->reset_groupings_members)) {
        groups_delete_groupings_groups($data->courseid, false);
        $status[] = array('component' => $componentstr, 'item' => get_string('removegroupingsmembers', 'group'), 'error' => false);
    }

    // Remove all groupings.
    if (!empty($data->reset_groupings_remove)) {
        groups_delete_groupings($data->courseid, false);
        $status[] = array('component' => $componentstr, 'item' => get_string('deleteallgroupings', 'group'), 'error' => false);
    }

    // Look in every instance of every module for data to delete.
    $unsupportedmods = array();
    if ($allmods = $DB->get_records('modules') ) {
        foreach ($allmods as $mod) {
            $modname = $mod->name;
            $modfile = $CFG->dirroot.'/mod/'. $modname.'/lib.php';
            $moddeleteuserdata = $modname.'_reset_userdata';   // Function to delete user data.
            if (file_exists($modfile)) {
                if (!$DB->count_records($modname, array('course' => $data->courseid))) {
                    continue; // Skip mods with no instances.
                }
                include_once($modfile);
                if (function_exists($moddeleteuserdata)) {
                    $modstatus = $moddeleteuserdata($data);
                    if (is_array($modstatus)) {
                        $status = array_merge($status, $modstatus);
                    } else {
                        debugging('Module '.$modname.' returned incorrect staus - must be an array!');
                    }
                } else {
                    $unsupportedmods[] = $mod;
                }
            } else {
                debugging('Missing lib.php in '.$modname.' module!');
            }
            // Update calendar events for all modules.
            course_module_bulk_update_calendar_events($modname, $data->courseid);
        }
    }

    // Mention unsupported mods.
    if (!empty($unsupportedmods)) {
        foreach ($unsupportedmods as $mod) {
            $status[] = array(
                'component' => get_string('modulenameplural', $mod->name),
                'item' => '',
                'error' => get_string('resetnotimplemented')
            );
        }
    }

    $componentstr = get_string('gradebook', 'grades');
    // Reset gradebook,.
    if (!empty($data->reset_gradebook_items)) {
        remove_course_grades($data->courseid, false);
        grade_grab_course_grades($data->courseid);
        grade_regrade_final_grades($data->courseid);
        $status[] = array('component' => $componentstr, 'item' => get_string('removeallcourseitems', 'grades'), 'error' => false);

    } else if (!empty($data->reset_gradebook_grades)) {
        grade_course_reset($data->courseid);
        $status[] = array('component' => $componentstr, 'item' => get_string('removeallcoursegrades', 'grades'), 'error' => false);
    }
    // Reset comments.
    if (!empty($data->reset_comments)) {
        require_once($CFG->dirroot.'/comment/lib.php');
        comment::reset_course_page_comments($context);
    }

    $event = \core\event\course_reset_ended::create($eventparams);
    $event->trigger();

    return $status;
}

/**
 * Generate an email processing address.
 *
 * @param int $modid
 * @param string $modargs
 * @return string Returns email processing address
 */
function generate_email_processing_address($modid, $modargs) {
    global $CFG;

    $header = $CFG->mailprefix . substr(base64_encode(pack('C', $modid)), 0, 2).$modargs;
    return $header . substr(md5($header.get_site_identifier()), 0, 16).'@'.$CFG->maildomain;
}

/**
 * ?
 *
 * @todo Finish documenting this function
 *
 * @param string $modargs
 * @param string $body Currently unused
 */
function moodle_process_email($modargs, $body) {
    global $DB;

    // The first char should be an unencoded letter. We'll take this as an action.
    switch ($modargs{0}) {
        case 'B': { // Bounce.
            list(, $userid) = unpack('V', base64_decode(substr($modargs, 1, 8)));
            if ($user = $DB->get_record("user", array('id' => $userid), "id,email")) {
                // Check the half md5 of their email.
                $md5check = substr(md5($user->email), 0, 16);
                if ($md5check == substr($modargs, -16)) {
                    set_bounce_count($user);
                }
                // Else maybe they've already changed it?
            }
        }
        break;
        // Maybe more later?
    }
}

// CORRESPONDENCE.

/**
 * Get mailer instance, enable buffering, flush buffer or disable buffering.
 *
 * @param string $action 'get', 'buffer', 'close' or 'flush'
 * @return moodle_phpmailer|null mailer instance if 'get' used or nothing
 */
function get_mailer($action='get') {
    global $CFG;

    /** @var moodle_phpmailer $mailer */
    static $mailer  = null;
    static $counter = 0;

    if (!isset($CFG->smtpmaxbulk)) {
        $CFG->smtpmaxbulk = 1;
    }

    if ($action == 'get') {
        $prevkeepalive = false;

        if (isset($mailer) and $mailer->Mailer == 'smtp') {
            if ($counter < $CFG->smtpmaxbulk and !$mailer->isError()) {
                $counter++;
                // Reset the mailer.
                $mailer->Priority         = 3;
                $mailer->CharSet          = 'UTF-8'; // Our default.
                $mailer->ContentType      = "text/plain";
                $mailer->Encoding         = "8bit";
                $mailer->From             = "root@localhost";
                $mailer->FromName         = "Root User";
                $mailer->Sender           = "";
                $mailer->Subject          = "";
                $mailer->Body             = "";
                $mailer->AltBody          = "";
                $mailer->ConfirmReadingTo = "";

                $mailer->clearAllRecipients();
                $mailer->clearReplyTos();
                $mailer->clearAttachments();
                $mailer->clearCustomHeaders();
                return $mailer;
            }

            $prevkeepalive = $mailer->SMTPKeepAlive;
            get_mailer('flush');
        }

        require_once($CFG->libdir.'/phpmailer/moodle_phpmailer.php');
        $mailer = new moodle_phpmailer();

        $counter = 1;

        if ($CFG->smtphosts == 'qmail') {
            // Use Qmail system.
            $mailer->isQmail();

        } else if (empty($CFG->smtphosts)) {
            // Use PHP mail() = sendmail.
            $mailer->isMail();

        } else {
            // Use SMTP directly.
            $mailer->isSMTP();
            if (!empty($CFG->debugsmtp)) {
                $mailer->SMTPDebug = 3;
            }
            // Specify main and backup servers.
            $mailer->Host          = $CFG->smtphosts;
            // Specify secure connection protocol.
            $mailer->SMTPSecure    = $CFG->smtpsecure;
            // Use previous keepalive.
            $mailer->SMTPKeepAlive = $prevkeepalive;

            if ($CFG->smtpuser) {
                // Use SMTP authentication.
                $mailer->SMTPAuth = true;
                $mailer->Username = $CFG->smtpuser;
                $mailer->Password = $CFG->smtppass;
            }
        }

        return $mailer;
    }

    $nothing = null;

    // Keep smtp session open after sending.
    if ($action == 'buffer') {
        if (!empty($CFG->smtpmaxbulk)) {
            get_mailer('flush');
            $m = get_mailer();
            if ($m->Mailer == 'smtp') {
                $m->SMTPKeepAlive = true;
            }
        }
        return $nothing;
    }

    // Close smtp session, but continue buffering.
    if ($action == 'flush') {
        if (isset($mailer) and $mailer->Mailer == 'smtp') {
            if (!empty($mailer->SMTPDebug)) {
                echo '<pre>'."\n";
            }
            $mailer->SmtpClose();
            if (!empty($mailer->SMTPDebug)) {
                echo '</pre>';
            }
        }
        return $nothing;
    }

    // Close smtp session, do not buffer anymore.
    if ($action == 'close') {
        if (isset($mailer) and $mailer->Mailer == 'smtp') {
            get_mailer('flush');
            $mailer->SMTPKeepAlive = false;
        }
        $mailer = null; // Better force new instance.
        return $nothing;
    }
}

/**
 * A helper function to test for email diversion
 *
 * @param string $email
 * @return bool Returns true if the email should be diverted
 */
function email_should_be_diverted($email) {
    global $CFG;

    if (empty($CFG->divertallemailsto)) {
        return false;
    }

    if (empty($CFG->divertallemailsexcept)) {
        return true;
    }

    $patterns = array_map('trim', explode(',', $CFG->divertallemailsexcept));
    foreach ($patterns as $pattern) {
        if (preg_match("/$pattern/", $email)) {
            return false;
        }
    }

    return true;
}

/**
 * Generate a unique email Message-ID using the moodle domain and install path
 *
 * @param string $localpart An optional unique message id prefix.
 * @return string The formatted ID ready for appending to the email headers.
 */
function generate_email_messageid($localpart = null) {
    global $CFG;

    $urlinfo = parse_url($CFG->wwwroot);
    $base = '@' . $urlinfo['host'];

    // If multiple moodles are on the same domain we want to tell them
    // apart so we add the install path to the local part. This means
    // that the id local part should never contain a / character so
    // we can correctly parse the id to reassemble the wwwroot.
    if (isset($urlinfo['path'])) {
        $base = $urlinfo['path'] . $base;
    }

    if (empty($localpart)) {
        $localpart = uniqid('', true);
    }

    // Because we may have an option /installpath suffix to the local part
    // of the id we need to escape any / chars which are in the $localpart.
    $localpart = str_replace('/', '%2F', $localpart);

    return '<' . $localpart . $base . '>';
}

/**
 * Send an email to a specified user
 *
 * @param stdClass $user  A {@link $USER} object
 * @param stdClass $from A {@link $USER} object
 * @param string $subject plain text subject line of the email
 * @param string $messagetext plain text version of the message
 * @param string $messagehtml complete html version of the message (optional)
 * @param string $attachment a file on the filesystem, either relative to $CFG->dataroot or a full path to a file in $CFG->tempdir
 * @param string $attachname the name of the file (extension indicates MIME)
 * @param bool $usetrueaddress determines whether $from email address should
 *          be sent out. Will be overruled by user profile setting for maildisplay
 * @param string $replyto Email address to reply to
 * @param string $replytoname Name of reply to recipient
 * @param int $wordwrapwidth custom word wrap width, default 79
 * @return bool Returns true if mail was sent OK and false if there was an error.
 */
function email_to_user($user, $from, $subject, $messagetext, $messagehtml = '', $attachment = '', $attachname = '',
                       $usetrueaddress = true, $replyto = '', $replytoname = '', $wordwrapwidth = 79) {

    global $CFG, $PAGE, $SITE;

    if (empty($user) or empty($user->id)) {
        debugging('Can not send email to null user', DEBUG_DEVELOPER);
        return false;
    }

    if (empty($user->email)) {
        debugging('Can not send email to user without email: '.$user->id, DEBUG_DEVELOPER);
        return false;
    }

    if (!empty($user->deleted)) {
        debugging('Can not send email to deleted user: '.$user->id, DEBUG_DEVELOPER);
        return false;
    }

    if (defined('BEHAT_SITE_RUNNING')) {
        // Fake email sending in behat.
        return true;
    }

    if (!empty($CFG->noemailever)) {
        // Hidden setting for development sites, set in config.php if needed.
        debugging('Not sending email due to $CFG->noemailever config setting', DEBUG_NORMAL);
        return true;
    }

    if (email_should_be_diverted($user->email)) {
        $subject = "[DIVERTED {$user->email}] $subject";
        $user = clone($user);
        $user->email = $CFG->divertallemailsto;
    }

    // Skip mail to suspended users.
    if ((isset($user->auth) && $user->auth=='nologin') or (isset($user->suspended) && $user->suspended)) {
        return true;
    }

    if (!validate_email($user->email)) {
        // We can not send emails to invalid addresses - it might create security issue or confuse the mailer.
        debugging("email_to_user: User $user->id (".fullname($user).") email ($user->email) is invalid! Not sending.");
        return false;
    }

    if (over_bounce_threshold($user)) {
        debugging("email_to_user: User $user->id (".fullname($user).") is over bounce threshold! Not sending.");
        return false;
    }

    // TLD .invalid  is specifically reserved for invalid domain names.
    // For More information, see {@link http://tools.ietf.org/html/rfc2606#section-2}.
    if (substr($user->email, -8) == '.invalid') {
        debugging("email_to_user: User $user->id (".fullname($user).") email domain ($user->email) is invalid! Not sending.");
        return true; // This is not an error.
    }

    // If the user is a remote mnet user, parse the email text for URL to the
    // wwwroot and modify the url to direct the user's browser to login at their
    // home site (identity provider - idp) before hitting the link itself.
    if (is_mnet_remote_user($user)) {
        require_once($CFG->dirroot.'/mnet/lib.php');

        $jumpurl = mnet_get_idp_jump_url($user);
        $callback = partial('mnet_sso_apply_indirection', $jumpurl);

        $messagetext = preg_replace_callback("%($CFG->wwwroot[^[:space:]]*)%",
                $callback,
                $messagetext);
        $messagehtml = preg_replace_callback("%href=[\"'`]($CFG->wwwroot[\w_:\?=#&@/;.~-]*)[\"'`]%",
                $callback,
                $messagehtml);
    }
    $mail = get_mailer();

    if (!empty($mail->SMTPDebug)) {
        echo '<pre>' . "\n";
    }

    $temprecipients = array();
    $tempreplyto = array();

    // Make sure that we fall back onto some reasonable no-reply address.
    $noreplyaddressdefault = 'noreply@' . get_host_from_url($CFG->wwwroot);
    $noreplyaddress = empty($CFG->noreplyaddress) ? $noreplyaddressdefault : $CFG->noreplyaddress;

    if (!validate_email($noreplyaddress)) {
        debugging('email_to_user: Invalid noreply-email '.s($noreplyaddress));
        $noreplyaddress = $noreplyaddressdefault;
    }

    // Make up an email address for handling bounces.
    if (!empty($CFG->handlebounces)) {
        $modargs = 'B'.base64_encode(pack('V', $user->id)).substr(md5($user->email), 0, 16);
        $mail->Sender = generate_email_processing_address(0, $modargs);
    } else {
        $mail->Sender = $noreplyaddress;
    }

    // Make sure that the explicit replyto is valid, fall back to the implicit one.
    if (!empty($replyto) && !validate_email($replyto)) {
        debugging('email_to_user: Invalid replyto-email '.s($replyto));
        $replyto = $noreplyaddress;
    }

    if (is_string($from)) { // So we can pass whatever we want if there is need.
        $mail->From     = $noreplyaddress;
        $mail->FromName = $from;
    // Check if using the true address is true, and the email is in the list of allowed domains for sending email,
    // and that the senders email setting is either displayed to everyone, or display to only other users that are enrolled
    // in a course with the sender.
    } else if ($usetrueaddress && can_send_from_real_email_address($from, $user)) {
        if (!validate_email($from->email)) {
            debugging('email_to_user: Invalid from-email '.s($from->email).' - not sending');
            // Better not to use $noreplyaddress in this case.
            return false;
        }
        $mail->From = $from->email;
        $fromdetails = new stdClass();
        $fromdetails->name = fullname($from);
        $fromdetails->url = preg_replace('#^https?://#', '', $CFG->wwwroot);
        $fromdetails->siteshortname = format_string($SITE->shortname);
        $fromstring = $fromdetails->name;
        if ($CFG->emailfromvia == EMAIL_VIA_ALWAYS) {
            $fromstring = get_string('emailvia', 'core', $fromdetails);
        }
        $mail->FromName = $fromstring;
        if (empty($replyto)) {
            $tempreplyto[] = array($from->email, fullname($from));
        }
    } else {
        $mail->From = $noreplyaddress;
        $fromdetails = new stdClass();
        $fromdetails->name = fullname($from);
        $fromdetails->url = preg_replace('#^https?://#', '', $CFG->wwwroot);
        $fromdetails->siteshortname = format_string($SITE->shortname);
        $fromstring = $fromdetails->name;
        if ($CFG->emailfromvia != EMAIL_VIA_NEVER) {
            $fromstring = get_string('emailvia', 'core', $fromdetails);
        }
        $mail->FromName = $fromstring;
        if (empty($replyto)) {
            $tempreplyto[] = array($noreplyaddress, get_string('noreplyname'));
        }
    }

    if (!empty($replyto)) {
        $tempreplyto[] = array($replyto, $replytoname);
    }

    $temprecipients[] = array($user->email, fullname($user));

    // Set word wrap.
    $mail->WordWrap = $wordwrapwidth;

    if (!empty($from->customheaders)) {
        // Add custom headers.
        if (is_array($from->customheaders)) {
            foreach ($from->customheaders as $customheader) {
                $mail->addCustomHeader($customheader);
            }
        } else {
            $mail->addCustomHeader($from->customheaders);
        }
    }

    // If the X-PHP-Originating-Script email header is on then also add an additional
    // header with details of where exactly in moodle the email was triggered from,
    // either a call to message_send() or to email_to_user().
    if (ini_get('mail.add_x_header')) {

        $stack = debug_backtrace(false);
        $origin = $stack[0];

        foreach ($stack as $depth => $call) {
            if ($call['function'] == 'message_send') {
                $origin = $call;
            }
        }

        $originheader = $CFG->wwwroot . ' => ' . gethostname() . ':'
             . str_replace($CFG->dirroot . '/', '', $origin['file']) . ':' . $origin['line'];
        $mail->addCustomHeader('X-Moodle-Originating-Script: ' . $originheader);
    }

    if (!empty($from->priority)) {
        $mail->Priority = $from->priority;
    }

    $renderer = $PAGE->get_renderer('core');
    $context = array(
        'sitefullname' => $SITE->fullname,
        'siteshortname' => $SITE->shortname,
        'sitewwwroot' => $CFG->wwwroot,
        'subject' => $subject,
        'prefix' => $CFG->emailsubjectprefix,
        'to' => $user->email,
        'toname' => fullname($user),
        'from' => $mail->From,
        'fromname' => $mail->FromName,
    );
    if (!empty($tempreplyto[0])) {
        $context['replyto'] = $tempreplyto[0][0];
        $context['replytoname'] = $tempreplyto[0][1];
    }
    if ($user->id > 0) {
        $context['touserid'] = $user->id;
        $context['tousername'] = $user->username;
    }

    if (!empty($user->mailformat) && $user->mailformat == 1) {
        // Only process html templates if the user preferences allow html email.

        if ($messagehtml) {
            // If html has been given then pass it through the template.
            $context['body'] = $messagehtml;
            $messagehtml = $renderer->render_from_template('core/email_html', $context);

        } else {
            // If no html has been given, BUT there is an html wrapping template then
            // auto convert the text to html and then wrap it.
            $autohtml = trim(text_to_html($messagetext));
            $context['body'] = $autohtml;
            $temphtml = $renderer->render_from_template('core/email_html', $context);
            if ($autohtml != $temphtml) {
                $messagehtml = $temphtml;
            }
        }
    }

    $context['body'] = $messagetext;
    $mail->Subject = $renderer->render_from_template('core/email_subject', $context);
    $mail->FromName = $renderer->render_from_template('core/email_fromname', $context);
    $messagetext = $renderer->render_from_template('core/email_text', $context);

    // Autogenerate a MessageID if it's missing.
    if (empty($mail->MessageID)) {
        $mail->MessageID = generate_email_messageid();
    }

    if ($messagehtml && !empty($user->mailformat) && $user->mailformat == 1) {
        // Don't ever send HTML to users who don't want it.
        $mail->isHTML(true);
        $mail->Encoding = 'quoted-printable';
        $mail->Body    =  $messagehtml;
        $mail->AltBody =  "\n$messagetext\n";
    } else {
        $mail->IsHTML(false);
        $mail->Body =  "\n$messagetext\n";
    }

    if ($attachment && $attachname) {
        if (preg_match( "~\\.\\.~" , $attachment )) {
            // Security check for ".." in dir path.
            $supportuser = core_user::get_support_user();
            $temprecipients[] = array($supportuser->email, fullname($supportuser, true));
            $mail->addStringAttachment('Error in attachment.  User attempted to attach a filename with a unsafe name.', 'error.txt', '8bit', 'text/plain');
        } else {
            require_once($CFG->libdir.'/filelib.php');
            $mimetype = mimeinfo('type', $attachname);

            $attachmentpath = $attachment;

            // Before doing the comparison, make sure that the paths are correct (Windows uses slashes in the other direction).
            $attachpath = str_replace('\\', '/', $attachmentpath);
            // Make sure both variables are normalised before comparing.
            $temppath = str_replace('\\', '/', realpath($CFG->tempdir));

            // If the attachment is a full path to a file in the tempdir, use it as is,
            // otherwise assume it is a relative path from the dataroot (for backwards compatibility reasons).
            if (strpos($attachpath, $temppath) !== 0) {
                $attachmentpath = $CFG->dataroot . '/' . $attachmentpath;
            }

            $mail->addAttachment($attachmentpath, $attachname, 'base64', $mimetype);
        }
    }

    // Check if the email should be sent in an other charset then the default UTF-8.
    if ((!empty($CFG->sitemailcharset) || !empty($CFG->allowusermailcharset))) {

        // Use the defined site mail charset or eventually the one preferred by the recipient.
        $charset = $CFG->sitemailcharset;
        if (!empty($CFG->allowusermailcharset)) {
            if ($useremailcharset = get_user_preferences('mailcharset', '0', $user->id)) {
                $charset = $useremailcharset;
            }
        }

        // Convert all the necessary strings if the charset is supported.
        $charsets = get_list_of_charsets();
        unset($charsets['UTF-8']);
        if (in_array($charset, $charsets)) {
            $mail->CharSet  = $charset;
            $mail->FromName = core_text::convert($mail->FromName, 'utf-8', strtolower($charset));
            $mail->Subject  = core_text::convert($mail->Subject, 'utf-8', strtolower($charset));
            $mail->Body     = core_text::convert($mail->Body, 'utf-8', strtolower($charset));
            $mail->AltBody  = core_text::convert($mail->AltBody, 'utf-8', strtolower($charset));

            foreach ($temprecipients as $key => $values) {
                $temprecipients[$key][1] = core_text::convert($values[1], 'utf-8', strtolower($charset));
            }
            foreach ($tempreplyto as $key => $values) {
                $tempreplyto[$key][1] = core_text::convert($values[1], 'utf-8', strtolower($charset));
            }
        }
    }

    foreach ($temprecipients as $values) {
        $mail->addAddress($values[0], $values[1]);
    }
    foreach ($tempreplyto as $values) {
        $mail->addReplyTo($values[0], $values[1]);
    }

    if ($mail->send()) {
        set_send_count($user);
        if (!empty($mail->SMTPDebug)) {
            echo '</pre>';
        }
        return true;
    } else {
        // Trigger event for failing to send email.
        $event = \core\event\email_failed::create(array(
            'context' => context_system::instance(),
            'userid' => $from->id,
            'relateduserid' => $user->id,
            'other' => array(
                'subject' => $subject,
                'message' => $messagetext,
                'errorinfo' => $mail->ErrorInfo
            )
        ));
        $event->trigger();
        if (CLI_SCRIPT) {
            mtrace('Error: lib/moodlelib.php email_to_user(): '.$mail->ErrorInfo);
        }
        if (!empty($mail->SMTPDebug)) {
            echo '</pre>';
        }
        return false;
    }
}

/**
 * Check to see if a user's real email address should be used for the "From" field.
 *
 * @param  object $from The user object for the user we are sending the email from.
 * @param  object $user The user object that we are sending the email to.
 * @param  array $unused No longer used.
 * @return bool Returns true if we can use the from user's email adress in the "From" field.
 */
function can_send_from_real_email_address($from, $user, $unused = null) {
    global $CFG;
    if (!isset($CFG->allowedemaildomains) || empty(trim($CFG->allowedemaildomains))) {
        return false;
    }
    $alloweddomains = array_map('trim', explode("\n", $CFG->allowedemaildomains));
    // Email is in the list of allowed domains for sending email,
    // and the senders email setting is either displayed to everyone, or display to only other users that are enrolled
    // in a course with the sender.
    if (\core\ip_utils::is_domain_in_allowed_list(substr($from->email, strpos($from->email, '@') + 1), $alloweddomains)
                && ($from->maildisplay == core_user::MAILDISPLAY_EVERYONE
                || ($from->maildisplay == core_user::MAILDISPLAY_COURSE_MEMBERS_ONLY
                && enrol_get_shared_courses($user, $from, false, true)))) {
        return true;
    }
    return false;
}

/**
 * Generate a signoff for emails based on support settings
 *
 * @return string
 */
function generate_email_signoff() {
    global $CFG;

    $signoff = "\n";
    if (!empty($CFG->supportname)) {
        $signoff .= $CFG->supportname."\n";
    }
    if (!empty($CFG->supportemail)) {
        $signoff .= $CFG->supportemail."\n";
    }
    if (!empty($CFG->supportpage)) {
        $signoff .= $CFG->supportpage."\n";
    }
    return $signoff;
}

/**
 * Sets specified user's password and send the new password to the user via email.
 *
 * @param stdClass $user A {@link $USER} object
 * @param bool $fasthash If true, use a low cost factor when generating the hash for speed.
 * @return bool|string Returns "true" if mail was sent OK and "false" if there was an error
 */
function setnew_password_and_mail($user, $fasthash = false) {
    global $CFG, $DB;

    // We try to send the mail in language the user understands,
    // unfortunately the filter_string() does not support alternative langs yet
    // so multilang will not work properly for site->fullname.
    $lang = empty($user->lang) ? $CFG->lang : $user->lang;

    $site  = get_site();

    $supportuser = core_user::get_support_user();

    $newpassword = generate_password();

    update_internal_user_password($user, $newpassword, $fasthash);

    $a = new stdClass();
    $a->firstname   = fullname($user, true);
    $a->sitename    = format_string($site->fullname);
    $a->username    = $user->username;
    $a->newpassword = $newpassword;
    $a->link        = $CFG->wwwroot .'/login/?lang='.$lang;
    $a->signoff     = generate_email_signoff();

    $message = (string)new lang_string('newusernewpasswordtext', '', $a, $lang);

    $subject = format_string($site->fullname) .': '. (string)new lang_string('newusernewpasswordsubj', '', $a, $lang);

    // Directly email rather than using the messaging system to ensure its not routed to a popup or jabber.
    return email_to_user($user, $supportuser, $subject, $message);

}

/**
 * Resets specified user's password and send the new password to the user via email.
 *
 * @param stdClass $user A {@link $USER} object
 * @return bool Returns true if mail was sent OK and false if there was an error.
 */
function reset_password_and_mail($user) {
    global $CFG;

    $site  = get_site();
    $supportuser = core_user::get_support_user();

    $userauth = get_auth_plugin($user->auth);
    if (!$userauth->can_reset_password() or !is_enabled_auth($user->auth)) {
        trigger_error("Attempt to reset user password for user $user->username with Auth $user->auth.");
        return false;
    }

    $newpassword = generate_password();

    if (!$userauth->user_update_password($user, $newpassword)) {
        print_error("cannotsetpassword");
    }

    $a = new stdClass();
    $a->firstname   = $user->firstname;
    $a->lastname    = $user->lastname;
    $a->sitename    = format_string($site->fullname);
    $a->username    = $user->username;
    $a->newpassword = $newpassword;
    $a->link        = $CFG->wwwroot .'/login/change_password.php';
    $a->signoff     = generate_email_signoff();

    $message = get_string('newpasswordtext', '', $a);

    $subject  = format_string($site->fullname) .': '. get_string('changedpassword');

    unset_user_preference('create_password', $user); // Prevent cron from generating the password.

    // Directly email rather than using the messaging system to ensure its not routed to a popup or jabber.
    return email_to_user($user, $supportuser, $subject, $message);
}

/**
 * Send email to specified user with confirmation text and activation link.
 *
 * @param stdClass $user A {@link $USER} object
 * @param string $confirmationurl user confirmation URL
 * @return bool Returns true if mail was sent OK and false if there was an error.
 */
function send_confirmation_email($user, $confirmationurl = null) {
    global $CFG;

    $site = get_site();
    $supportuser = core_user::get_support_user();

    $data = new stdClass();
    $data->firstname = fullname($user);
    $data->sitename  = format_string($site->fullname);
    $data->admin     = generate_email_signoff();

    $subject = get_string('emailconfirmationsubject', '', format_string($site->fullname));

    if (empty($confirmationurl)) {
        $confirmationurl = '/login/confirm.php';
    }

    $confirmationurl = new moodle_url($confirmationurl);
    // Remove data parameter just in case it was included in the confirmation so we can add it manually later.
    $confirmationurl->remove_params('data');
    $confirmationpath = $confirmationurl->out(false);

    // We need to custom encode the username to include trailing dots in the link.
    // Because of this custom encoding we can't use moodle_url directly.
    // Determine if a query string is present in the confirmation url.
    $hasquerystring = strpos($confirmationpath, '?') !== false;
    // Perform normal url encoding of the username first.
    $username = urlencode($user->username);
    // Prevent problems with trailing dots not being included as part of link in some mail clients.
    $username = str_replace('.', '%2E', $username);

    $data->link = $confirmationpath . ( $hasquerystring ? '&' : '?') . 'data='. $user->secret .'/'. $username;

    $message     = get_string('emailconfirmation', '', $data);
    $messagehtml = text_to_html(get_string('emailconfirmation', '', $data), false, false, true);

    $user->mailformat = 1;  // Always send HTML version as well.

    // Directly email rather than using the messaging system to ensure its not routed to a popup or jabber.
    return email_to_user($user, $supportuser, $subject, $message, $messagehtml);
}

/**
 * Sends a password change confirmation email.
 *
 * @param stdClass $user A {@link $USER} object
 * @param stdClass $resetrecord An object tracking metadata regarding password reset request
 * @return bool Returns true if mail was sent OK and false if there was an error.
 */
function send_password_change_confirmation_email($user, $resetrecord) {
    global $CFG;

    $site = get_site();
    $supportuser = core_user::get_support_user();
    $pwresetmins = isset($CFG->pwresettime) ? floor($CFG->pwresettime / MINSECS) : 30;

    $data = new stdClass();
    $data->firstname = $user->firstname;
    $data->lastname  = $user->lastname;
    $data->username  = $user->username;
    $data->sitename  = format_string($site->fullname);
    $data->link      = $CFG->wwwroot .'/login/forgot_password.php?token='. $resetrecord->token;
    $data->admin     = generate_email_signoff();
    $data->resetminutes = $pwresetmins;

    $message = get_string('emailresetconfirmation', '', $data);
    $subject = get_string('emailresetconfirmationsubject', '', format_string($site->fullname));

    // Directly email rather than using the messaging system to ensure its not routed to a popup or jabber.
    return email_to_user($user, $supportuser, $subject, $message);

}

/**
 * Sends an email containing information on how to change your password.
 *
 * @param stdClass $user A {@link $USER} object
 * @return bool Returns true if mail was sent OK and false if there was an error.
 */
function send_password_change_info($user) {
    $site = get_site();
    $supportuser = core_user::get_support_user();

    $data = new stdClass();
    $data->firstname = $user->firstname;
    $data->lastname  = $user->lastname;
    $data->username  = $user->username;
    $data->sitename  = format_string($site->fullname);
    $data->admin     = generate_email_signoff();

    if (!is_enabled_auth($user->auth)) {
        $message = get_string('emailpasswordchangeinfodisabled', '', $data);
        $subject = get_string('emailpasswordchangeinfosubject', '', format_string($site->fullname));
        // Directly email rather than using the messaging system to ensure its not routed to a popup or jabber.
        return email_to_user($user, $supportuser, $subject, $message);
    }

    $userauth = get_auth_plugin($user->auth);
    ['subject' => $subject, 'message' => $message] = $userauth->get_password_change_info($user);

    // Directly email rather than using the messaging system to ensure its not routed to a popup or jabber.
    return email_to_user($user, $supportuser, $subject, $message);
}

/**
 * Check that an email is allowed.  It returns an error message if there was a problem.
 *
 * @param string $email Content of email
 * @return string|false
 */
function email_is_not_allowed($email) {
    global $CFG;

    // Comparing lowercase domains.
    $email = strtolower($email);
    if (!empty($CFG->allowemailaddresses)) {
        $allowed = explode(' ', strtolower($CFG->allowemailaddresses));
        foreach ($allowed as $allowedpattern) {
            $allowedpattern = trim($allowedpattern);
            if (!$allowedpattern) {
                continue;
            }
            if (strpos($allowedpattern, '.') === 0) {
                if (strpos(strrev($email), strrev($allowedpattern)) === 0) {
                    // Subdomains are in a form ".example.com" - matches "xxx@anything.example.com".
                    return false;
                }

            } else if (strpos(strrev($email), strrev('@'.$allowedpattern)) === 0) {
                return false;
            }
        }
        return get_string('emailonlyallowed', '', $CFG->allowemailaddresses);

    } else if (!empty($CFG->denyemailaddresses)) {
        $denied = explode(' ', strtolower($CFG->denyemailaddresses));
        foreach ($denied as $deniedpattern) {
            $deniedpattern = trim($deniedpattern);
            if (!$deniedpattern) {
                continue;
            }
            if (strpos($deniedpattern, '.') === 0) {
                if (strpos(strrev($email), strrev($deniedpattern)) === 0) {
                    // Subdomains are in a form ".example.com" - matches "xxx@anything.example.com".
                    return get_string('emailnotallowed', '', $CFG->denyemailaddresses);
                }

            } else if (strpos(strrev($email), strrev('@'.$deniedpattern)) === 0) {
                return get_string('emailnotallowed', '', $CFG->denyemailaddresses);
            }
        }
    }

    return false;
}

// FILE HANDLING.

/**
 * Returns local file storage instance
 *
 * @return file_storage
 */
function get_file_storage($reset = false) {
    global $CFG;

    static $fs = null;

    if ($reset) {
        $fs = null;
        return;
    }

    if ($fs) {
        return $fs;
    }

    require_once("$CFG->libdir/filelib.php");

    $fs = new file_storage();

    return $fs;
}

/**
 * Returns local file storage instance
 *
 * @return file_browser
 */
function get_file_browser() {
    global $CFG;

    static $fb = null;

    if ($fb) {
        return $fb;
    }

    require_once("$CFG->libdir/filelib.php");

    $fb = new file_browser();

    return $fb;
}

/**
 * Returns file packer
 *
 * @param string $mimetype default application/zip
 * @return file_packer
 */
function get_file_packer($mimetype='application/zip') {
    global $CFG;

    static $fp = array();

    if (isset($fp[$mimetype])) {
        return $fp[$mimetype];
    }

    switch ($mimetype) {
        case 'application/zip':
        case 'application/vnd.moodle.profiling':
            $classname = 'zip_packer';
            break;

        case 'application/x-gzip' :
            $classname = 'tgz_packer';
            break;

        case 'application/vnd.moodle.backup':
            $classname = 'mbz_packer';
            break;

        default:
            return false;
    }

    require_once("$CFG->libdir/filestorage/$classname.php");
    $fp[$mimetype] = new $classname();

    return $fp[$mimetype];
}

/**
 * Returns current name of file on disk if it exists.
 *
 * @param string $newfile File to be verified
 * @return string Current name of file on disk if true
 */
function valid_uploaded_file($newfile) {
    if (empty($newfile)) {
        return '';
    }
    if (is_uploaded_file($newfile['tmp_name']) and $newfile['size'] > 0) {
        return $newfile['tmp_name'];
    } else {
        return '';
    }
}

/**
 * Returns the maximum size for uploading files.
 *
 * There are seven possible upload limits:
 * 1. in Apache using LimitRequestBody (no way of checking or changing this)
 * 2. in php.ini for 'upload_max_filesize' (can not be changed inside PHP)
 * 3. in .htaccess for 'upload_max_filesize' (can not be changed inside PHP)
 * 4. in php.ini for 'post_max_size' (can not be changed inside PHP)
 * 5. by the Moodle admin in $CFG->maxbytes
 * 6. by the teacher in the current course $course->maxbytes
 * 7. by the teacher for the current module, eg $assignment->maxbytes
 *
 * These last two are passed to this function as arguments (in bytes).
 * Anything defined as 0 is ignored.
 * The smallest of all the non-zero numbers is returned.
 *
 * @todo Finish documenting this function
 *
 * @param int $sitebytes Set maximum size
 * @param int $coursebytes Current course $course->maxbytes (in bytes)
 * @param int $modulebytes Current module ->maxbytes (in bytes)
 * @param bool $unused This parameter has been deprecated and is not used any more.
 * @return int The maximum size for uploading files.
 */
function get_max_upload_file_size($sitebytes=0, $coursebytes=0, $modulebytes=0, $unused = false) {

    if (! $filesize = ini_get('upload_max_filesize')) {
        $filesize = '5M';
    }
    $minimumsize = get_real_size($filesize);

    if ($postsize = ini_get('post_max_size')) {
        $postsize = get_real_size($postsize);
        if ($postsize < $minimumsize) {
            $minimumsize = $postsize;
        }
    }

    if (($sitebytes > 0) and ($sitebytes < $minimumsize)) {
        $minimumsize = $sitebytes;
    }

    if (($coursebytes > 0) and ($coursebytes < $minimumsize)) {
        $minimumsize = $coursebytes;
    }

    if (($modulebytes > 0) and ($modulebytes < $minimumsize)) {
        $minimumsize = $modulebytes;
    }

    return $minimumsize;
}

/**
 * Returns the maximum size for uploading files for the current user
 *
 * This function takes in account {@link get_max_upload_file_size()} the user's capabilities
 *
 * @param context $context The context in which to check user capabilities
 * @param int $sitebytes Set maximum size
 * @param int $coursebytes Current course $course->maxbytes (in bytes)
 * @param int $modulebytes Current module ->maxbytes (in bytes)
 * @param stdClass $user The user
 * @param bool $unused This parameter has been deprecated and is not used any more.
 * @return int The maximum size for uploading files.
 */
function get_user_max_upload_file_size($context, $sitebytes = 0, $coursebytes = 0, $modulebytes = 0, $user = null,
        $unused = false) {
    global $USER;

    if (empty($user)) {
        $user = $USER;
    }

    if (has_capability('moodle/course:ignorefilesizelimits', $context, $user)) {
        return USER_CAN_IGNORE_FILE_SIZE_LIMITS;
    }

    return get_max_upload_file_size($sitebytes, $coursebytes, $modulebytes);
}

/**
 * Returns an array of possible sizes in local language
 *
 * Related to {@link get_max_upload_file_size()} - this function returns an
 * array of possible sizes in an array, translated to the
 * local language.
 *
 * The list of options will go up to the minimum of $sitebytes, $coursebytes or $modulebytes.
 *
 * If $coursebytes or $sitebytes is not 0, an option will be included for "Course/Site upload limit (X)"
 * with the value set to 0. This option will be the first in the list.
 *
 * @uses SORT_NUMERIC
 * @param int $sitebytes Set maximum size
 * @param int $coursebytes Current course $course->maxbytes (in bytes)
 * @param int $modulebytes Current module ->maxbytes (in bytes)
 * @param int|array $custombytes custom upload size/s which will be added to list,
 *        Only value/s smaller then maxsize will be added to list.
 * @return array
 */
function get_max_upload_sizes($sitebytes = 0, $coursebytes = 0, $modulebytes = 0, $custombytes = null) {
    global $CFG;

    if (!$maxsize = get_max_upload_file_size($sitebytes, $coursebytes, $modulebytes)) {
        return array();
    }

    if ($sitebytes == 0) {
        // Will get the minimum of upload_max_filesize or post_max_size.
        $sitebytes = get_max_upload_file_size();
    }

    $filesize = array();
    $sizelist = array(10240, 51200, 102400, 512000, 1048576, 2097152,
                      5242880, 10485760, 20971520, 52428800, 104857600,
                      262144000, 524288000, 786432000, 1073741824,
                      2147483648, 4294967296, 8589934592);

    // If custombytes is given and is valid then add it to the list.
    if (is_number($custombytes) and $custombytes > 0) {
        $custombytes = (int)$custombytes;
        if (!in_array($custombytes, $sizelist)) {
            $sizelist[] = $custombytes;
        }
    } else if (is_array($custombytes)) {
        $sizelist = array_unique(array_merge($sizelist, $custombytes));
    }

    // Allow maxbytes to be selected if it falls outside the above boundaries.
    if (isset($CFG->maxbytes) && !in_array(get_real_size($CFG->maxbytes), $sizelist)) {
        // Note: get_real_size() is used in order to prevent problems with invalid values.
        $sizelist[] = get_real_size($CFG->maxbytes);
    }

    foreach ($sizelist as $sizebytes) {
        if ($sizebytes < $maxsize && $sizebytes > 0) {
            $filesize[(string)intval($sizebytes)] = display_size($sizebytes);
        }
    }

    $limitlevel = '';
    $displaysize = '';
    if ($modulebytes &&
        (($modulebytes < $coursebytes || $coursebytes == 0) &&
         ($modulebytes < $sitebytes || $sitebytes == 0))) {
        $limitlevel = get_string('activity', 'core');
        $displaysize = display_size($modulebytes);
        $filesize[$modulebytes] = $displaysize; // Make sure the limit is also included in the list.

    } else if ($coursebytes && ($coursebytes < $sitebytes || $sitebytes == 0)) {
        $limitlevel = get_string('course', 'core');
        $displaysize = display_size($coursebytes);
        $filesize[$coursebytes] = $displaysize; // Make sure the limit is also included in the list.

    } else if ($sitebytes) {
        $limitlevel = get_string('site', 'core');
        $displaysize = display_size($sitebytes);
        $filesize[$sitebytes] = $displaysize; // Make sure the limit is also included in the list.
    }

    krsort($filesize, SORT_NUMERIC);
    if ($limitlevel) {
        $params = (object) array('contextname' => $limitlevel, 'displaysize' => $displaysize);
        $filesize  = array('0' => get_string('uploadlimitwithsize', 'core', $params)) + $filesize;
    }

    return $filesize;
}

/**
 * Returns an array with all the filenames in all subdirectories, relative to the given rootdir.
 *
 * If excludefiles is defined, then that file/directory is ignored
 * If getdirs is true, then (sub)directories are included in the output
 * If getfiles is true, then files are included in the output
 * (at least one of these must be true!)
 *
 * @todo Finish documenting this function. Add examples of $excludefile usage.
 *
 * @param string $rootdir A given root directory to start from
 * @param string|array $excludefiles If defined then the specified file/directory is ignored
 * @param bool $descend If true then subdirectories are recursed as well
 * @param bool $getdirs If true then (sub)directories are included in the output
 * @param bool $getfiles  If true then files are included in the output
 * @return array An array with all the filenames in all subdirectories, relative to the given rootdir
 */
function get_directory_list($rootdir, $excludefiles='', $descend=true, $getdirs=false, $getfiles=true) {

    $dirs = array();

    if (!$getdirs and !$getfiles) {   // Nothing to show.
        return $dirs;
    }

    if (!is_dir($rootdir)) {          // Must be a directory.
        return $dirs;
    }

    if (!$dir = opendir($rootdir)) {  // Can't open it for some reason.
        return $dirs;
    }

    if (!is_array($excludefiles)) {
        $excludefiles = array($excludefiles);
    }

    while (false !== ($file = readdir($dir))) {
        $firstchar = substr($file, 0, 1);
        if ($firstchar == '.' or $file == 'CVS' or in_array($file, $excludefiles)) {
            continue;
        }
        $fullfile = $rootdir .'/'. $file;
        if (filetype($fullfile) == 'dir') {
            if ($getdirs) {
                $dirs[] = $file;
            }
            if ($descend) {
                $subdirs = get_directory_list($fullfile, $excludefiles, $descend, $getdirs, $getfiles);
                foreach ($subdirs as $subdir) {
                    $dirs[] = $file .'/'. $subdir;
                }
            }
        } else if ($getfiles) {
            $dirs[] = $file;
        }
    }
    closedir($dir);

    asort($dirs);

    return $dirs;
}


/**
 * Adds up all the files in a directory and works out the size.
 *
 * @param string $rootdir  The directory to start from
 * @param string $excludefile A file to exclude when summing directory size
 * @return int The summed size of all files and subfiles within the root directory
 */
function get_directory_size($rootdir, $excludefile='') {
    global $CFG;

    // Do it this way if we can, it's much faster.
    if (!empty($CFG->pathtodu) && is_executable(trim($CFG->pathtodu))) {
        $command = trim($CFG->pathtodu).' -sk '.escapeshellarg($rootdir);
        $output = null;
        $return = null;
        exec($command, $output, $return);
        if (is_array($output)) {
            // We told it to return k.
            return get_real_size(intval($output[0]).'k');
        }
    }

    if (!is_dir($rootdir)) {
        // Must be a directory.
        return 0;
    }

    if (!$dir = @opendir($rootdir)) {
        // Can't open it for some reason.
        return 0;
    }

    $size = 0;

    while (false !== ($file = readdir($dir))) {
        $firstchar = substr($file, 0, 1);
        if ($firstchar == '.' or $file == 'CVS' or $file == $excludefile) {
            continue;
        }
        $fullfile = $rootdir .'/'. $file;
        if (filetype($fullfile) == 'dir') {
            $size += get_directory_size($fullfile, $excludefile);
        } else {
            $size += filesize($fullfile);
        }
    }
    closedir($dir);

    return $size;
}

/**
 * Converts bytes into display form
 *
 * @static string $gb Localized string for size in gigabytes
 * @static string $mb Localized string for size in megabytes
 * @static string $kb Localized string for size in kilobytes
 * @static string $b Localized string for size in bytes
 * @param int $size  The size to convert to human readable form
 * @return string
 */
function display_size($size) {

    static $gb, $mb, $kb, $b;

    if ($size === USER_CAN_IGNORE_FILE_SIZE_LIMITS) {
        return get_string('unlimited');
    }

    if (empty($gb)) {
        $gb = get_string('sizegb');
        $mb = get_string('sizemb');
        $kb = get_string('sizekb');
        $b  = get_string('sizeb');
    }

    if ($size >= 1073741824) {
        $size = round($size / 1073741824 * 10) / 10 . $gb;
    } else if ($size >= 1048576) {
        $size = round($size / 1048576 * 10) / 10 . $mb;
    } else if ($size >= 1024) {
        $size = round($size / 1024 * 10) / 10 . $kb;
    } else {
        $size = intval($size) .' '. $b; // File sizes over 2GB can not work in 32bit PHP anyway.
    }
    return $size;
}

/**
 * Cleans a given filename by removing suspicious or troublesome characters
 *
 * @see clean_param()
 * @param string $string file name
 * @return string cleaned file name
 */
function clean_filename($string) {
    return clean_param($string, PARAM_FILE);
}

// STRING TRANSLATION.

/**
 * Returns the code for the current language
 *
 * @category string
 * @return string
 */
function current_language() {
    global $CFG, $USER, $SESSION, $COURSE;

    if (!empty($SESSION->forcelang)) {
        // Allows overriding course-forced language (useful for admins to check
        // issues in courses whose language they don't understand).
        // Also used by some code to temporarily get language-related information in a
        // specific language (see force_current_language()).
        $return = $SESSION->forcelang;

    } else if (!empty($COURSE->id) and $COURSE->id != SITEID and !empty($COURSE->lang)) {
        // Course language can override all other settings for this page.
        $return = $COURSE->lang;

    } else if (!empty($SESSION->lang)) {
        // Session language can override other settings.
        $return = $SESSION->lang;

    } else if (!empty($USER->lang)) {
        $return = $USER->lang;

    } else if (isset($CFG->lang)) {
        $return = $CFG->lang;

    } else {
        $return = 'en';
    }

    // Just in case this slipped in from somewhere by accident.
    $return = str_replace('_utf8', '', $return);

    return $return;
}

/**
 * Returns parent language of current active language if defined
 *
 * @category string
 * @param string $lang null means current language
 * @return string
 */
function get_parent_language($lang=null) {

    // Let's hack around the current language.
    if (!empty($lang)) {
        $oldforcelang = force_current_language($lang);
    }

    $parentlang = get_string('parentlanguage', 'langconfig');
    if ($parentlang === 'en') {
        $parentlang = '';
    }

    // Let's hack around the current language.
    if (!empty($lang)) {
        force_current_language($oldforcelang);
    }

    return $parentlang;
}

/**
 * Force the current language to get strings and dates localised in the given language.
 *
 * After calling this function, all strings will be provided in the given language
 * until this function is called again, or equivalent code is run.
 *
 * @param string $language
 * @return string previous $SESSION->forcelang value
 */
function force_current_language($language) {
    global $SESSION;
    $sessionforcelang = isset($SESSION->forcelang) ? $SESSION->forcelang : '';
    if ($language !== $sessionforcelang) {
        // Seting forcelang to null or an empty string disables it's effect.
        if (empty($language) || get_string_manager()->translation_exists($language, false)) {
            $SESSION->forcelang = $language;
            moodle_setlocale();
        }
    }
    return $sessionforcelang;
}

/**
 * Returns current string_manager instance.
 *
 * The param $forcereload is needed for CLI installer only where the string_manager instance
 * must be replaced during the install.php script life time.
 *
 * @category string
 * @param bool $forcereload shall the singleton be released and new instance created instead?
 * @return core_string_manager
 */
function get_string_manager($forcereload=false) {
    global $CFG;

    static $singleton = null;

    if ($forcereload) {
        $singleton = null;
    }
    if ($singleton === null) {
        if (empty($CFG->early_install_lang)) {

            $transaliases = array();
            if (empty($CFG->langlist)) {
                 $translist = array();
            } else {
                $translist = explode(',', $CFG->langlist);
                $translist = array_map('trim', $translist);
                // Each language in the $CFG->langlist can has an "alias" that would substitute the default language name.
                foreach ($translist as $i => $value) {
                    $parts = preg_split('/\s*\|\s*/', $value, 2);
                    if (count($parts) == 2) {
                        $transaliases[$parts[0]] = $parts[1];
                        $translist[$i] = $parts[0];
                    }
                }
            }

            if (!empty($CFG->config_php_settings['customstringmanager'])) {
                $classname = $CFG->config_php_settings['customstringmanager'];

                if (class_exists($classname)) {
                    $implements = class_implements($classname);

                    if (isset($implements['core_string_manager'])) {
                        $singleton = new $classname($CFG->langotherroot, $CFG->langlocalroot, $translist, $transaliases);
                        return $singleton;

                    } else {
                        debugging('Unable to instantiate custom string manager: class '.$classname.
                            ' does not implement the core_string_manager interface.');
                    }

                } else {
                    debugging('Unable to instantiate custom string manager: class '.$classname.' can not be found.');
                }
            }

            $singleton = new core_string_manager_standard($CFG->langotherroot, $CFG->langlocalroot, $translist, $transaliases);

        } else {
            $singleton = new core_string_manager_install();
        }
    }

    return $singleton;
}

/**
 * Returns a localized string.
 *
 * Returns the translated string specified by $identifier as
 * for $module.  Uses the same format files as STphp.
 * $a is an object, string or number that can be used
 * within translation strings
 *
 * eg 'hello {$a->firstname} {$a->lastname}'
 * or 'hello {$a}'
 *
 * If you would like to directly echo the localized string use
 * the function {@link print_string()}
 *
 * Example usage of this function involves finding the string you would
 * like a local equivalent of and using its identifier and module information
 * to retrieve it.<br/>
 * If you open moodle/lang/en/moodle.php and look near line 278
 * you will find a string to prompt a user for their word for 'course'
 * <code>
 * $string['course'] = 'Course';
 * </code>
 * So if you want to display the string 'Course'
 * in any language that supports it on your site
 * you just need to use the identifier 'course'
 * <code>
 * $mystring = '<strong>'. get_string('course') .'</strong>';
 * or
 * </code>
 * If the string you want is in another file you'd take a slightly
 * different approach. Looking in moodle/lang/en/calendar.php you find
 * around line 75:
 * <code>
 * $string['typecourse'] = 'Course event';
 * </code>
 * If you want to display the string "Course event" in any language
 * supported you would use the identifier 'typecourse' and the module 'calendar'
 * (because it is in the file calendar.php):
 * <code>
 * $mystring = '<h1>'. get_string('typecourse', 'calendar') .'</h1>';
 * </code>
 *
 * As a last resort, should the identifier fail to map to a string
 * the returned string will be [[ $identifier ]]
 *
 * In Moodle 2.3 there is a new argument to this function $lazyload.
 * Setting $lazyload to true causes get_string to return a lang_string object
 * rather than the string itself. The fetching of the string is then put off until
 * the string object is first used. The object can be used by calling it's out
 * method or by casting the object to a string, either directly e.g.
 *     (string)$stringobject
 * or indirectly by using the string within another string or echoing it out e.g.
 *     echo $stringobject
 *     return "<p>{$stringobject}</p>";
 * It is worth noting that using $lazyload and attempting to use the string as an
 * array key will cause a fatal error as objects cannot be used as array keys.
 * But you should never do that anyway!
 * For more information {@link lang_string}
 *
 * @category string
 * @param string $identifier The key identifier for the localized string
 * @param string $component The module where the key identifier is stored,
 *      usually expressed as the filename in the language pack without the
 *      .php on the end but can also be written as mod/forum or grade/export/xls.
 *      If none is specified then moodle.php is used.
 * @param string|object|array $a An object, string or number that can be used
 *      within translation strings
 * @param bool $lazyload If set to true a string object is returned instead of
 *      the string itself. The string then isn't calculated until it is first used.
 * @return string The localized string.
 * @throws coding_exception
 */
function get_string($identifier, $component = '', $a = null, $lazyload = false) {
    global $CFG;

    // If the lazy load argument has been supplied return a lang_string object
    // instead.
    // We need to make sure it is true (and a bool) as you will see below there
    // used to be a forth argument at one point.
    if ($lazyload === true) {
        return new lang_string($identifier, $component, $a);
    }

    if ($CFG->debugdeveloper && clean_param($identifier, PARAM_STRINGID) === '') {
        throw new coding_exception('Invalid string identifier. The identifier cannot be empty. Please fix your get_string() call.', DEBUG_DEVELOPER);
    }

    // There is now a forth argument again, this time it is a boolean however so
    // we can still check for the old extralocations parameter.
    if (!is_bool($lazyload) && !empty($lazyload)) {
        debugging('extralocations parameter in get_string() is not supported any more, please use standard lang locations only.');
    }

    if (strpos($component, '/') !== false) {
        debugging('The module name you passed to get_string is the deprecated format ' .
                'like mod/mymod or block/myblock. The correct form looks like mymod, or block_myblock.' , DEBUG_DEVELOPER);
        $componentpath = explode('/', $component);

        switch ($componentpath[0]) {
            case 'mod':
                $component = $componentpath[1];
                break;
            case 'blocks':
            case 'block':
                $component = 'block_'.$componentpath[1];
                break;
            case 'enrol':
                $component = 'enrol_'.$componentpath[1];
                break;
            case 'format':
                $component = 'format_'.$componentpath[1];
                break;
            case 'grade':
                $component = 'grade'.$componentpath[1].'_'.$componentpath[2];
                break;
        }
    }

    $result = get_string_manager()->get_string($identifier, $component, $a);

    // Debugging feature lets you display string identifier and component.
    if (isset($CFG->debugstringids) && $CFG->debugstringids && optional_param('strings', 0, PARAM_INT)) {
        $result .= ' {' . $identifier . '/' . $component . '}';
    }
    return $result;
}

/**
 * Converts an array of strings to their localized value.
 *
 * @param array $array An array of strings
 * @param string $component The language module that these strings can be found in.
 * @return stdClass translated strings.
 */
function get_strings($array, $component = '') {
    $string = new stdClass;
    foreach ($array as $item) {
        $string->$item = get_string($item, $component);
    }
    return $string;
}

/**
 * Prints out a translated string.
 *
 * Prints out a translated string using the return value from the {@link get_string()} function.
 *
 * Example usage of this function when the string is in the moodle.php file:<br/>
 * <code>
 * echo '<strong>';
 * print_string('course');
 * echo '</strong>';
 * </code>
 *
 * Example usage of this function when the string is not in the moodle.php file:<br/>
 * <code>
 * echo '<h1>';
 * print_string('typecourse', 'calendar');
 * echo '</h1>';
 * </code>
 *
 * @category string
 * @param string $identifier The key identifier for the localized string
 * @param string $component The module where the key identifier is stored. If none is specified then moodle.php is used.
 * @param string|object|array $a An object, string or number that can be used within translation strings
 */
function print_string($identifier, $component = '', $a = null) {
    echo get_string($identifier, $component, $a);
}

/**
 * Returns a list of charset codes
 *
 * Returns a list of charset codes. It's hardcoded, so they should be added manually
 * (checking that such charset is supported by the texlib library!)
 *
 * @return array And associative array with contents in the form of charset => charset
 */
function get_list_of_charsets() {

    $charsets = array(
        'EUC-JP'     => 'EUC-JP',
        'ISO-2022-JP'=> 'ISO-2022-JP',
        'ISO-8859-1' => 'ISO-8859-1',
        'SHIFT-JIS'  => 'SHIFT-JIS',
        'GB2312'     => 'GB2312',
        'GB18030'    => 'GB18030', // GB18030 not supported by typo and mbstring.
        'UTF-8'      => 'UTF-8');

    asort($charsets);

    return $charsets;
}

/**
 * Returns a list of valid and compatible themes
 *
 * @return array
 */
function get_list_of_themes() {
    global $CFG;

    $themes = array();

    if (!empty($CFG->themelist)) {       // Use admin's list of themes.
        $themelist = explode(',', $CFG->themelist);
    } else {
        $themelist = array_keys(core_component::get_plugin_list("theme"));
    }

    foreach ($themelist as $key => $themename) {
        $theme = theme_config::load($themename);
        $themes[$themename] = $theme;
    }

    core_collator::asort_objects_by_method($themes, 'get_theme_name');

    return $themes;
}

/**
 * Factory function for emoticon_manager
 *
 * @return emoticon_manager singleton
 */
function get_emoticon_manager() {
    static $singleton = null;

    if (is_null($singleton)) {
        $singleton = new emoticon_manager();
    }

    return $singleton;
}

/**
 * Provides core support for plugins that have to deal with emoticons (like HTML editor or emoticon filter).
 *
 * Whenever this manager mentiones 'emoticon object', the following data
 * structure is expected: stdClass with properties text, imagename, imagecomponent,
 * altidentifier and altcomponent
 *
 * @see admin_setting_emoticons
 *
 * @copyright 2010 David Mudrak
 * @license   http://www.gnu.org/copyleft/gpl.html GNU GPL v3 or later
 */
class emoticon_manager {

    /**
     * Returns the currently enabled emoticons
     *
     * @param boolean $selectable - If true, only return emoticons that should be selectable from a list.
     * @return array of emoticon objects
     */
    public function get_emoticons($selectable = false) {
        global $CFG;
        $notselectable = ['martin', 'egg'];

        if (empty($CFG->emoticons)) {
            return array();
        }

        $emoticons = $this->decode_stored_config($CFG->emoticons);

        if (!is_array($emoticons)) {
            // Something is wrong with the format of stored setting.
            debugging('Invalid format of emoticons setting, please resave the emoticons settings form', DEBUG_NORMAL);
            return array();
        }
        if ($selectable) {
            foreach ($emoticons as $index => $emote) {
                if (in_array($emote->altidentifier, $notselectable)) {
                    // Skip this one.
                    unset($emoticons[$index]);
                }
            }
        }

        return $emoticons;
    }

    /**
     * Converts emoticon object into renderable pix_emoticon object
     *
     * @param stdClass $emoticon emoticon object
     * @param array $attributes explicit HTML attributes to set
     * @return pix_emoticon
     */
    public function prepare_renderable_emoticon(stdClass $emoticon, array $attributes = array()) {
        $stringmanager = get_string_manager();
        if ($stringmanager->string_exists($emoticon->altidentifier, $emoticon->altcomponent)) {
            $alt = get_string($emoticon->altidentifier, $emoticon->altcomponent);
        } else {
            $alt = s($emoticon->text);
        }
        return new pix_emoticon($emoticon->imagename, $alt, $emoticon->imagecomponent, $attributes);
    }

    /**
     * Encodes the array of emoticon objects into a string storable in config table
     *
     * @see self::decode_stored_config()
     * @param array $emoticons array of emtocion objects
     * @return string
     */
    public function encode_stored_config(array $emoticons) {
        return json_encode($emoticons);
    }

    /**
     * Decodes the string into an array of emoticon objects
     *
     * @see self::encode_stored_config()
     * @param string $encoded
     * @return string|null
     */
    public function decode_stored_config($encoded) {
        $decoded = json_decode($encoded);
        if (!is_array($decoded)) {
            return null;
        }
        return $decoded;
    }

    /**
     * Returns default set of emoticons supported by Moodle
     *
     * @return array of sdtClasses
     */
    public function default_emoticons() {
        return array(
            $this->prepare_emoticon_object(":-)", 's/smiley', 'smiley'),
            $this->prepare_emoticon_object(":)", 's/smiley', 'smiley'),
            $this->prepare_emoticon_object(":-D", 's/biggrin', 'biggrin'),
            $this->prepare_emoticon_object(";-)", 's/wink', 'wink'),
            $this->prepare_emoticon_object(":-/", 's/mixed', 'mixed'),
            $this->prepare_emoticon_object("V-.", 's/thoughtful', 'thoughtful'),
            $this->prepare_emoticon_object(":-P", 's/tongueout', 'tongueout'),
            $this->prepare_emoticon_object(":-p", 's/tongueout', 'tongueout'),
            $this->prepare_emoticon_object("B-)", 's/cool', 'cool'),
            $this->prepare_emoticon_object("^-)", 's/approve', 'approve'),
            $this->prepare_emoticon_object("8-)", 's/wideeyes', 'wideeyes'),
            $this->prepare_emoticon_object(":o)", 's/clown', 'clown'),
            $this->prepare_emoticon_object(":-(", 's/sad', 'sad'),
            $this->prepare_emoticon_object(":(", 's/sad', 'sad'),
            $this->prepare_emoticon_object("8-.", 's/shy', 'shy'),
            $this->prepare_emoticon_object(":-I", 's/blush', 'blush'),
            $this->prepare_emoticon_object(":-X", 's/kiss', 'kiss'),
            $this->prepare_emoticon_object("8-o", 's/surprise', 'surprise'),
            $this->prepare_emoticon_object("P-|", 's/blackeye', 'blackeye'),
            $this->prepare_emoticon_object("8-[", 's/angry', 'angry'),
            $this->prepare_emoticon_object("(grr)", 's/angry', 'angry'),
            $this->prepare_emoticon_object("xx-P", 's/dead', 'dead'),
            $this->prepare_emoticon_object("|-.", 's/sleepy', 'sleepy'),
            $this->prepare_emoticon_object("}-]", 's/evil', 'evil'),
            $this->prepare_emoticon_object("(h)", 's/heart', 'heart'),
            $this->prepare_emoticon_object("(heart)", 's/heart', 'heart'),
            $this->prepare_emoticon_object("(y)", 's/yes', 'yes', 'core'),
            $this->prepare_emoticon_object("(n)", 's/no', 'no', 'core'),
            $this->prepare_emoticon_object("(martin)", 's/martin', 'martin'),
            $this->prepare_emoticon_object("( )", 's/egg', 'egg'),
        );
    }

    /**
     * Helper method preparing the stdClass with the emoticon properties
     *
     * @param string|array $text or array of strings
     * @param string $imagename to be used by {@link pix_emoticon}
     * @param string $altidentifier alternative string identifier, null for no alt
     * @param string $altcomponent where the alternative string is defined
     * @param string $imagecomponent to be used by {@link pix_emoticon}
     * @return stdClass
     */
    protected function prepare_emoticon_object($text, $imagename, $altidentifier = null,
                                               $altcomponent = 'core_pix', $imagecomponent = 'core') {
        return (object)array(
            'text'           => $text,
            'imagename'      => $imagename,
            'imagecomponent' => $imagecomponent,
            'altidentifier'  => $altidentifier,
            'altcomponent'   => $altcomponent,
        );
    }
}

// ENCRYPTION.

/**
 * rc4encrypt
 *
 * @param string $data        Data to encrypt.
 * @return string             The now encrypted data.
 */
function rc4encrypt($data) {
    return endecrypt(get_site_identifier(), $data, '');
}

/**
 * rc4decrypt
 *
 * @param string $data        Data to decrypt.
 * @return string             The now decrypted data.
 */
function rc4decrypt($data) {
    return endecrypt(get_site_identifier(), $data, 'de');
}

/**
 * Based on a class by Mukul Sabharwal [mukulsabharwal @ yahoo.com]
 *
 * @todo Finish documenting this function
 *
 * @param string $pwd The password to use when encrypting or decrypting
 * @param string $data The data to be decrypted/encrypted
 * @param string $case Either 'de' for decrypt or '' for encrypt
 * @return string
 */
function endecrypt ($pwd, $data, $case) {

    if ($case == 'de') {
        $data = urldecode($data);
    }

    $key[] = '';
    $box[] = '';
    $pwdlength = strlen($pwd);

    for ($i = 0; $i <= 255; $i++) {
        $key[$i] = ord(substr($pwd, ($i % $pwdlength), 1));
        $box[$i] = $i;
    }

    $x = 0;

    for ($i = 0; $i <= 255; $i++) {
        $x = ($x + $box[$i] + $key[$i]) % 256;
        $tempswap = $box[$i];
        $box[$i] = $box[$x];
        $box[$x] = $tempswap;
    }

    $cipher = '';

    $a = 0;
    $j = 0;

    for ($i = 0; $i < strlen($data); $i++) {
        $a = ($a + 1) % 256;
        $j = ($j + $box[$a]) % 256;
        $temp = $box[$a];
        $box[$a] = $box[$j];
        $box[$j] = $temp;
        $k = $box[(($box[$a] + $box[$j]) % 256)];
        $cipherby = ord(substr($data, $i, 1)) ^ $k;
        $cipher .= chr($cipherby);
    }

    if ($case == 'de') {
        $cipher = urldecode(urlencode($cipher));
    } else {
        $cipher = urlencode($cipher);
    }

    return $cipher;
}

// ENVIRONMENT CHECKING.

/**
 * This method validates a plug name. It is much faster than calling clean_param.
 *
 * @param string $name a string that might be a plugin name.
 * @return bool if this string is a valid plugin name.
 */
function is_valid_plugin_name($name) {
    // This does not work for 'mod', bad luck, use any other type.
    return core_component::is_valid_plugin_name('tool', $name);
}

/**
 * Get a list of all the plugins of a given type that define a certain API function
 * in a certain file. The plugin component names and function names are returned.
 *
 * @param string $plugintype the type of plugin, e.g. 'mod' or 'report'.
 * @param string $function the part of the name of the function after the
 *      frankenstyle prefix. e.g 'hook' if you are looking for functions with
 *      names like report_courselist_hook.
 * @param string $file the name of file within the plugin that defines the
 *      function. Defaults to lib.php.
 * @return array with frankenstyle plugin names as keys (e.g. 'report_courselist', 'mod_forum')
 *      and the function names as values (e.g. 'report_courselist_hook', 'forum_hook').
 */
function get_plugin_list_with_function($plugintype, $function, $file = 'lib.php') {
    global $CFG;

    // We don't include here as all plugin types files would be included.
    $plugins = get_plugins_with_function($function, $file, false);

    if (empty($plugins[$plugintype])) {
        return array();
    }

    $allplugins = core_component::get_plugin_list($plugintype);

    // Reformat the array and include the files.
    $pluginfunctions = array();
    foreach ($plugins[$plugintype] as $pluginname => $functionname) {

        // Check that it has not been removed and the file is still available.
        if (!empty($allplugins[$pluginname])) {

            $filepath = $allplugins[$pluginname] . DIRECTORY_SEPARATOR . $file;
            if (file_exists($filepath)) {
                include_once($filepath);
                $pluginfunctions[$plugintype . '_' . $pluginname] = $functionname;
            }
        }
    }

    return $pluginfunctions;
}

/**
 * Get a list of all the plugins that define a certain API function in a certain file.
 *
 * @param string $function the part of the name of the function after the
 *      frankenstyle prefix. e.g 'hook' if you are looking for functions with
 *      names like report_courselist_hook.
 * @param string $file the name of file within the plugin that defines the
 *      function. Defaults to lib.php.
 * @param bool $include Whether to include the files that contain the functions or not.
 * @return array with [plugintype][plugin] = functionname
 */
function get_plugins_with_function($function, $file = 'lib.php', $include = true) {
    global $CFG;

    if (during_initial_install() || isset($CFG->upgraderunning)) {
        // API functions _must not_ be called during an installation or upgrade.
        return [];
    }

    $cache = \cache::make('core', 'plugin_functions');

    // Including both although I doubt that we will find two functions definitions with the same name.
    // Clearning the filename as cache_helper::hash_key only allows a-zA-Z0-9_.
    $key = $function . '_' . clean_param($file, PARAM_ALPHA);
    $pluginfunctions = $cache->get($key);

    // Use the plugin manager to check that plugins are currently installed.
    $pluginmanager = \core_plugin_manager::instance();

    if ($pluginfunctions !== false) {

        // Checking that the files are still available.
        foreach ($pluginfunctions as $plugintype => $plugins) {

            $allplugins = \core_component::get_plugin_list($plugintype);
            $installedplugins = $pluginmanager->get_installed_plugins($plugintype);
            foreach ($plugins as $plugin => $function) {
                if (!isset($installedplugins[$plugin])) {
                    // Plugin code is still present on disk but it is not installed.
                    unset($pluginfunctions[$plugintype][$plugin]);
                    continue;
                }

                // Cache might be out of sync with the codebase, skip the plugin if it is not available.
                if (empty($allplugins[$plugin])) {
                    unset($pluginfunctions[$plugintype][$plugin]);
                    continue;
                }

                $fileexists = file_exists($allplugins[$plugin] . DIRECTORY_SEPARATOR . $file);
                if ($include && $fileexists) {
                    // Include the files if it was requested.
                    include_once($allplugins[$plugin] . DIRECTORY_SEPARATOR . $file);
                } else if (!$fileexists) {
                    // If the file is not available any more it should not be returned.
                    unset($pluginfunctions[$plugintype][$plugin]);
                }
            }
        }
        return $pluginfunctions;
    }

    $pluginfunctions = array();

    // To fill the cached. Also, everything should continue working with cache disabled.
    $plugintypes = \core_component::get_plugin_types();
    foreach ($plugintypes as $plugintype => $unused) {

        // We need to include files here.
        $pluginswithfile = \core_component::get_plugin_list_with_file($plugintype, $file, true);
        $installedplugins = $pluginmanager->get_installed_plugins($plugintype);
        foreach ($pluginswithfile as $plugin => $notused) {

            if (!isset($installedplugins[$plugin])) {
                continue;
            }

            $fullfunction = $plugintype . '_' . $plugin . '_' . $function;

            $pluginfunction = false;
            if (function_exists($fullfunction)) {
                // Function exists with standard name. Store, indexed by frankenstyle name of plugin.
                $pluginfunction = $fullfunction;

            } else if ($plugintype === 'mod') {
                // For modules, we also allow plugin without full frankenstyle but just starting with the module name.
                $shortfunction = $plugin . '_' . $function;
                if (function_exists($shortfunction)) {
                    $pluginfunction = $shortfunction;
                }
            }

            if ($pluginfunction) {
                if (empty($pluginfunctions[$plugintype])) {
                    $pluginfunctions[$plugintype] = array();
                }
                $pluginfunctions[$plugintype][$plugin] = $pluginfunction;
            }

        }
    }
    $cache->set($key, $pluginfunctions);

    return $pluginfunctions;

}

/**
 * Lists plugin-like directories within specified directory
 *
 * This function was originally used for standard Moodle plugins, please use
 * new core_component::get_plugin_list() now.
 *
 * This function is used for general directory listing and backwards compatility.
 *
 * @param string $directory relative directory from root
 * @param string $exclude dir name to exclude from the list (defaults to none)
 * @param string $basedir full path to the base dir where $plugin resides (defaults to $CFG->dirroot)
 * @return array Sorted array of directory names found under the requested parameters
 */
function get_list_of_plugins($directory='mod', $exclude='', $basedir='') {
    global $CFG;

    $plugins = array();

    if (empty($basedir)) {
        $basedir = $CFG->dirroot .'/'. $directory;

    } else {
        $basedir = $basedir .'/'. $directory;
    }

    if ($CFG->debugdeveloper and empty($exclude)) {
        // Make sure devs do not use this to list normal plugins,
        // this is intended for general directories that are not plugins!

        $subtypes = core_component::get_plugin_types();
        if (in_array($basedir, $subtypes)) {
            debugging('get_list_of_plugins() should not be used to list real plugins, use core_component::get_plugin_list() instead!', DEBUG_DEVELOPER);
        }
        unset($subtypes);
    }

    if (file_exists($basedir) && filetype($basedir) == 'dir') {
        if (!$dirhandle = opendir($basedir)) {
            debugging("Directory permission error for plugin ({$directory}). Directory exists but cannot be read.", DEBUG_DEVELOPER);
            return array();
        }
        while (false !== ($dir = readdir($dirhandle))) {
            // Func: strpos is marginally but reliably faster than substr($dir, 0, 1).
            if (strpos($dir, '.') === 0 or $dir === 'CVS' or $dir === '_vti_cnf' or $dir === 'simpletest' or $dir === 'yui' or
                $dir === 'tests' or $dir === 'classes' or $dir === $exclude) {
                continue;
            }
            if (filetype($basedir .'/'. $dir) != 'dir') {
                continue;
            }
            $plugins[] = $dir;
        }
        closedir($dirhandle);
    }
    if ($plugins) {
        asort($plugins);
    }
    return $plugins;
}

/**
 * Invoke plugin's callback functions
 *
 * @param string $type plugin type e.g. 'mod'
 * @param string $name plugin name
 * @param string $feature feature name
 * @param string $action feature's action
 * @param array $params parameters of callback function, should be an array
 * @param mixed $default default value if callback function hasn't been defined, or if it retursn null.
 * @return mixed
 *
 * @todo Decide about to deprecate and drop plugin_callback() - MDL-30743
 */
function plugin_callback($type, $name, $feature, $action, $params = null, $default = null) {
    return component_callback($type . '_' . $name, $feature . '_' . $action, (array) $params, $default);
}

/**
 * Invoke component's callback functions
 *
 * @param string $component frankenstyle component name, e.g. 'mod_quiz'
 * @param string $function the rest of the function name, e.g. 'cron' will end up calling 'mod_quiz_cron'
 * @param array $params parameters of callback function
 * @param mixed $default default value if callback function hasn't been defined, or if it retursn null.
 * @return mixed
 */
function component_callback($component, $function, array $params = array(), $default = null) {

    $functionname = component_callback_exists($component, $function);

    if ($functionname) {
        // Function exists, so just return function result.
        $ret = call_user_func_array($functionname, $params);
        if (is_null($ret)) {
            return $default;
        } else {
            return $ret;
        }
    }
    return $default;
}

/**
 * Determine if a component callback exists and return the function name to call. Note that this
 * function will include the required library files so that the functioname returned can be
 * called directly.
 *
 * @param string $component frankenstyle component name, e.g. 'mod_quiz'
 * @param string $function the rest of the function name, e.g. 'cron' will end up calling 'mod_quiz_cron'
 * @return mixed Complete function name to call if the callback exists or false if it doesn't.
 * @throws coding_exception if invalid component specfied
 */
function component_callback_exists($component, $function) {
    global $CFG; // This is needed for the inclusions.

    $cleancomponent = clean_param($component, PARAM_COMPONENT);
    if (empty($cleancomponent)) {
        throw new coding_exception('Invalid component used in plugin/component_callback():' . $component);
    }
    $component = $cleancomponent;

    list($type, $name) = core_component::normalize_component($component);
    $component = $type . '_' . $name;

    $oldfunction = $name.'_'.$function;
    $function = $component.'_'.$function;

    $dir = core_component::get_component_directory($component);
    if (empty($dir)) {
        throw new coding_exception('Invalid component used in plugin/component_callback():' . $component);
    }

    // Load library and look for function.
    if (file_exists($dir.'/lib.php')) {
        require_once($dir.'/lib.php');
    }

    if (!function_exists($function) and function_exists($oldfunction)) {
        if ($type !== 'mod' and $type !== 'core') {
            debugging("Please use new function name $function instead of legacy $oldfunction", DEBUG_DEVELOPER);
        }
        $function = $oldfunction;
    }

    if (function_exists($function)) {
        return $function;
    }
    return false;
}

/**
 * Call the specified callback method on the provided class.
 *
 * If the callback returns null, then the default value is returned instead.
 * If the class does not exist, then the default value is returned.
 *
 * @param   string      $classname The name of the class to call upon.
 * @param   string      $methodname The name of the staticically defined method on the class.
 * @param   array       $params The arguments to pass into the method.
 * @param   mixed       $default The default value.
 * @return  mixed       The return value.
 */
function component_class_callback($classname, $methodname, array $params, $default = null) {
    if (!class_exists($classname)) {
        return $default;
    }

    if (!method_exists($classname, $methodname)) {
        return $default;
    }

    $fullfunction = $classname . '::' . $methodname;
    $result = call_user_func_array($fullfunction, $params);

    if (null === $result) {
        return $default;
    } else {
        return $result;
    }
}

/**
 * Checks whether a plugin supports a specified feature.
 *
 * @param string $type Plugin type e.g. 'mod'
 * @param string $name Plugin name e.g. 'forum'
 * @param string $feature Feature code (FEATURE_xx constant)
 * @param mixed $default default value if feature support unknown
 * @return mixed Feature result (false if not supported, null if feature is unknown,
 *         otherwise usually true but may have other feature-specific value such as array)
 * @throws coding_exception
 */
function plugin_supports($type, $name, $feature, $default = null) {
    global $CFG;

    if ($type === 'mod' and $name === 'NEWMODULE') {
        // Somebody forgot to rename the module template.
        return false;
    }

    $component = clean_param($type . '_' . $name, PARAM_COMPONENT);
    if (empty($component)) {
        throw new coding_exception('Invalid component used in plugin_supports():' . $type . '_' . $name);
    }

    $function = null;

    if ($type === 'mod') {
        // We need this special case because we support subplugins in modules,
        // otherwise it would end up in infinite loop.
        if (file_exists("$CFG->dirroot/mod/$name/lib.php")) {
            include_once("$CFG->dirroot/mod/$name/lib.php");
            $function = $component.'_supports';
            if (!function_exists($function)) {
                // Legacy non-frankenstyle function name.
                $function = $name.'_supports';
            }
        }

    } else {
        if (!$path = core_component::get_plugin_directory($type, $name)) {
            // Non existent plugin type.
            return false;
        }
        if (file_exists("$path/lib.php")) {
            include_once("$path/lib.php");
            $function = $component.'_supports';
        }
    }

    if ($function and function_exists($function)) {
        $supports = $function($feature);
        if (is_null($supports)) {
            // Plugin does not know - use default.
            return $default;
        } else {
            return $supports;
        }
    }

    // Plugin does not care, so use default.
    return $default;
}

/**
 * Returns true if the current version of PHP is greater that the specified one.
 *
 * @todo Check PHP version being required here is it too low?
 *
 * @param string $version The version of php being tested.
 * @return bool
 */
function check_php_version($version='5.2.4') {
    return (version_compare(phpversion(), $version) >= 0);
}

/**
 * Determine if moodle installation requires update.
 *
 * Checks version numbers of main code and all plugins to see
 * if there are any mismatches.
 *
 * @return bool
 */
function moodle_needs_upgrading() {
    global $CFG;

    if (empty($CFG->version)) {
        return true;
    }

    // There is no need to purge plugininfo caches here because
    // these caches are not used during upgrade and they are purged after
    // every upgrade.

    if (empty($CFG->allversionshash)) {
        return true;
    }

    $hash = core_component::get_all_versions_hash();

    return ($hash !== $CFG->allversionshash);
}

/**
 * Returns the major version of this site
 *
 * Moodle version numbers consist of three numbers separated by a dot, for
 * example 1.9.11 or 2.0.2. The first two numbers, like 1.9 or 2.0, represent so
 * called major version. This function extracts the major version from either
 * $CFG->release (default) or eventually from the $release variable defined in
 * the main version.php.
 *
 * @param bool $fromdisk should the version if source code files be used
 * @return string|false the major version like '2.3', false if could not be determined
 */
function moodle_major_version($fromdisk = false) {
    global $CFG;

    if ($fromdisk) {
        $release = null;
        require($CFG->dirroot.'/version.php');
        if (empty($release)) {
            return false;
        }

    } else {
        if (empty($CFG->release)) {
            return false;
        }
        $release = $CFG->release;
    }

    if (preg_match('/^[0-9]+\.[0-9]+/', $release, $matches)) {
        return $matches[0];
    } else {
        return false;
    }
}

// MISCELLANEOUS.

/**
 * Gets the system locale
 *
 * @return string Retuns the current locale.
 */
function moodle_getlocale() {
    global $CFG;

    // Fetch the correct locale based on ostype.
    if ($CFG->ostype == 'WINDOWS') {
        $stringtofetch = 'localewin';
    } else {
        $stringtofetch = 'locale';
    }

    if (!empty($CFG->locale)) { // Override locale for all language packs.
        return $CFG->locale;
    }

    return get_string($stringtofetch, 'langconfig');
}

/**
 * Sets the system locale
 *
 * @category string
 * @param string $locale Can be used to force a locale
 */
function moodle_setlocale($locale='') {
    global $CFG;

    static $currentlocale = ''; // Last locale caching.

    $oldlocale = $currentlocale;

    // The priority is the same as in get_string() - parameter, config, course, session, user, global language.
    if (!empty($locale)) {
        $currentlocale = $locale;
    } else {
        $currentlocale = moodle_getlocale();
    }

    // Do nothing if locale already set up.
    if ($oldlocale == $currentlocale) {
        return;
    }

    // Due to some strange BUG we cannot set the LC_TIME directly, so we fetch current values,
    // set LC_ALL and then set values again. Just wondering why we cannot set LC_ALL only??? - stronk7
    // Some day, numeric, monetary and other categories should be set too, I think. :-/.

    // Get current values.
    $monetary= setlocale (LC_MONETARY, 0);
    $numeric = setlocale (LC_NUMERIC, 0);
    $ctype   = setlocale (LC_CTYPE, 0);
    if ($CFG->ostype != 'WINDOWS') {
        $messages= setlocale (LC_MESSAGES, 0);
    }
    // Set locale to all.
    $result = setlocale (LC_ALL, $currentlocale);
    // If setting of locale fails try the other utf8 or utf-8 variant,
    // some operating systems support both (Debian), others just one (OSX).
    if ($result === false) {
        if (stripos($currentlocale, '.UTF-8') !== false) {
            $newlocale = str_ireplace('.UTF-8', '.UTF8', $currentlocale);
            setlocale (LC_ALL, $newlocale);
        } else if (stripos($currentlocale, '.UTF8') !== false) {
            $newlocale = str_ireplace('.UTF8', '.UTF-8', $currentlocale);
            setlocale (LC_ALL, $newlocale);
        }
    }
    // Set old values.
    setlocale (LC_MONETARY, $monetary);
    setlocale (LC_NUMERIC, $numeric);
    if ($CFG->ostype != 'WINDOWS') {
        setlocale (LC_MESSAGES, $messages);
    }
    if ($currentlocale == 'tr_TR' or $currentlocale == 'tr_TR.UTF-8') {
        // To workaround a well-known PHP problem with Turkish letter Ii.
        setlocale (LC_CTYPE, $ctype);
    }
}

/**
 * Count words in a string.
 *
 * Words are defined as things between whitespace.
 *
 * @category string
 * @param string $string The text to be searched for words.
 * @return int The count of words in the specified string
 */
function count_words($string) {
    $string = strip_tags($string);
    // Decode HTML entities.
    $string = html_entity_decode($string);
    // Replace underscores (which are classed as word characters) with spaces.
    $string = preg_replace('/_/u', ' ', $string);
    // Remove any characters that shouldn't be treated as word boundaries.
    $string = preg_replace('/[\'"’-]/u', '', $string);
    // Remove dots and commas from within numbers only.
    $string = preg_replace('/([0-9])[.,]([0-9])/u', '$1$2', $string);

    return count(preg_split('/\w\b/u', $string)) - 1;
}

/**
 * Count letters in a string.
 *
 * Letters are defined as chars not in tags and different from whitespace.
 *
 * @category string
 * @param string $string The text to be searched for letters.
 * @return int The count of letters in the specified text.
 */
function count_letters($string) {
    $string = strip_tags($string); // Tags are out now.
    $string = preg_replace('/[[:space:]]*/', '', $string); // Whitespace are out now.

    return core_text::strlen($string);
}

/**
 * Generate and return a random string of the specified length.
 *
 * @param int $length The length of the string to be created.
 * @return string
 */
function random_string($length=15) {
    $randombytes = random_bytes_emulate($length);
    $pool  = 'ABCDEFGHIJKLMNOPQRSTUVWXYZ';
    $pool .= 'abcdefghijklmnopqrstuvwxyz';
    $pool .= '0123456789';
    $poollen = strlen($pool);
    $string = '';
    for ($i = 0; $i < $length; $i++) {
        $rand = ord($randombytes[$i]);
        $string .= substr($pool, ($rand%($poollen)), 1);
    }
    return $string;
}

/**
 * Generate a complex random string (useful for md5 salts)
 *
 * This function is based on the above {@link random_string()} however it uses a
 * larger pool of characters and generates a string between 24 and 32 characters
 *
 * @param int $length Optional if set generates a string to exactly this length
 * @return string
 */
function complex_random_string($length=null) {
    $pool  = 'ABCDEFGHIJKLMNOPQRSTUVWXYZabcdefghijklmnopqrstuvwxyz0123456789';
    $pool .= '`~!@#%^&*()_+-=[];,./<>?:{} ';
    $poollen = strlen($pool);
    if ($length===null) {
        $length = floor(rand(24, 32));
    }
    $randombytes = random_bytes_emulate($length);
    $string = '';
    for ($i = 0; $i < $length; $i++) {
        $rand = ord($randombytes[$i]);
        $string .= $pool[($rand%$poollen)];
    }
    return $string;
}

/**
 * Try to generates cryptographically secure pseudo-random bytes.
 *
 * Note this is achieved by fallbacking between:
 *  - PHP 7 random_bytes().
 *  - OpenSSL openssl_random_pseudo_bytes().
 *  - In house random generator getting its entropy from various, hard to guess, pseudo-random sources.
 *
 * @param int $length requested length in bytes
 * @return string binary data
 */
function random_bytes_emulate($length) {
    global $CFG;
    if ($length <= 0) {
        debugging('Invalid random bytes length', DEBUG_DEVELOPER);
        return '';
    }
    if (function_exists('random_bytes')) {
        // Use PHP 7 goodness.
        $hash = @random_bytes($length);
        if ($hash !== false) {
            return $hash;
        }
    }
    if (function_exists('openssl_random_pseudo_bytes')) {
        // If you have the openssl extension enabled.
        $hash = openssl_random_pseudo_bytes($length);
        if ($hash !== false) {
            return $hash;
        }
    }

    // Bad luck, there is no reliable random generator, let's just slowly hash some unique stuff that is hard to guess.
    $staticdata = serialize($CFG) . serialize($_SERVER);
    $hash = '';
    do {
        $hash .= sha1($staticdata . microtime(true) . uniqid('', true), true);
    } while (strlen($hash) < $length);

    return substr($hash, 0, $length);
}

/**
 * Given some text (which may contain HTML) and an ideal length,
 * this function truncates the text neatly on a word boundary if possible
 *
 * @category string
 * @param string $text text to be shortened
 * @param int $ideal ideal string length
 * @param boolean $exact if false, $text will not be cut mid-word
 * @param string $ending The string to append if the passed string is truncated
 * @return string $truncate shortened string
 */
function shorten_text($text, $ideal=30, $exact = false, $ending='...') {
    // If the plain text is shorter than the maximum length, return the whole text.
    if (core_text::strlen(preg_replace('/<.*?>/', '', $text)) <= $ideal) {
        return $text;
    }

    // Splits on HTML tags. Each open/close/empty tag will be the first thing
    // and only tag in its 'line'.
    preg_match_all('/(<.+?>)?([^<>]*)/s', $text, $lines, PREG_SET_ORDER);

    $totallength = core_text::strlen($ending);
    $truncate = '';

    // This array stores information about open and close tags and their position
    // in the truncated string. Each item in the array is an object with fields
    // ->open (true if open), ->tag (tag name in lower case), and ->pos
    // (byte position in truncated text).
    $tagdetails = array();

    foreach ($lines as $linematchings) {
        // If there is any html-tag in this line, handle it and add it (uncounted) to the output.
        if (!empty($linematchings[1])) {
            // If it's an "empty element" with or without xhtml-conform closing slash (f.e. <br/>).
            if (!preg_match('/^<(\s*.+?\/\s*|\s*(img|br|input|hr|area|base|basefont|col|frame|isindex|link|meta|param)(\s.+?)?)>$/is', $linematchings[1])) {
                if (preg_match('/^<\s*\/([^\s]+?)\s*>$/s', $linematchings[1], $tagmatchings)) {
                    // Record closing tag.
                    $tagdetails[] = (object) array(
                            'open' => false,
                            'tag'  => core_text::strtolower($tagmatchings[1]),
                            'pos'  => core_text::strlen($truncate),
                        );

                } else if (preg_match('/^<\s*([^\s>!]+).*?>$/s', $linematchings[1], $tagmatchings)) {
                    // Record opening tag.
                    $tagdetails[] = (object) array(
                            'open' => true,
                            'tag'  => core_text::strtolower($tagmatchings[1]),
                            'pos'  => core_text::strlen($truncate),
                        );
                } else if (preg_match('/^<!--\[if\s.*?\]>$/s', $linematchings[1], $tagmatchings)) {
                    $tagdetails[] = (object) array(
                            'open' => true,
                            'tag'  => core_text::strtolower('if'),
                            'pos'  => core_text::strlen($truncate),
                    );
                } else if (preg_match('/^<!--<!\[endif\]-->$/s', $linematchings[1], $tagmatchings)) {
                    $tagdetails[] = (object) array(
                            'open' => false,
                            'tag'  => core_text::strtolower('if'),
                            'pos'  => core_text::strlen($truncate),
                    );
                }
            }
            // Add html-tag to $truncate'd text.
            $truncate .= $linematchings[1];
        }

        // Calculate the length of the plain text part of the line; handle entities as one character.
        $contentlength = core_text::strlen(preg_replace('/&[0-9a-z]{2,8};|&#[0-9]{1,7};|&#x[0-9a-f]{1,6};/i', ' ', $linematchings[2]));
        if ($totallength + $contentlength > $ideal) {
            // The number of characters which are left.
            $left = $ideal - $totallength;
            $entitieslength = 0;
            // Search for html entities.
            if (preg_match_all('/&[0-9a-z]{2,8};|&#[0-9]{1,7};|&#x[0-9a-f]{1,6};/i', $linematchings[2], $entities, PREG_OFFSET_CAPTURE)) {
                // Calculate the real length of all entities in the legal range.
                foreach ($entities[0] as $entity) {
                    if ($entity[1]+1-$entitieslength <= $left) {
                        $left--;
                        $entitieslength += core_text::strlen($entity[0]);
                    } else {
                        // No more characters left.
                        break;
                    }
                }
            }
            $breakpos = $left + $entitieslength;

            // If the words shouldn't be cut in the middle...
            if (!$exact) {
                // Search the last occurence of a space.
                for (; $breakpos > 0; $breakpos--) {
                    if ($char = core_text::substr($linematchings[2], $breakpos, 1)) {
                        if ($char === '.' or $char === ' ') {
                            $breakpos += 1;
                            break;
                        } else if (strlen($char) > 2) {
                            // Chinese/Japanese/Korean text can be truncated at any UTF-8 character boundary.
                            $breakpos += 1;
                            break;
                        }
                    }
                }
            }
            if ($breakpos == 0) {
                // This deals with the test_shorten_text_no_spaces case.
                $breakpos = $left + $entitieslength;
            } else if ($breakpos > $left + $entitieslength) {
                // This deals with the previous for loop breaking on the first char.
                $breakpos = $left + $entitieslength;
            }

            $truncate .= core_text::substr($linematchings[2], 0, $breakpos);
            // Maximum length is reached, so get off the loop.
            break;
        } else {
            $truncate .= $linematchings[2];
            $totallength += $contentlength;
        }

        // If the maximum length is reached, get off the loop.
        if ($totallength >= $ideal) {
            break;
        }
    }

    // Add the defined ending to the text.
    $truncate .= $ending;

    // Now calculate the list of open html tags based on the truncate position.
    $opentags = array();
    foreach ($tagdetails as $taginfo) {
        if ($taginfo->open) {
            // Add tag to the beginning of $opentags list.
            array_unshift($opentags, $taginfo->tag);
        } else {
            // Can have multiple exact same open tags, close the last one.
            $pos = array_search($taginfo->tag, array_reverse($opentags, true));
            if ($pos !== false) {
                unset($opentags[$pos]);
            }
        }
    }

    // Close all unclosed html-tags.
    foreach ($opentags as $tag) {
        if ($tag === 'if') {
            $truncate .= '<!--<![endif]-->';
        } else {
            $truncate .= '</' . $tag . '>';
        }
    }

    return $truncate;
}

/**
 * Shortens a given filename by removing characters positioned after the ideal string length.
 * When the filename is too long, the file cannot be created on the filesystem due to exceeding max byte size.
 * Limiting the filename to a certain size (considering multibyte characters) will prevent this.
 *
 * @param string $filename file name
 * @param int $length ideal string length
 * @param bool $includehash Whether to include a file hash in the shortened version. This ensures uniqueness.
 * @return string $shortened shortened file name
 */
function shorten_filename($filename, $length = MAX_FILENAME_SIZE, $includehash = false) {
    $shortened = $filename;
    // Extract a part of the filename if it's char size exceeds the ideal string length.
    if (core_text::strlen($filename) > $length) {
        // Exclude extension if present in filename.
        $mimetypes = get_mimetypes_array();
        $extension = pathinfo($filename, PATHINFO_EXTENSION);
        if ($extension && !empty($mimetypes[$extension])) {
            $basename = pathinfo($filename, PATHINFO_FILENAME);
            $hash = empty($includehash) ? '' : ' - ' . substr(sha1($basename), 0, 10);
            $shortened = core_text::substr($basename, 0, $length - strlen($hash)) . $hash;
            $shortened .= '.' . $extension;
        } else {
            $hash = empty($includehash) ? '' : ' - ' . substr(sha1($filename), 0, 10);
            $shortened = core_text::substr($filename, 0, $length - strlen($hash)) . $hash;
        }
    }
    return $shortened;
}

/**
 * Shortens a given array of filenames by removing characters positioned after the ideal string length.
 *
 * @param array $path The paths to reduce the length.
 * @param int $length Ideal string length
 * @param bool $includehash Whether to include a file hash in the shortened version. This ensures uniqueness.
 * @return array $result Shortened paths in array.
 */
function shorten_filenames(array $path, $length = MAX_FILENAME_SIZE, $includehash = false) {
    $result = null;

    $result = array_reduce($path, function($carry, $singlepath) use ($length, $includehash) {
        $carry[] = shorten_filename($singlepath, $length, $includehash);
        return $carry;
    }, []);

    return $result;
}

/**
 * Given dates in seconds, how many weeks is the date from startdate
 * The first week is 1, the second 2 etc ...
 *
 * @param int $startdate Timestamp for the start date
 * @param int $thedate Timestamp for the end date
 * @return string
 */
function getweek ($startdate, $thedate) {
    if ($thedate < $startdate) {
        return 0;
    }

    return floor(($thedate - $startdate) / WEEKSECS) + 1;
}

/**
 * Returns a randomly generated password of length $maxlen.  inspired by
 *
 * {@link http://www.phpbuilder.com/columns/jesus19990502.php3} and
 * {@link http://es2.php.net/manual/en/function.str-shuffle.php#73254}
 *
 * @param int $maxlen  The maximum size of the password being generated.
 * @return string
 */
function generate_password($maxlen=10) {
    global $CFG;

    if (empty($CFG->passwordpolicy)) {
        $fillers = PASSWORD_DIGITS;
        $wordlist = file($CFG->wordlist);
        $word1 = trim($wordlist[rand(0, count($wordlist) - 1)]);
        $word2 = trim($wordlist[rand(0, count($wordlist) - 1)]);
        $filler1 = $fillers[rand(0, strlen($fillers) - 1)];
        $password = $word1 . $filler1 . $word2;
    } else {
        $minlen = !empty($CFG->minpasswordlength) ? $CFG->minpasswordlength : 0;
        $digits = $CFG->minpassworddigits;
        $lower = $CFG->minpasswordlower;
        $upper = $CFG->minpasswordupper;
        $nonalphanum = $CFG->minpasswordnonalphanum;
        $total = $lower + $upper + $digits + $nonalphanum;
        // Var minlength should be the greater one of the two ( $minlen and $total ).
        $minlen = $minlen < $total ? $total : $minlen;
        // Var maxlen can never be smaller than minlen.
        $maxlen = $minlen > $maxlen ? $minlen : $maxlen;
        $additional = $maxlen - $total;

        // Make sure we have enough characters to fulfill
        // complexity requirements.
        $passworddigits = PASSWORD_DIGITS;
        while ($digits > strlen($passworddigits)) {
            $passworddigits .= PASSWORD_DIGITS;
        }
        $passwordlower = PASSWORD_LOWER;
        while ($lower > strlen($passwordlower)) {
            $passwordlower .= PASSWORD_LOWER;
        }
        $passwordupper = PASSWORD_UPPER;
        while ($upper > strlen($passwordupper)) {
            $passwordupper .= PASSWORD_UPPER;
        }
        $passwordnonalphanum = PASSWORD_NONALPHANUM;
        while ($nonalphanum > strlen($passwordnonalphanum)) {
            $passwordnonalphanum .= PASSWORD_NONALPHANUM;
        }

        // Now mix and shuffle it all.
        $password = str_shuffle (substr(str_shuffle ($passwordlower), 0, $lower) .
                                 substr(str_shuffle ($passwordupper), 0, $upper) .
                                 substr(str_shuffle ($passworddigits), 0, $digits) .
                                 substr(str_shuffle ($passwordnonalphanum), 0 , $nonalphanum) .
                                 substr(str_shuffle ($passwordlower .
                                                     $passwordupper .
                                                     $passworddigits .
                                                     $passwordnonalphanum), 0 , $additional));
    }

    return substr ($password, 0, $maxlen);
}

/**
 * Given a float, prints it nicely.
 * Localized floats must not be used in calculations!
 *
 * The stripzeros feature is intended for making numbers look nicer in small
 * areas where it is not necessary to indicate the degree of accuracy by showing
 * ending zeros. If you turn it on with $decimalpoints set to 3, for example,
 * then it will display '5.4' instead of '5.400' or '5' instead of '5.000'.
 *
 * @param float $float The float to print
 * @param int $decimalpoints The number of decimal places to print.
 * @param bool $localized use localized decimal separator
 * @param bool $stripzeros If true, removes final zeros after decimal point
 * @return string locale float
 */
function format_float($float, $decimalpoints=1, $localized=true, $stripzeros=false) {
    if (is_null($float)) {
        return '';
    }
    if ($localized) {
        $separator = get_string('decsep', 'langconfig');
    } else {
        $separator = '.';
    }
    $result = number_format($float, $decimalpoints, $separator, '');
    if ($stripzeros) {
        // Remove zeros and final dot if not needed.
        $result = preg_replace('~(' . preg_quote($separator) . ')?0+$~', '', $result);
    }
    return $result;
}

/**
 * Converts locale specific floating point/comma number back to standard PHP float value
 * Do NOT try to do any math operations before this conversion on any user submitted floats!
 *
 * @param string $localefloat locale aware float representation
 * @param bool $strict If true, then check the input and return false if it is not a valid number.
 * @return mixed float|bool - false or the parsed float.
 */
function unformat_float($localefloat, $strict = false) {
    $localefloat = trim($localefloat);

    if ($localefloat == '') {
        return null;
    }

    $localefloat = str_replace(' ', '', $localefloat); // No spaces - those might be used as thousand separators.
    $localefloat = str_replace(get_string('decsep', 'langconfig'), '.', $localefloat);

    if ($strict && !is_numeric($localefloat)) {
        return false;
    }

    return (float)$localefloat;
}

/**
 * Given a simple array, this shuffles it up just like shuffle()
 * Unlike PHP's shuffle() this function works on any machine.
 *
 * @param array $array The array to be rearranged
 * @return array
 */
function swapshuffle($array) {

    $last = count($array) - 1;
    for ($i = 0; $i <= $last; $i++) {
        $from = rand(0, $last);
        $curr = $array[$i];
        $array[$i] = $array[$from];
        $array[$from] = $curr;
    }
    return $array;
}

/**
 * Like {@link swapshuffle()}, but works on associative arrays
 *
 * @param array $array The associative array to be rearranged
 * @return array
 */
function swapshuffle_assoc($array) {

    $newarray = array();
    $newkeys = swapshuffle(array_keys($array));

    foreach ($newkeys as $newkey) {
        $newarray[$newkey] = $array[$newkey];
    }
    return $newarray;
}

/**
 * Given an arbitrary array, and a number of draws,
 * this function returns an array with that amount
 * of items.  The indexes are retained.
 *
 * @todo Finish documenting this function
 *
 * @param array $array
 * @param int $draws
 * @return array
 */
function draw_rand_array($array, $draws) {

    $return = array();

    $last = count($array);

    if ($draws > $last) {
        $draws = $last;
    }

    while ($draws > 0) {
        $last--;

        $keys = array_keys($array);
        $rand = rand(0, $last);

        $return[$keys[$rand]] = $array[$keys[$rand]];
        unset($array[$keys[$rand]]);

        $draws--;
    }

    return $return;
}

/**
 * Calculate the difference between two microtimes
 *
 * @param string $a The first Microtime
 * @param string $b The second Microtime
 * @return string
 */
function microtime_diff($a, $b) {
    list($adec, $asec) = explode(' ', $a);
    list($bdec, $bsec) = explode(' ', $b);
    return $bsec - $asec + $bdec - $adec;
}

/**
 * Given a list (eg a,b,c,d,e) this function returns
 * an array of 1->a, 2->b, 3->c etc
 *
 * @param string $list The string to explode into array bits
 * @param string $separator The separator used within the list string
 * @return array The now assembled array
 */
function make_menu_from_list($list, $separator=',') {

    $array = array_reverse(explode($separator, $list), true);
    foreach ($array as $key => $item) {
        $outarray[$key+1] = trim($item);
    }
    return $outarray;
}

/**
 * Creates an array that represents all the current grades that
 * can be chosen using the given grading type.
 *
 * Negative numbers
 * are scales, zero is no grade, and positive numbers are maximum
 * grades.
 *
 * @todo Finish documenting this function or better deprecated this completely!
 *
 * @param int $gradingtype
 * @return array
 */
function make_grades_menu($gradingtype) {
    global $DB;

    $grades = array();
    if ($gradingtype < 0) {
        if ($scale = $DB->get_record('scale', array('id'=> (-$gradingtype)))) {
            return make_menu_from_list($scale->scale);
        }
    } else if ($gradingtype > 0) {
        for ($i=$gradingtype; $i>=0; $i--) {
            $grades[$i] = $i .' / '. $gradingtype;
        }
        return $grades;
    }
    return $grades;
}

/**
 * make_unique_id_code
 *
 * @todo Finish documenting this function
 *
 * @uses $_SERVER
 * @param string $extra Extra string to append to the end of the code
 * @return string
 */
function make_unique_id_code($extra = '') {

    $hostname = 'unknownhost';
    if (!empty($_SERVER['HTTP_HOST'])) {
        $hostname = $_SERVER['HTTP_HOST'];
    } else if (!empty($_ENV['HTTP_HOST'])) {
        $hostname = $_ENV['HTTP_HOST'];
    } else if (!empty($_SERVER['SERVER_NAME'])) {
        $hostname = $_SERVER['SERVER_NAME'];
    } else if (!empty($_ENV['SERVER_NAME'])) {
        $hostname = $_ENV['SERVER_NAME'];
    }

    $date = gmdate("ymdHis");

    $random =  random_string(6);

    if ($extra) {
        return $hostname .'+'. $date .'+'. $random .'+'. $extra;
    } else {
        return $hostname .'+'. $date .'+'. $random;
    }
}


/**
 * Function to check the passed address is within the passed subnet
 *
 * The parameter is a comma separated string of subnet definitions.
 * Subnet strings can be in one of three formats:
 *   1: xxx.xxx.xxx.xxx/nn or xxxx:xxxx:xxxx:xxxx:xxxx:xxxx:xxxx/nnn          (number of bits in net mask)
 *   2: xxx.xxx.xxx.xxx-yyy or  xxxx:xxxx:xxxx:xxxx:xxxx:xxxx:xxxx::xxxx-yyyy (a range of IP addresses in the last group)
 *   3: xxx.xxx or xxx.xxx. or xxx:xxx:xxxx or xxx:xxx:xxxx.                  (incomplete address, a bit non-technical ;-)
 * Code for type 1 modified from user posted comments by mediator at
 * {@link http://au.php.net/manual/en/function.ip2long.php}
 *
 * @param string $addr    The address you are checking
 * @param string $subnetstr    The string of subnet addresses
 * @return bool
 */
function address_in_subnet($addr, $subnetstr) {

    if ($addr == '0.0.0.0') {
        return false;
    }
    $subnets = explode(',', $subnetstr);
    $found = false;
    $addr = trim($addr);
    $addr = cleanremoteaddr($addr, false); // Normalise.
    if ($addr === null) {
        return false;
    }
    $addrparts = explode(':', $addr);

    $ipv6 = strpos($addr, ':');

    foreach ($subnets as $subnet) {
        $subnet = trim($subnet);
        if ($subnet === '') {
            continue;
        }

        if (strpos($subnet, '/') !== false) {
            // 1: xxx.xxx.xxx.xxx/nn or xxxx:xxxx:xxxx:xxxx:xxxx:xxxx:xxxx/nnn.
            list($ip, $mask) = explode('/', $subnet);
            $mask = trim($mask);
            if (!is_number($mask)) {
                continue; // Incorect mask number, eh?
            }
            $ip = cleanremoteaddr($ip, false); // Normalise.
            if ($ip === null) {
                continue;
            }
            if (strpos($ip, ':') !== false) {
                // IPv6.
                if (!$ipv6) {
                    continue;
                }
                if ($mask > 128 or $mask < 0) {
                    continue; // Nonsense.
                }
                if ($mask == 0) {
                    return true; // Any address.
                }
                if ($mask == 128) {
                    if ($ip === $addr) {
                        return true;
                    }
                    continue;
                }
                $ipparts = explode(':', $ip);
                $modulo  = $mask % 16;
                $ipnet   = array_slice($ipparts, 0, ($mask-$modulo)/16);
                $addrnet = array_slice($addrparts, 0, ($mask-$modulo)/16);
                if (implode(':', $ipnet) === implode(':', $addrnet)) {
                    if ($modulo == 0) {
                        return true;
                    }
                    $pos     = ($mask-$modulo)/16;
                    $ipnet   = hexdec($ipparts[$pos]);
                    $addrnet = hexdec($addrparts[$pos]);
                    $mask    = 0xffff << (16 - $modulo);
                    if (($addrnet & $mask) == ($ipnet & $mask)) {
                        return true;
                    }
                }

            } else {
                // IPv4.
                if ($ipv6) {
                    continue;
                }
                if ($mask > 32 or $mask < 0) {
                    continue; // Nonsense.
                }
                if ($mask == 0) {
                    return true;
                }
                if ($mask == 32) {
                    if ($ip === $addr) {
                        return true;
                    }
                    continue;
                }
                $mask = 0xffffffff << (32 - $mask);
                if (((ip2long($addr) & $mask) == (ip2long($ip) & $mask))) {
                    return true;
                }
            }

        } else if (strpos($subnet, '-') !== false) {
            // 2: xxx.xxx.xxx.xxx-yyy or  xxxx:xxxx:xxxx:xxxx:xxxx:xxxx:xxxx::xxxx-yyyy. A range of IP addresses in the last group.
            $parts = explode('-', $subnet);
            if (count($parts) != 2) {
                continue;
            }

            if (strpos($subnet, ':') !== false) {
                // IPv6.
                if (!$ipv6) {
                    continue;
                }
                $ipstart = cleanremoteaddr(trim($parts[0]), false); // Normalise.
                if ($ipstart === null) {
                    continue;
                }
                $ipparts = explode(':', $ipstart);
                $start = hexdec(array_pop($ipparts));
                $ipparts[] = trim($parts[1]);
                $ipend = cleanremoteaddr(implode(':', $ipparts), false); // Normalise.
                if ($ipend === null) {
                    continue;
                }
                $ipparts[7] = '';
                $ipnet = implode(':', $ipparts);
                if (strpos($addr, $ipnet) !== 0) {
                    continue;
                }
                $ipparts = explode(':', $ipend);
                $end = hexdec($ipparts[7]);

                $addrend = hexdec($addrparts[7]);

                if (($addrend >= $start) and ($addrend <= $end)) {
                    return true;
                }

            } else {
                // IPv4.
                if ($ipv6) {
                    continue;
                }
                $ipstart = cleanremoteaddr(trim($parts[0]), false); // Normalise.
                if ($ipstart === null) {
                    continue;
                }
                $ipparts = explode('.', $ipstart);
                $ipparts[3] = trim($parts[1]);
                $ipend = cleanremoteaddr(implode('.', $ipparts), false); // Normalise.
                if ($ipend === null) {
                    continue;
                }

                if ((ip2long($addr) >= ip2long($ipstart)) and (ip2long($addr) <= ip2long($ipend))) {
                    return true;
                }
            }

        } else {
            // 3: xxx.xxx or xxx.xxx. or xxx:xxx:xxxx or xxx:xxx:xxxx.
            if (strpos($subnet, ':') !== false) {
                // IPv6.
                if (!$ipv6) {
                    continue;
                }
                $parts = explode(':', $subnet);
                $count = count($parts);
                if ($parts[$count-1] === '') {
                    unset($parts[$count-1]); // Trim trailing :'s.
                    $count--;
                    $subnet = implode('.', $parts);
                }
                $isip = cleanremoteaddr($subnet, false); // Normalise.
                if ($isip !== null) {
                    if ($isip === $addr) {
                        return true;
                    }
                    continue;
                } else if ($count > 8) {
                    continue;
                }
                $zeros = array_fill(0, 8-$count, '0');
                $subnet = $subnet.':'.implode(':', $zeros).'/'.($count*16);
                if (address_in_subnet($addr, $subnet)) {
                    return true;
                }

            } else {
                // IPv4.
                if ($ipv6) {
                    continue;
                }
                $parts = explode('.', $subnet);
                $count = count($parts);
                if ($parts[$count-1] === '') {
                    unset($parts[$count-1]); // Trim trailing .
                    $count--;
                    $subnet = implode('.', $parts);
                }
                if ($count == 4) {
                    $subnet = cleanremoteaddr($subnet, false); // Normalise.
                    if ($subnet === $addr) {
                        return true;
                    }
                    continue;
                } else if ($count > 4) {
                    continue;
                }
                $zeros = array_fill(0, 4-$count, '0');
                $subnet = $subnet.'.'.implode('.', $zeros).'/'.($count*8);
                if (address_in_subnet($addr, $subnet)) {
                    return true;
                }
            }
        }
    }

    return false;
}

/**
 * For outputting debugging info
 *
 * @param string $string The string to write
 * @param string $eol The end of line char(s) to use
 * @param string $sleep Period to make the application sleep
 *                      This ensures any messages have time to display before redirect
 */
function mtrace($string, $eol="\n", $sleep=0) {
    global $CFG;

    if (isset($CFG->mtrace_wrapper) && function_exists($CFG->mtrace_wrapper)) {
        $fn = $CFG->mtrace_wrapper;
        $fn($string, $eol);
        return;
    } else if (defined('STDOUT') && !PHPUNIT_TEST && !defined('BEHAT_TEST')) {
        fwrite(STDOUT, $string.$eol);

        // We must explicitly call the add_line function here.
        // Uses of fwrite to STDOUT are not picked up by ob_start.
        \core\task\logmanager::add_line("{$string}{$eol}");
    } else {
        echo $string . $eol;
    }

    // Flush again.
    flush();

    // Delay to keep message on user's screen in case of subsequent redirect.
    if ($sleep) {
        sleep($sleep);
    }
}

/**
 * Replace 1 or more slashes or backslashes to 1 slash
 *
 * @param string $path The path to strip
 * @return string the path with double slashes removed
 */
function cleardoubleslashes ($path) {
    return preg_replace('/(\/|\\\){1,}/', '/', $path);
}

/**
 * Is the current ip in a given list?
 *
 * @param string $list
 * @return bool
 */
function remoteip_in_list($list) {
    $inlist = false;
    $clientip = getremoteaddr(null);

    if (!$clientip) {
        // Ensure access on cli.
        return true;
    }

    $list = explode("\n", $list);
    foreach ($list as $line) {
        $tokens = explode('#', $line);
        $subnet = trim($tokens[0]);
        if (address_in_subnet($clientip, $subnet)) {
            $inlist = true;
            break;
        }
    }
    return $inlist;
}

/**
 * Returns most reliable client address
 *
 * @param string $default If an address can't be determined, then return this
 * @return string The remote IP address
 */
function getremoteaddr($default='0.0.0.0') {
    global $CFG;

    if (empty($CFG->getremoteaddrconf)) {
        // This will happen, for example, before just after the upgrade, as the
        // user is redirected to the admin screen.
        $variablestoskip = 0;
    } else {
        $variablestoskip = $CFG->getremoteaddrconf;
    }
    if (!($variablestoskip & GETREMOTEADDR_SKIP_HTTP_CLIENT_IP)) {
        if (!empty($_SERVER['HTTP_CLIENT_IP'])) {
            $address = cleanremoteaddr($_SERVER['HTTP_CLIENT_IP']);
            return $address ? $address : $default;
        }
    }
    if (!($variablestoskip & GETREMOTEADDR_SKIP_HTTP_X_FORWARDED_FOR)) {
        if (!empty($_SERVER['HTTP_X_FORWARDED_FOR'])) {
            $forwardedaddresses = explode(",", $_SERVER['HTTP_X_FORWARDED_FOR']);
            $address = $forwardedaddresses[0];

            if (substr_count($address, ":") > 1) {
                // Remove port and brackets from IPv6.
                if (preg_match("/\[(.*)\]:/", $address, $matches)) {
                    $address = $matches[1];
                }
            } else {
                // Remove port from IPv4.
                if (substr_count($address, ":") == 1) {
                    $parts = explode(":", $address);
                    $address = $parts[0];
                }
            }

            $address = cleanremoteaddr($address);
            return $address ? $address : $default;
        }
    }
    if (!empty($_SERVER['REMOTE_ADDR'])) {
        $address = cleanremoteaddr($_SERVER['REMOTE_ADDR']);
        return $address ? $address : $default;
    } else {
        return $default;
    }
}

/**
 * Cleans an ip address. Internal addresses are now allowed.
 * (Originally local addresses were not allowed.)
 *
 * @param string $addr IPv4 or IPv6 address
 * @param bool $compress use IPv6 address compression
 * @return string normalised ip address string, null if error
 */
function cleanremoteaddr($addr, $compress=false) {
    $addr = trim($addr);

    if (strpos($addr, ':') !== false) {
        // Can be only IPv6.
        $parts = explode(':', $addr);
        $count = count($parts);

        if (strpos($parts[$count-1], '.') !== false) {
            // Legacy ipv4 notation.
            $last = array_pop($parts);
            $ipv4 = cleanremoteaddr($last, true);
            if ($ipv4 === null) {
                return null;
            }
            $bits = explode('.', $ipv4);
            $parts[] = dechex($bits[0]).dechex($bits[1]);
            $parts[] = dechex($bits[2]).dechex($bits[3]);
            $count = count($parts);
            $addr = implode(':', $parts);
        }

        if ($count < 3 or $count > 8) {
            return null; // Severly malformed.
        }

        if ($count != 8) {
            if (strpos($addr, '::') === false) {
                return null; // Malformed.
            }
            // Uncompress.
            $insertat = array_search('', $parts, true);
            $missing = array_fill(0, 1 + 8 - $count, '0');
            array_splice($parts, $insertat, 1, $missing);
            foreach ($parts as $key => $part) {
                if ($part === '') {
                    $parts[$key] = '0';
                }
            }
        }

        $adr = implode(':', $parts);
        if (!preg_match('/^([0-9a-f]{1,4})(:[0-9a-f]{1,4})*$/i', $adr)) {
            return null; // Incorrect format - sorry.
        }

        // Normalise 0s and case.
        $parts = array_map('hexdec', $parts);
        $parts = array_map('dechex', $parts);

        $result = implode(':', $parts);

        if (!$compress) {
            return $result;
        }

        if ($result === '0:0:0:0:0:0:0:0') {
            return '::'; // All addresses.
        }

        $compressed = preg_replace('/(:0)+:0$/', '::', $result, 1);
        if ($compressed !== $result) {
            return $compressed;
        }

        $compressed = preg_replace('/^(0:){2,7}/', '::', $result, 1);
        if ($compressed !== $result) {
            return $compressed;
        }

        $compressed = preg_replace('/(:0){2,6}:/', '::', $result, 1);
        if ($compressed !== $result) {
            return $compressed;
        }

        return $result;
    }

    // First get all things that look like IPv4 addresses.
    $parts = array();
    if (!preg_match('/^(\d{1,3})\.(\d{1,3})\.(\d{1,3})\.(\d{1,3})$/', $addr, $parts)) {
        return null;
    }
    unset($parts[0]);

    foreach ($parts as $key => $match) {
        if ($match > 255) {
            return null;
        }
        $parts[$key] = (int)$match; // Normalise 0s.
    }

    return implode('.', $parts);
}


/**
 * Is IP address a public address?
 *
 * @param string $ip The ip to check
 * @return bool true if the ip is public
 */
function ip_is_public($ip) {
    return (bool) filter_var($ip, FILTER_VALIDATE_IP, (FILTER_FLAG_NO_PRIV_RANGE | FILTER_FLAG_NO_RES_RANGE));
}

/**
 * This function will make a complete copy of anything it's given,
 * regardless of whether it's an object or not.
 *
 * @param mixed $thing Something you want cloned
 * @return mixed What ever it is you passed it
 */
function fullclone($thing) {
    return unserialize(serialize($thing));
}

/**
 * Used to make sure that $min <= $value <= $max
 *
 * Make sure that value is between min, and max
 *
 * @param int $min The minimum value
 * @param int $value The value to check
 * @param int $max The maximum value
 * @return int
 */
function bounded_number($min, $value, $max) {
    if ($value < $min) {
        return $min;
    }
    if ($value > $max) {
        return $max;
    }
    return $value;
}

/**
 * Check if there is a nested array within the passed array
 *
 * @param array $array
 * @return bool true if there is a nested array false otherwise
 */
function array_is_nested($array) {
    foreach ($array as $value) {
        if (is_array($value)) {
            return true;
        }
    }
    return false;
}

/**
 * get_performance_info() pairs up with init_performance_info()
 * loaded in setup.php. Returns an array with 'html' and 'txt'
 * values ready for use, and each of the individual stats provided
 * separately as well.
 *
 * @return array
 */
function get_performance_info() {
    global $CFG, $PERF, $DB, $PAGE;

    $info = array();
    $info['txt']  = me() . ' '; // Holds log-friendly representation.

    $info['html'] = '';
    if (!empty($CFG->themedesignermode)) {
        // Attempt to avoid devs debugging peformance issues, when its caused by css building and so on.
        $info['html'] .= '<p><strong>Warning: Theme designer mode is enabled.</strong></p>';
    }
    $info['html'] .= '<ul class="list-unstyled ml-1 row">';         // Holds userfriendly HTML representation.

    $info['realtime'] = microtime_diff($PERF->starttime, microtime());

    $info['html'] .= '<li class="timeused col-sm-4">'.$info['realtime'].' secs</li> ';
    $info['txt'] .= 'time: '.$info['realtime'].'s ';

    // GET/POST (or NULL if $_SERVER['REQUEST_METHOD'] is undefined) is useful for txt logged information.
    $info['txt'] .= 'method: ' . ($_SERVER['REQUEST_METHOD'] ?? "NULL") . ' ';

    if (function_exists('memory_get_usage')) {
        $info['memory_total'] = memory_get_usage();
        $info['memory_growth'] = memory_get_usage() - $PERF->startmemory;
        $info['html'] .= '<li class="memoryused col-sm-4">RAM: '.display_size($info['memory_total']).'</li> ';
        $info['txt']  .= 'memory_total: '.$info['memory_total'].'B (' . display_size($info['memory_total']).') memory_growth: '.
            $info['memory_growth'].'B ('.display_size($info['memory_growth']).') ';
    }

    if (function_exists('memory_get_peak_usage')) {
        $info['memory_peak'] = memory_get_peak_usage();
        $info['html'] .= '<li class="memoryused col-sm-4">RAM peak: '.display_size($info['memory_peak']).'</li> ';
        $info['txt']  .= 'memory_peak: '.$info['memory_peak'].'B (' . display_size($info['memory_peak']).') ';
    }

    $info['html'] .= '</ul><ul class="list-unstyled ml-1 row">';
    $inc = get_included_files();
    $info['includecount'] = count($inc);
    $info['html'] .= '<li class="included col-sm-4">Included '.$info['includecount'].' files</li> ';
    $info['txt']  .= 'includecount: '.$info['includecount'].' ';

    if (!empty($CFG->early_install_lang) or empty($PAGE)) {
        // We can not track more performance before installation or before PAGE init, sorry.
        return $info;
    }

    $filtermanager = filter_manager::instance();
    if (method_exists($filtermanager, 'get_performance_summary')) {
        list($filterinfo, $nicenames) = $filtermanager->get_performance_summary();
        $info = array_merge($filterinfo, $info);
        foreach ($filterinfo as $key => $value) {
            $info['html'] .= "<li class='$key col-sm-4'>$nicenames[$key]: $value </li> ";
            $info['txt'] .= "$key: $value ";
        }
    }

    $stringmanager = get_string_manager();
    if (method_exists($stringmanager, 'get_performance_summary')) {
        list($filterinfo, $nicenames) = $stringmanager->get_performance_summary();
        $info = array_merge($filterinfo, $info);
        foreach ($filterinfo as $key => $value) {
            $info['html'] .= "<li class='$key col-sm-4'>$nicenames[$key]: $value </li> ";
            $info['txt'] .= "$key: $value ";
        }
    }

    if (!empty($PERF->logwrites)) {
        $info['logwrites'] = $PERF->logwrites;
        $info['html'] .= '<li class="logwrites col-sm-4">Log DB writes '.$info['logwrites'].'</li> ';
        $info['txt'] .= 'logwrites: '.$info['logwrites'].' ';
    }

    $info['dbqueries'] = $DB->perf_get_reads().'/'.($DB->perf_get_writes() - $PERF->logwrites);
    $info['html'] .= '<li class="dbqueries col-sm-4">DB reads/writes: '.$info['dbqueries'].'</li> ';
    $info['txt'] .= 'db reads/writes: '.$info['dbqueries'].' ';

    $info['dbtime'] = round($DB->perf_get_queries_time(), 5);
    $info['html'] .= '<li class="dbtime col-sm-4">DB queries time: '.$info['dbtime'].' secs</li> ';
    $info['txt'] .= 'db queries time: ' . $info['dbtime'] . 's ';

    if (function_exists('posix_times')) {
        $ptimes = posix_times();
        if (is_array($ptimes)) {
            foreach ($ptimes as $key => $val) {
                $info[$key] = $ptimes[$key] -  $PERF->startposixtimes[$key];
            }
            $info['html'] .= "<li class=\"posixtimes col-sm-4\">ticks: $info[ticks] user: $info[utime]";
            $info['html'] .= "sys: $info[stime] cuser: $info[cutime] csys: $info[cstime]</li> ";
            $info['txt'] .= "ticks: $info[ticks] user: $info[utime] sys: $info[stime] cuser: $info[cutime] csys: $info[cstime] ";
        }
    }

    // Grab the load average for the last minute.
    // /proc will only work under some linux configurations
    // while uptime is there under MacOSX/Darwin and other unices.
    if (is_readable('/proc/loadavg') && $loadavg = @file('/proc/loadavg')) {
        list($serverload) = explode(' ', $loadavg[0]);
        unset($loadavg);
    } else if ( function_exists('is_executable') && is_executable('/usr/bin/uptime') && $loadavg = `/usr/bin/uptime` ) {
        if (preg_match('/load averages?: (\d+[\.,:]\d+)/', $loadavg, $matches)) {
            $serverload = $matches[1];
        } else {
            trigger_error('Could not parse uptime output!');
        }
    }
    if (!empty($serverload)) {
        $info['serverload'] = $serverload;
        $info['html'] .= '<li class="serverload col-sm-4">Load average: '.$info['serverload'].'</li> ';
        $info['txt'] .= "serverload: {$info['serverload']} ";
    }

    // Display size of session if session started.
    if ($si = \core\session\manager::get_performance_info()) {
        $info['sessionsize'] = $si['size'];
        $info['html'] .= "<li class=\"serverload col-sm-4\">" . $si['html'] . "</li>";
        $info['txt'] .= $si['txt'];
    }

    $info['html'] .= '</ul>';
    if ($stats = cache_helper::get_stats()) {
        $html = '<ul class="cachesused list-unstyled ml-1 row">';
        $html .= '<li class="cache-stats-heading font-weight-bold">Caches used (hits/misses/sets)</li>';
        $html .= '</ul><ul class="cachesused list-unstyled ml-1">';
        $text = 'Caches used (hits/misses/sets): ';
        $hits = 0;
        $misses = 0;
        $sets = 0;
        foreach ($stats as $definition => $details) {
            switch ($details['mode']) {
                case cache_store::MODE_APPLICATION:
                    $modeclass = 'application';
                    $mode = ' <span title="application cache">[a]</span>';
                    break;
                case cache_store::MODE_SESSION:
                    $modeclass = 'session';
                    $mode = ' <span title="session cache">[s]</span>';
                    break;
                case cache_store::MODE_REQUEST:
                    $modeclass = 'request';
                    $mode = ' <span title="request cache">[r]</span>';
                    break;
            }
            $html .= '<ul class="cache-definition-stats list-unstyled ml-1 mb-1 cache-mode-'.$modeclass.' card d-inline-block">';
            $html .= '<li class="cache-definition-stats-heading p-t-1 card-header bg-dark bg-inverse font-weight-bold">' .
                $definition . $mode.'</li>';
            $text .= "$definition {";
            foreach ($details['stores'] as $store => $data) {
                $hits += $data['hits'];
                $misses += $data['misses'];
                $sets += $data['sets'];
                if ($data['hits'] == 0 and $data['misses'] > 0) {
                    $cachestoreclass = 'nohits text-danger';
                } else if ($data['hits'] < $data['misses']) {
                    $cachestoreclass = 'lowhits text-warning';
                } else {
                    $cachestoreclass = 'hihits text-success';
                }
                $text .= "$store($data[hits]/$data[misses]/$data[sets]) ";
                $html .= "<li class=\"cache-store-stats $cachestoreclass p-x-1\">" .
                    "$store: $data[hits] / $data[misses] / $data[sets]</li>";
                // This makes boxes of same sizes.
                if (count($details['stores']) == 1) {
                    $html .= "<li class=\"cache-store-stats $cachestoreclass p-x-1\">&nbsp;</li>";
                }
            }
            $html .= '</ul>';
            $text .= '} ';
        }
        $html .= '</ul> ';
        $html .= "<div class='cache-total-stats row'>Total: $hits / $misses / $sets</div>";
        $info['cachesused'] = "$hits / $misses / $sets";
        $info['html'] .= $html;
        $info['txt'] .= $text.'. ';
    } else {
        $info['cachesused'] = '0 / 0 / 0';
        $info['html'] .= '<div class="cachesused">Caches used (hits/misses/sets): 0/0/0</div>';
        $info['txt'] .= 'Caches used (hits/misses/sets): 0/0/0 ';
    }

    $info['html'] = '<div class="performanceinfo siteinfo container-fluid">'.$info['html'].'</div>';
    return $info;
}

/**
 * Delete directory or only its content
 *
 * @param string $dir directory path
 * @param bool $contentonly
 * @return bool success, true also if dir does not exist
 */
function remove_dir($dir, $contentonly=false) {
    if (!file_exists($dir)) {
        // Nothing to do.
        return true;
    }
    if (!$handle = opendir($dir)) {
        return false;
    }
    $result = true;
    while (false!==($item = readdir($handle))) {
        if ($item != '.' && $item != '..') {
            if (is_dir($dir.'/'.$item)) {
                $result = remove_dir($dir.'/'.$item) && $result;
            } else {
                $result = unlink($dir.'/'.$item) && $result;
            }
        }
    }
    closedir($handle);
    if ($contentonly) {
        clearstatcache(); // Make sure file stat cache is properly invalidated.
        return $result;
    }
    $result = rmdir($dir); // If anything left the result will be false, no need for && $result.
    clearstatcache(); // Make sure file stat cache is properly invalidated.
    return $result;
}

/**
 * Detect if an object or a class contains a given property
 * will take an actual object or the name of a class
 *
 * @param mix $obj Name of class or real object to test
 * @param string $property name of property to find
 * @return bool true if property exists
 */
function object_property_exists( $obj, $property ) {
    if (is_string( $obj )) {
        $properties = get_class_vars( $obj );
    } else {
        $properties = get_object_vars( $obj );
    }
    return array_key_exists( $property, $properties );
}

/**
 * Converts an object into an associative array
 *
 * This function converts an object into an associative array by iterating
 * over its public properties. Because this function uses the foreach
 * construct, Iterators are respected. It works recursively on arrays of objects.
 * Arrays and simple values are returned as is.
 *
 * If class has magic properties, it can implement IteratorAggregate
 * and return all available properties in getIterator()
 *
 * @param mixed $var
 * @return array
 */
function convert_to_array($var) {
    $result = array();

    // Loop over elements/properties.
    foreach ($var as $key => $value) {
        // Recursively convert objects.
        if (is_object($value) || is_array($value)) {
            $result[$key] = convert_to_array($value);
        } else {
            // Simple values are untouched.
            $result[$key] = $value;
        }
    }
    return $result;
}

/**
 * Detect a custom script replacement in the data directory that will
 * replace an existing moodle script
 *
 * @return string|bool full path name if a custom script exists, false if no custom script exists
 */
function custom_script_path() {
    global $CFG, $SCRIPT;

    if ($SCRIPT === null) {
        // Probably some weird external script.
        return false;
    }

    $scriptpath = $CFG->customscripts . $SCRIPT;

    // Check the custom script exists.
    if (file_exists($scriptpath) and is_file($scriptpath)) {
        return $scriptpath;
    } else {
        return false;
    }
}

/**
 * Returns whether or not the user object is a remote MNET user. This function
 * is in moodlelib because it does not rely on loading any of the MNET code.
 *
 * @param object $user A valid user object
 * @return bool        True if the user is from a remote Moodle.
 */
function is_mnet_remote_user($user) {
    global $CFG;

    if (!isset($CFG->mnet_localhost_id)) {
        include_once($CFG->dirroot . '/mnet/lib.php');
        $env = new mnet_environment();
        $env->init();
        unset($env);
    }

    return (!empty($user->mnethostid) && $user->mnethostid != $CFG->mnet_localhost_id);
}

/**
 * This function will search for browser prefereed languages, setting Moodle
 * to use the best one available if $SESSION->lang is undefined
 */
function setup_lang_from_browser() {
    global $CFG, $SESSION, $USER;

    if (!empty($SESSION->lang) or !empty($USER->lang) or empty($CFG->autolang)) {
        // Lang is defined in session or user profile, nothing to do.
        return;
    }

    if (!isset($_SERVER['HTTP_ACCEPT_LANGUAGE'])) { // There isn't list of browser langs, nothing to do.
        return;
    }

    // Extract and clean langs from headers.
    $rawlangs = $_SERVER['HTTP_ACCEPT_LANGUAGE'];
    $rawlangs = str_replace('-', '_', $rawlangs);         // We are using underscores.
    $rawlangs = explode(',', $rawlangs);                  // Convert to array.
    $langs = array();

    $order = 1.0;
    foreach ($rawlangs as $lang) {
        if (strpos($lang, ';') === false) {
            $langs[(string)$order] = $lang;
            $order = $order-0.01;
        } else {
            $parts = explode(';', $lang);
            $pos = strpos($parts[1], '=');
            $langs[substr($parts[1], $pos+1)] = $parts[0];
        }
    }
    krsort($langs, SORT_NUMERIC);

    // Look for such langs under standard locations.
    foreach ($langs as $lang) {
        // Clean it properly for include.
        $lang = strtolower(clean_param($lang, PARAM_SAFEDIR));
        if (get_string_manager()->translation_exists($lang, false)) {
            // Lang exists, set it in session.
            $SESSION->lang = $lang;
            // We have finished. Go out.
            break;
        }
    }
    return;
}

/**
 * Check if $url matches anything in proxybypass list
 *
 * Any errors just result in the proxy being used (least bad)
 *
 * @param string $url url to check
 * @return boolean true if we should bypass the proxy
 */
function is_proxybypass( $url ) {
    global $CFG;

    // Sanity check.
    if (empty($CFG->proxyhost) or empty($CFG->proxybypass)) {
        return false;
    }

    // Get the host part out of the url.
    if (!$host = parse_url( $url, PHP_URL_HOST )) {
        return false;
    }

    // Get the possible bypass hosts into an array.
    $matches = explode( ',', $CFG->proxybypass );

    // Check for a match.
    // (IPs need to match the left hand side and hosts the right of the url,
    // but we can recklessly check both as there can't be a false +ve).
    foreach ($matches as $match) {
        $match = trim($match);

        // Try for IP match (Left side).
        $lhs = substr($host, 0, strlen($match));
        if (strcasecmp($match, $lhs)==0) {
            return true;
        }

        // Try for host match (Right side).
        $rhs = substr($host, -strlen($match));
        if (strcasecmp($match, $rhs)==0) {
            return true;
        }
    }

    // Nothing matched.
    return false;
}

/**
 * Check if the passed navigation is of the new style
 *
 * @param mixed $navigation
 * @return bool true for yes false for no
 */
function is_newnav($navigation) {
    if (is_array($navigation) && !empty($navigation['newnav'])) {
        return true;
    } else {
        return false;
    }
}

/**
 * Checks whether the given variable name is defined as a variable within the given object.
 *
 * This will NOT work with stdClass objects, which have no class variables.
 *
 * @param string $var The variable name
 * @param object $object The object to check
 * @return boolean
 */
function in_object_vars($var, $object) {
    $classvars = get_class_vars(get_class($object));
    $classvars = array_keys($classvars);
    return in_array($var, $classvars);
}

/**
 * Returns an array without repeated objects.
 * This function is similar to array_unique, but for arrays that have objects as values
 *
 * @param array $array
 * @param bool $keepkeyassoc
 * @return array
 */
function object_array_unique($array, $keepkeyassoc = true) {
    $duplicatekeys = array();
    $tmp         = array();

    foreach ($array as $key => $val) {
        // Convert objects to arrays, in_array() does not support objects.
        if (is_object($val)) {
            $val = (array)$val;
        }

        if (!in_array($val, $tmp)) {
            $tmp[] = $val;
        } else {
            $duplicatekeys[] = $key;
        }
    }

    foreach ($duplicatekeys as $key) {
        unset($array[$key]);
    }

    return $keepkeyassoc ? $array : array_values($array);
}

/**
 * Is a userid the primary administrator?
 *
 * @param int $userid int id of user to check
 * @return boolean
 */
function is_primary_admin($userid) {
    $primaryadmin =  get_admin();

    if ($userid == $primaryadmin->id) {
        return true;
    } else {
        return false;
    }
}

/**
 * Returns the site identifier
 *
 * @return string $CFG->siteidentifier, first making sure it is properly initialised.
 */
function get_site_identifier() {
    global $CFG;
    // Check to see if it is missing. If so, initialise it.
    if (empty($CFG->siteidentifier)) {
        set_config('siteidentifier', random_string(32) . $_SERVER['HTTP_HOST']);
    }
    // Return it.
    return $CFG->siteidentifier;
}

/**
 * Check whether the given password has no more than the specified
 * number of consecutive identical characters.
 *
 * @param string $password   password to be checked against the password policy
 * @param integer $maxchars  maximum number of consecutive identical characters
 * @return bool
 */
function check_consecutive_identical_characters($password, $maxchars) {

    if ($maxchars < 1) {
        return true; // Zero 0 is to disable this check.
    }
    if (strlen($password) <= $maxchars) {
        return true; // Too short to fail this test.
    }

    $previouschar = '';
    $consecutivecount = 1;
    foreach (str_split($password) as $char) {
        if ($char != $previouschar) {
            $consecutivecount = 1;
        } else {
            $consecutivecount++;
            if ($consecutivecount > $maxchars) {
                return false; // Check failed already.
            }
        }

        $previouschar = $char;
    }

    return true;
}

/**
 * Helper function to do partial function binding.
 * so we can use it for preg_replace_callback, for example
 * this works with php functions, user functions, static methods and class methods
 * it returns you a callback that you can pass on like so:
 *
 * $callback = partial('somefunction', $arg1, $arg2);
 *     or
 * $callback = partial(array('someclass', 'somestaticmethod'), $arg1, $arg2);
 *     or even
 * $obj = new someclass();
 * $callback = partial(array($obj, 'somemethod'), $arg1, $arg2);
 *
 * and then the arguments that are passed through at calltime are appended to the argument list.
 *
 * @param mixed $function a php callback
 * @param mixed $arg1,... $argv arguments to partially bind with
 * @return array Array callback
 */
function partial() {
    if (!class_exists('partial')) {
        /**
         * Used to manage function binding.
         * @copyright  2009 Penny Leach
         * @license    http://www.gnu.org/copyleft/gpl.html GNU GPL v3 or later
         */
        class partial{
            /** @var array */
            public $values = array();
            /** @var string The function to call as a callback. */
            public $func;
            /**
             * Constructor
             * @param string $func
             * @param array $args
             */
            public function __construct($func, $args) {
                $this->values = $args;
                $this->func = $func;
            }
            /**
             * Calls the callback function.
             * @return mixed
             */
            public function method() {
                $args = func_get_args();
                return call_user_func_array($this->func, array_merge($this->values, $args));
            }
        }
    }
    $args = func_get_args();
    $func = array_shift($args);
    $p = new partial($func, $args);
    return array($p, 'method');
}

/**
 * helper function to load up and initialise the mnet environment
 * this must be called before you use mnet functions.
 *
 * @return mnet_environment the equivalent of old $MNET global
 */
function get_mnet_environment() {
    global $CFG;
    require_once($CFG->dirroot . '/mnet/lib.php');
    static $instance = null;
    if (empty($instance)) {
        $instance = new mnet_environment();
        $instance->init();
    }
    return $instance;
}

/**
 * during xmlrpc server code execution, any code wishing to access
 * information about the remote peer must use this to get it.
 *
 * @return mnet_remote_client the equivalent of old $MNETREMOTE_CLIENT global
 */
function get_mnet_remote_client() {
    if (!defined('MNET_SERVER')) {
        debugging(get_string('notinxmlrpcserver', 'mnet'));
        return false;
    }
    global $MNET_REMOTE_CLIENT;
    if (isset($MNET_REMOTE_CLIENT)) {
        return $MNET_REMOTE_CLIENT;
    }
    return false;
}

/**
 * during the xmlrpc server code execution, this will be called
 * to setup the object returned by {@link get_mnet_remote_client}
 *
 * @param mnet_remote_client $client the client to set up
 * @throws moodle_exception
 */
function set_mnet_remote_client($client) {
    if (!defined('MNET_SERVER')) {
        throw new moodle_exception('notinxmlrpcserver', 'mnet');
    }
    global $MNET_REMOTE_CLIENT;
    $MNET_REMOTE_CLIENT = $client;
}

/**
 * return the jump url for a given remote user
 * this is used for rewriting forum post links in emails, etc
 *
 * @param stdclass $user the user to get the idp url for
 */
function mnet_get_idp_jump_url($user) {
    global $CFG;

    static $mnetjumps = array();
    if (!array_key_exists($user->mnethostid, $mnetjumps)) {
        $idp = mnet_get_peer_host($user->mnethostid);
        $idpjumppath = mnet_get_app_jumppath($idp->applicationid);
        $mnetjumps[$user->mnethostid] = $idp->wwwroot . $idpjumppath . '?hostwwwroot=' . $CFG->wwwroot . '&wantsurl=';
    }
    return $mnetjumps[$user->mnethostid];
}

/**
 * Gets the homepage to use for the current user
 *
 * @return int One of HOMEPAGE_*
 */
function get_home_page() {
    global $CFG;

    if (isloggedin() && !isguestuser() && !empty($CFG->defaulthomepage)) {
        if ($CFG->defaulthomepage == HOMEPAGE_MY) {
            return HOMEPAGE_MY;
        } else {
            return (int)get_user_preferences('user_home_page_preference', HOMEPAGE_MY);
        }
    }
    return HOMEPAGE_SITE;
}

/**
 * Gets the name of a course to be displayed when showing a list of courses.
 * By default this is just $course->fullname but user can configure it. The
 * result of this function should be passed through print_string.
 * @param stdClass|core_course_list_element $course Moodle course object
 * @return string Display name of course (either fullname or short + fullname)
 */
function get_course_display_name_for_list($course) {
    global $CFG;
    if (!empty($CFG->courselistshortnames)) {
        if (!($course instanceof stdClass)) {
            $course = (object)convert_to_array($course);
        }
        return get_string('courseextendednamedisplay', '', $course);
    } else {
        return $course->fullname;
    }
}

/**
 * Safe analogue of unserialize() that can only parse arrays
 *
 * Arrays may contain only integers or strings as both keys and values. Nested arrays are allowed.
 * Note: If any string (key or value) has semicolon (;) as part of the string parsing will fail.
 * This is a simple method to substitute unnecessary unserialize() in code and not intended to cover all possible cases.
 *
 * @param string $expression
 * @return array|bool either parsed array or false if parsing was impossible.
 */
function unserialize_array($expression) {
    $subs = [];
    // Find nested arrays, parse them and store in $subs , substitute with special string.
    while (preg_match('/([\^;\}])(a:\d+:\{[^\{\}]*\})/', $expression, $matches) && strlen($matches[2]) < strlen($expression)) {
        $key = '--SUB' . count($subs) . '--';
        $subs[$key] = unserialize_array($matches[2]);
        if ($subs[$key] === false) {
            return false;
        }
        $expression = str_replace($matches[2], $key . ';', $expression);
    }

    // Check the expression is an array.
    if (!preg_match('/^a:(\d+):\{([^\}]*)\}$/', $expression, $matches1)) {
        return false;
    }
    // Get the size and elements of an array (key;value;key;value;....).
    $parts = explode(';', $matches1[2]);
    $size = intval($matches1[1]);
    if (count($parts) < $size * 2 + 1) {
        return false;
    }
    // Analyze each part and make sure it is an integer or string or a substitute.
    $value = [];
    for ($i = 0; $i < $size * 2; $i++) {
        if (preg_match('/^i:(\d+)$/', $parts[$i], $matches2)) {
            $parts[$i] = (int)$matches2[1];
        } else if (preg_match('/^s:(\d+):"(.*)"$/', $parts[$i], $matches3) && strlen($matches3[2]) == (int)$matches3[1]) {
            $parts[$i] = $matches3[2];
        } else if (preg_match('/^--SUB\d+--$/', $parts[$i])) {
            $parts[$i] = $subs[$parts[$i]];
        } else {
            return false;
        }
    }
    // Combine keys and values.
    for ($i = 0; $i < $size * 2; $i += 2) {
        $value[$parts[$i]] = $parts[$i+1];
    }
    return $value;
}

/**
 * The lang_string class
 *
 * This special class is used to create an object representation of a string request.
 * It is special because processing doesn't occur until the object is first used.
 * The class was created especially to aid performance in areas where strings were
 * required to be generated but were not necessarily used.
 * As an example the admin tree when generated uses over 1500 strings, of which
 * normally only 1/3 are ever actually printed at any time.
 * The performance advantage is achieved by not actually processing strings that
 * arn't being used, as such reducing the processing required for the page.
 *
 * How to use the lang_string class?
 *     There are two methods of using the lang_string class, first through the
 *     forth argument of the get_string function, and secondly directly.
 *     The following are examples of both.
 * 1. Through get_string calls e.g.
 *     $string = get_string($identifier, $component, $a, true);
 *     $string = get_string('yes', 'moodle', null, true);
 * 2. Direct instantiation
 *     $string = new lang_string($identifier, $component, $a, $lang);
 *     $string = new lang_string('yes');
 *
 * How do I use a lang_string object?
 *     The lang_string object makes use of a magic __toString method so that you
 *     are able to use the object exactly as you would use a string in most cases.
 *     This means you are able to collect it into a variable and then directly
 *     echo it, or concatenate it into another string, or similar.
 *     The other thing you can do is manually get the string by calling the
 *     lang_strings out method e.g.
 *         $string = new lang_string('yes');
 *         $string->out();
 *     Also worth noting is that the out method can take one argument, $lang which
 *     allows the developer to change the language on the fly.
 *
 * When should I use a lang_string object?
 *     The lang_string object is designed to be used in any situation where a
 *     string may not be needed, but needs to be generated.
 *     The admin tree is a good example of where lang_string objects should be
 *     used.
 *     A more practical example would be any class that requries strings that may
 *     not be printed (after all classes get renderer by renderers and who knows
 *     what they will do ;))
 *
 * When should I not use a lang_string object?
 *     Don't use lang_strings when you are going to use a string immediately.
 *     There is no need as it will be processed immediately and there will be no
 *     advantage, and in fact perhaps a negative hit as a class has to be
 *     instantiated for a lang_string object, however get_string won't require
 *     that.
 *
 * Limitations:
 * 1. You cannot use a lang_string object as an array offset. Doing so will
 *     result in PHP throwing an error. (You can use it as an object property!)
 *
 * @package    core
 * @category   string
 * @copyright  2011 Sam Hemelryk
 * @license    http://www.gnu.org/copyleft/gpl.html GNU GPL v3 or later
 */
class lang_string {

    /** @var string The strings identifier */
    protected $identifier;
    /** @var string The strings component. Default '' */
    protected $component = '';
    /** @var array|stdClass Any arguments required for the string. Default null */
    protected $a = null;
    /** @var string The language to use when processing the string. Default null */
    protected $lang = null;

    /** @var string The processed string (once processed) */
    protected $string = null;

    /**
     * A special boolean. If set to true then the object has been woken up and
     * cannot be regenerated. If this is set then $this->string MUST be used.
     * @var bool
     */
    protected $forcedstring = false;

    /**
     * Constructs a lang_string object
     *
     * This function should do as little processing as possible to ensure the best
     * performance for strings that won't be used.
     *
     * @param string $identifier The strings identifier
     * @param string $component The strings component
     * @param stdClass|array $a Any arguments the string requires
     * @param string $lang The language to use when processing the string.
     * @throws coding_exception
     */
    public function __construct($identifier, $component = '', $a = null, $lang = null) {
        if (empty($component)) {
            $component = 'moodle';
        }

        $this->identifier = $identifier;
        $this->component = $component;
        $this->lang = $lang;

        // We MUST duplicate $a to ensure that it if it changes by reference those
        // changes are not carried across.
        // To do this we always ensure $a or its properties/values are strings
        // and that any properties/values that arn't convertable are forgotten.
        if (!empty($a)) {
            if (is_scalar($a)) {
                $this->a = $a;
            } else if ($a instanceof lang_string) {
                $this->a = $a->out();
            } else if (is_object($a) or is_array($a)) {
                $a = (array)$a;
                $this->a = array();
                foreach ($a as $key => $value) {
                    // Make sure conversion errors don't get displayed (results in '').
                    if (is_array($value)) {
                        $this->a[$key] = '';
                    } else if (is_object($value)) {
                        if (method_exists($value, '__toString')) {
                            $this->a[$key] = $value->__toString();
                        } else {
                            $this->a[$key] = '';
                        }
                    } else {
                        $this->a[$key] = (string)$value;
                    }
                }
            }
        }

        if (debugging(false, DEBUG_DEVELOPER)) {
            if (clean_param($this->identifier, PARAM_STRINGID) == '') {
                throw new coding_exception('Invalid string identifier. Most probably some illegal character is part of the string identifier. Please check your string definition');
            }
            if (!empty($this->component) && clean_param($this->component, PARAM_COMPONENT) == '') {
                throw new coding_exception('Invalid string compontent. Please check your string definition');
            }
            if (!get_string_manager()->string_exists($this->identifier, $this->component)) {
                debugging('String does not exist. Please check your string definition for '.$this->identifier.'/'.$this->component, DEBUG_DEVELOPER);
            }
        }
    }

    /**
     * Processes the string.
     *
     * This function actually processes the string, stores it in the string property
     * and then returns it.
     * You will notice that this function is VERY similar to the get_string method.
     * That is because it is pretty much doing the same thing.
     * However as this function is an upgrade it isn't as tolerant to backwards
     * compatibility.
     *
     * @return string
     * @throws coding_exception
     */
    protected function get_string() {
        global $CFG;

        // Check if we need to process the string.
        if ($this->string === null) {
            // Check the quality of the identifier.
            if ($CFG->debugdeveloper && clean_param($this->identifier, PARAM_STRINGID) === '') {
                throw new coding_exception('Invalid string identifier. Most probably some illegal character is part of the string identifier. Please check your string definition', DEBUG_DEVELOPER);
            }

            // Process the string.
            $this->string = get_string_manager()->get_string($this->identifier, $this->component, $this->a, $this->lang);
            // Debugging feature lets you display string identifier and component.
            if (isset($CFG->debugstringids) && $CFG->debugstringids && optional_param('strings', 0, PARAM_INT)) {
                $this->string .= ' {' . $this->identifier . '/' . $this->component . '}';
            }
        }
        // Return the string.
        return $this->string;
    }

    /**
     * Returns the string
     *
     * @param string $lang The langauge to use when processing the string
     * @return string
     */
    public function out($lang = null) {
        if ($lang !== null && $lang != $this->lang && ($this->lang == null && $lang != current_language())) {
            if ($this->forcedstring) {
                debugging('lang_string objects that have been used cannot be printed in another language. ('.$this->lang.' used)', DEBUG_DEVELOPER);
                return $this->get_string();
            }
            $translatedstring = new lang_string($this->identifier, $this->component, $this->a, $lang);
            return $translatedstring->out();
        }
        return $this->get_string();
    }

    /**
     * Magic __toString method for printing a string
     *
     * @return string
     */
    public function __toString() {
        return $this->get_string();
    }

    /**
     * Magic __set_state method used for var_export
     *
     * @return string
     */
    public function __set_state() {
        return $this->get_string();
    }

    /**
     * Prepares the lang_string for sleep and stores only the forcedstring and
     * string properties... the string cannot be regenerated so we need to ensure
     * it is generated for this.
     *
     * @return string
     */
    public function __sleep() {
        $this->get_string();
        $this->forcedstring = true;
        return array('forcedstring', 'string', 'lang');
    }

    /**
     * Returns the identifier.
     *
     * @return string
     */
    public function get_identifier() {
        return $this->identifier;
    }

    /**
     * Returns the component.
     *
     * @return string
     */
    public function get_component() {
        return $this->component;
    }
}

/**
 * Get human readable name describing the given callable.
 *
 * This performs syntax check only to see if the given param looks like a valid function, method or closure.
 * It does not check if the callable actually exists.
 *
 * @param callable|string|array $callable
 * @return string|bool Human readable name of callable, or false if not a valid callable.
 */
function get_callable_name($callable) {

    if (!is_callable($callable, true, $name)) {
        return false;

    } else {
        return $name;
    }
}

/**
 * Tries to guess if $CFG->wwwroot is publicly accessible or not.
 * Never put your faith on this function and rely on its accuracy as there might be false positives.
 * It just performs some simple checks, and mainly is used for places where we want to hide some options
 * such as site registration when $CFG->wwwroot is not publicly accessible.
 * Good thing is there is no false negative.
 *
 * @return bool
 */
function site_is_public() {
    global $CFG;

    $host = parse_url($CFG->wwwroot, PHP_URL_HOST);

    if ($host === 'localhost' || preg_match('|^127\.\d+\.\d+\.\d+$|', $host)) {
        $ispublic = false;
    } else if (\core\ip_utils::is_ip_address($host) && !ip_is_public($host)) {
        $ispublic = false;
    } else {
        $ispublic = true;
    }

    return $ispublic;
}<|MERGE_RESOLUTION|>--- conflicted
+++ resolved
@@ -2699,14 +2699,11 @@
                 $authplugin = get_auth_plugin($authname);
                 $authplugin->pre_loginpage_hook();
                 if (isloggedin()) {
-<<<<<<< HEAD
                     if ($cm) {
                         $modinfo = get_fast_modinfo($course);
                         $cm = $modinfo->get_cm($cm->id);
                     }
-=======
                     set_access_log_user();
->>>>>>> b940ca99
                     break;
                 }
             }
