--- conflicted
+++ resolved
@@ -3,7 +3,6 @@
 
 === 2.7 ===
 
-<<<<<<< HEAD
 * Abstract class \core\event\course_module_instances_list_viewed is deprecated now, use \core\event\instances_list_viewed instead.
 * mod_book\event\instances_list_viewed has been deprecated. Please use mod_book\event\course_module_instance_list_viewed instead.
 * mod_chat\event\instances_list_viewed has been deprecated. Please use mod_chat\event\course_module_instance_list_viewed instead.
@@ -11,13 +10,12 @@
 * mod_feedback\event\instances_list_viewed has been deprecated. Please use mod_feedback\event\course_module_instance_list_viewed instead.
 * mod_page\event\instances_list_viewed has been deprecated. Please use mod_page\event\course_module_instance_list_viewed instead.
 * The constants FRONTPAGECOURSELIST, FRONTPAGETOPICONLY & FRONTPAGECOURSELIMIT have been removed.
-=======
+
 YUI:
   * The lightbox attribute for moodle-core-notification-dialogue has been
     deprecated and replaced by the modal attribute. This was actually
     changed in Moodle 2.2, but has only been marked as deprecated now. It
     will be removed in Moodle 2.9.
->>>>>>> 5947ab33
 
 === 2.6 ===
 
