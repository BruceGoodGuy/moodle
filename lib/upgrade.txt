--- conflicted
+++ resolved
@@ -26,7 +26,6 @@
 * Function get_users_listing now return list of users except guest and deleted users. Previously
   deleted users were excluded by get_users_listing. As guest user is not expected while browsing users,
   and not included in get_user function, it will not be returned by get_users_listing.
-<<<<<<< HEAD
 * The add_* functions in course/dnduploadlib.php have been deprecated. Plugins should be using the
   MODNAME_dndupload_register callback instead.
 * The signature of the add() method of classes implementing the parentable_part_of_admin_tree
@@ -36,10 +35,8 @@
   param $formatoptions, that will determine if the field names are processed by
   format_string() with the passed options.
 * remove all references to $CFG->gdversion, GD PHP extension is now required
-=======
 * Formslib will now throw a developer warning if a PARAM_ type hasn't been set for elements which
   need it. Please set PARAM_RAW explicitly if you do not want any cleaning.
->>>>>>> b716cd2b
 
 YUI changes:
 * M.util.help_icon has been deprecated. Code should be updated to use moodle-core-popuphelp
