This files describes API changes in core libraries and APIs,
information provided here is intended especially for developers.

=== 4.2 ===

* \single_button constructor signature has been changed to manage more types than just primary buttons.
  The boolean "primary" parameter has been deprecated and replaced by a more generic type allowing to use
  Bootstrap styles of buttons (danger, warning...). The constructor will still manage the boolean primary
  parameter but will display a debugging message.
* In enrollib.php, the methods get_enrolled_with_capabilities_join, get_enrolled_sql, get_enrolled_users and
  count_enrolled_users used to only be able to accept a single group id, even though internally, they used
  groups_get_members_join which could also accept an array of groups, or the constant USERSWITHOUTGROUP.
  This has now been made consistent. These enrol methods now accept all the group-related options that
  groups_get_members_join can handle.
* assign_capability() now has an optional $performancehints parameter which can be used in
  situations where it is being called in a loop in response to a database query, to reduce the
  amount of checks it has to do.
* New DB parameter 'versionfromdb', only available for MySQL and MariaDB drivers. It allows to force the DB version to be
  evaluated through an explicit call to VERSION() to skip the PHP client version which appears to be sometimes fooled by the
  underlying infrastructure, e.g. PaaS on Azure.
* The actionmenu component has now a set_kebab_trigger that will setup the action menu for use in kebab menus.
* The useexternalyui configuration setting has been removed as a part of the migration away from YUI.
  It only worked with http sites and did not officially support SSL, and is at risk of disappearing should Yahoo! decide
  to remove it.
* New `properties_filter` method of persistent class for filtering properties of a record against persistent definition
* Added 'extrainfo' in the DB options config. Its extra information for the DB driver, e.g. SQL Server
  has additional configuration according to its environment, which the administrator can specify to alter and
  override any connection options.
* In outputcomponents.php, initials_bar() can now be rendered in a smaller (mini) way. This provides purely the
  initials bar without the bootstrapping and form handling on each initials bar. If you use this mini render,
  you'll need to implement your own form handling. Example usage can be found within the grader report.
* There is a new helper function mtrace_exception to help with reporting exceptions you have caught in scheduled tasks.
* Box/Spout has been archived and is no longer maintained, so it has now been removed and replaced by OpenSpout.
* The following parts of the external API have been moved to the core_external subsystem:
  Classes:
    - external_api                      => core_external\external_api
    - external_description              => core_external\external_description
    - external_files                    => core_external\files
    - external_format_value             => core_external\external_format_value
    - external_function_parameters      => core_external\external_function_parameters
    - external_multiple_structure       => core_external\external_multiple_structure
    - external_settings                 => core_external\external_settings
    - external_single_structure         => core_external\external_single_structure
    - external_util                     => core_external\util
    - external_value                    => core_external\external_value
    - external_warnings                 => core_external\external_warnings
    - restricted_context_exception      => core_external\restricted_context_exception
  Functions:
    - external_format_string()          => core_external\util::format_string()
    - external_format_text()            => core_external\util::format_text()
    - external_create_service_token()   => core_external\util::generate_token()
    - external_generate_token()         => core_external\util::generate_token()
    - external_generate_token_for_current_user()
                                        => core_external\util::generate_token_for_current_user()
    - external_log_token_request        => core_external\util::log_token_request()

  The old class locations have been aliased for backwards compatibility and will emit a deprecation notice in a future
  release.
* Convert a floating value to an integer in lib/graphlib.php to avoid PHP 8.1 deprecated function error.
* The $required parameter for \core_external\external_description is now being validated in order to prevent
  unintentionally passing incorrect parameters to the external_description's (and its subclasses') constructors (e.g. the parameter
  description being incorrectly passed for the $required parameter). A debugging notice will be shown when such cases occur.
* The moodle-core-popuphelp YUI modal has been removed. It has not been actively used in Moodle since 3.3. It should be replaced with appropriate ESM/AMD JavaScript.
* The moodle-core-tooltip YUI modal has been removed. It should be replaced with appropriate ESM/AMD JavaScript.
<<<<<<< HEAD
* A `\core\event\role_created` event is now triggered when roles are created via the `create_role` API.
=======
* Event \core\event\user_created is now triggered if the user is created during course restore. In this case
  $event->other has properties 'restoreid' and 'courseid'.
>>>>>>> c184b2d2

=== 4.1 ===

* HTMLPurifier has been upgraded to the latest version - 4.16.0
* A process to deprecate capabilities by flagging them in the access.php by adding a $deprecatedcapabilities variable (an array).
  This array will list the deprecated capabilities and a possible replacement. Once we declare the capability as deprecated, a debugging
  message will be displayed (in DEBUG_DEVELOPPER mode only) when using the deprecated capability.
  Declaration is as follow:
    $deprecatedcapabilities = [
        'fake/access:fakecapability' => ['replacement' => '', 'message' => 'This capability should not be used anymore.']
    ];
* coursemodinfo cache uses the new `requirelockingbeforewrite` option, and rebuilding the cache now uses the cache lock API, rather
  than using the core lock factory directly. This allows the locks to be stored locally if the cache is stored locally, and
  avoids the risk of delays and timeouts when multiple nodes need to rebuild the cache locally, but are waiting for a central lock.
* Final deprecation and removal of the class \admin_setting_managelicenses, please use \tool_licensemanager\manager instead.
* Final deprecation and removal of the function license_manager::add(). Please use license_manager::save() instead.
* Final deprecation of the following functions behat_field_manager::get_node_type() and behat_field_manager::get_field()
  please call behat_field_manager::get_field_node_type() and behat_field_manager::get_form_field().
* Final deprecation and removal of the following class, please use \core\task\manager.
    - \tool_task\run_from_cli
* Final deprecation and removal of the following CLI scripts:
  - admin/tool/task/cli/schedule_task.php please use admin/cli/scheduled_task.php
  - admin/tool/task/cli/adhoc_task.php please use admin/cli/adhoc_task.php
* Final deprecation and removal of cron_run_single_task(), please use \core\task\manager::run_from_cli().
* The $USER->groupmember hack that fills the user object with the groups that the user belongs to has been removed.
  Please use the Groups API function groups_get_user_groups() to fetch the cached list of groups the user is a member of.
* The following functions, previously used (exclusively) by upgrade steps are not available anymore
  because of the upgrade cleanup performed for this version. See MDL-71747 for more info:
    - upgrade_analytics_fix_contextids_defaults()
    - upgrade_convert_hub_config_site_param_names()
    - upgrade_rename_prediction_actions_useful_incorrectly_flagged()
* The method ensure_adhoc_task_qos() in lib/classes/task/manager.php  has been deprecated, please use get_next_adhoc_task()
  instead.
* New setting $CFG->enrolments_sync_interval controls the minimum time in seconds between re-synchronization of enrollment via enrol_check_plugins.
  This only applies to web requests without a session such as webservice calls, tokenpluginfile.php and rss links Function
  enrol_check_plugins now has $ignoreintervalcheck flag to bypass checking for that setting.
* For performance reasons, sql_reader interface has a new function get_events_select_exists() which determines whether
  an event exists with the given criteria (see MDL-72723 for details).
   - Breaking: 3rd party log readers implementing interface sql_reader will need to implement get_events_select_exists()
* Added $strictness parameter to persistent `get_record` method, optionally allowing caller to ensure record exists
* New DML driver method `$DB->sql_cast_to_char` for casting given field/expression to char
* The core renderer `edit_button` method now accepts an optional `$method` argument (get/post) for the button
* For plugins that override secondary navigation, the namespace for the custom secondary navigation class has
  changed. It was (for example) mod_mymodule\local\views\secondary but is now
  mod_mymodule\navigation\views\secondary. The old location will continue to work, but is deprecated.
* The check for $plugin->incompatible was found to be incorrect. The $plugin->incompatible attribute is meant to define the minimum
  Moodle version the plugin is incompatible with but the implemented logic for the check was the opposite. Plugins declaring this
  attribute may encounter different behaviours between older Moodle versions (<v3.11.8, <v4.0.2) and the later ones. We recommend
  plugin developers to not use this attribute for Moodle versions 4.0 and below in order to avoid this problem.
* Added $CFG->proxylogunsafe and proxyfixunsafe to detect code which doesn't honor the proxy config
* Function admin_externalpage_setup() now has additional option 'nosearch' allowing to remove Site administration search form.
* The function print_error has been deprecated. Kindly use moodle_exception.
* When exporting table content, HTML tags/entities will be removed when the selected dataformat does not support HTML
* The abstract `get_name` method has been moved from `\core\task\scheduled_task` to the `\core\task\task_base` class and can now be
  implemented by adhoc tasks. For backwards compatibility, a default implementation has been added to `\core\task\adhoc_task` to
  return the class name.
* The function get_module_metadata() has been finally deprecated and can not be used anymore.
* New DML driver method `$DB->sql_order_by_null` for sorting nulls sort nulls first when ascending and last when descending.
* Allow plugins to callback on all pages just prior to the session start.
* New function set_additional_classes() has been implemented to add additional classes to action_menu.
* Most Behat functionality for the Moodle App has been removed from core, refer to the documentation in order to upgrade your testing
  setup: https://moodledev.io/general/app/development/testing/acceptance-testing#upgrading-tests-from-an-older-version
* New DML driver methods `$DB->sql_regex_get_word_beginning_boundary_marker` and `$DB->sql_regex_get_word_end_boundary_marker`
  for managing word boundary markers in a database driver supporting regex syntax when searching.
* The plugin_functions cache in core has been made localisable by prefixing the
  key it uses with the all versions hash, which only changes when there are code
  changes.

=== 4.0 ===

* To better detect wrong floats (like, for example, unformatted, using local-dependent separators ones) a number of
  gradebook functions now have stricter float type checking. All them will require now the "float" being passed to be
  a correct float value (numeric or string). Usually, that's achieved by using unformat_float() or
  PARAM_LOCALISEDFLOAT for all the user-entered grades before any processing on them. Functions affected are:
    - grade_format_gradevalue(), $value param (keeping it as optional/nullable).
    - grade_format_gradevalue_real(), $value param (keeping it as optional/nullable).
    - grade_format_gradevalue_percentage(), $value param (keeping it as optional/nullable).
    - grade_format_gradevalue_letter(), $value param (keeping it as optional/nullable).
    - grade_floats_different(), $f1 and $f2 params (keeping them as optional/nullable).
    - grade_floats_equal(), $f1 and $f2 params (keeping them as optional/nullable).
* The method action_menu->set_alignment() has been deprecated, please use action_menu->set_menu_left if you need a dropdown
  to align to the left of the dropdown button.
* The $OUTPUT->should_display_main_logo() function has been deprecated and should no longer be used.
* New method flexible_table::set_columnsattributes() has been introduced to add column attributes applied in every cell.
* New method flexible_table::get_row_cells_html() has been introduced, extracted from flexible_table::get_row_html
  so it can be overriden individually.
* Since Boxnet has been remove from core then boxnet_client() class has been removed from core too.
* New navigation classes to mimic the new navigation project. The existing navigation callbacks are still available and
  will be called. The following behaviour will be the new standard for nodes added via callbacks in Boost and Boost-based themes:
  - Module nodes added will be appended to the end and will appear within the More menu.
  - Course nodes added will also be appended and appear within the 'More' menu.
* The core/event events have been renamed and now fire native events, in addition to the legacy YUI and jQuery events.
  The following events have been renamed:
  - The BLOCK_CONTENT_UPDATED event has been replaced with a new native event in the `core_block/events` AMD module
    eventTypes.blockContentUpdated.
  - The EDITOR_CONTENT_RESTORED event has been replaced with a new native event in the `core_editor/events` AMD module
    eventTypes.editorContentRestored.
  - The FILTER_CONTENT_UPDATED event has been replaced with a new native event in the `core_filters/events` AMD module
    eventTypes.filterContentUpdated.
  - The FORM_FIELD_VALIDATION event has been replaced with a new native event in the `core_form/events` AMD module
    eventTypes.formFieldValidationFailed.
  - The FORM_SUBMIT_AJAX event has been replaced with a new native event in the `core_form/events` AMD module
    eventTypes.formSubmittedByJavascript.
* The block template now includues a block-instanceid data attribute.
* The core/event::getLegacyEvents() function has been deprecated and should no longer be used.
* Typo3 has now been removed. Use native mbstring or iconv functions.
* A new index has been added on mdl_user_preferences.name. This upgrade step might take some time on big sites.
* The completion_info function display_help_icon() which returned the 'Your progress' help icon has been deprecated and
  should no longer be used.
* The completion_info function print_help_icon() which has been deprecated since Moodle 2.0 should no longer be used.
* @babel/polyfill has been removed in favour of corejs@3.
* A new parameter $partialrebuild has been added to the rebuild_course_cache to invalidate the cache
  of the section or module only, not the whole course cache
* A new parameter $isbulkupdate has been added to the following functions:
  - grade_category::update()
  - grade_category::insert()
  - grade_grade::update()
  - grade_grade::insert()
  - grade_grade::notify_changed()
  - grade_item::insert()
  - grade_item::update()
  - grade_item::update_final_grade()
  - grade_item::update_raw_grade()
  - grade_object::update()
  - grade_object::insert()
  - grade_outcome::update()
  - grade_outcome::insert()
  - grade_scale::update()
  - grade_scale::insert()
  - grade_update()
  - completion_info::inform_grade_changed()
  - completion_info::update_state()
  - completion_info::internal_set_data()
  All functions except completion_info::internal_set_data() are only passing this parameter from very beginning of
  workflow (like grade report page where bulk grade update is possible) so this parameter is used in
  completion_info::internal_set_data() to decide if we need to mark completions instantly without waiting for cron.
* Following methods now return an int instead of bool:
  - completion_completion::_save()
  - completion_completion::mark_enrolled()
  - completion_completion::mark_inprogress()
  - completion_completion::mark_complete()
  which is needed to store id of completion record on successful update which is later beeing used by
  completion_info::internal_set_data() to reaggregate completions that have been marked for instant course completion.
* The following functions have been finally deprecated and can not be used anymore:
  - generate_uuid
* The YUI moodle-core-formchangechecker module has been deprecated and replaced with a new AMD module
  core_form/changechecker.
* New method \core_user::awaiting_action() has been introduced to check if the user is fully ready to use the site or
  whether there is an action (such as filling the missing profile field, changing password or agreeing to the site
  policy) needed.
* The signature of the get_name() function for grade_category and grade_item has been extended. The new parameter allows
  callers to get the name without escaped characters.
* The inplace_editable element constructor now accepts an optional pix_icon parameter to use as it's editing icon when
  rendered. The default icon for "select" types has also changed to a dropdown caret ("t/expanded").
* The inplace_editable Javascript module now emits native events, removing the jQuery dependency from calling code
  that wants to listen for the events. Backwards compatibility with existing code using jQuery is preserved.
* The function message_send() in messagelib.php now returns false if there is an error sending the message to the
  message processor (MDL-70046).
* Moodle 4.0 has major changes to the question bank. Therefore, there are major changes in questionlib.php
  and the core_question database tables. These are documented in detail in question/upgrade.txt.
* The postgres driver now wraps calls to pg_field_type() and caches them in databasemeta to save an invisible internal
  DB call on every request.
* The default type of 'core/toast' messages has been changed to 'information' (callers can still explicitely set the type)
* As the message_jabber notification plugin has been moved to the plugins database, the XMPPHP library (aka Jabber) has been
completely removed from Moodle core too.
* The SWF media player has been completely removed (The Flash Player was deprecated in 2017 and officially discontinued
  on 31 December 2020).
* The display_size function has been improved to add new optional parameters (decimal places,
  fixed units), to always include a non-breaking space between the number and unit, and to use
  consistent rounding (always 1 decimal place by default).
* The persistent method get() now returns the correct type for each property defined in the persistent class.
* The persistent method from_record() now only attempts to load record properties defined in the persistent class.
* New persistent set_many() helper for setting multiple properties in single method call.
* Require pass grade criteria is now part of core.
  Refer to upgrade.php to see transitioning from similar plugin criteria to core
  Refer to completion/upgrade.txt for additional information.
* The method enable_plugin() has been added to the core_plugininfo\base class and it has been implemented by all the plugininfo
classes extending it. When possible, the enable_plugin() method will store these changes into the config_log table, to let admins
check when and who has enabled/disabled plugins.
* Final deprecation: The following functions along with associated tests have been removed:
  - core_grades_external::get_grades
  - core_grades_external::get_grade_item
  - report_insights_context_insights
* \core\session\manager::init_empty_session() has a new optional parameter $newsid to indicate whether this is a new user session
* New html_table attribute "$responsive" which defaults to true. When set to true, tables created via html_writer::table() will be enclosed
  in a .table-responsive div container which will allow the table to be scrolled horizontally with ease, especially when the table is rendered in smaller viewports.
  Set to false to prevent the table from being enclosed in the responsive container.
* Two new helper functions have been added to lib/datalib.php, for safely preparing SQL ORDER BY statements where user
  interactions define sort parameters (see the respective docblocks for full details and examples):
  -get_safe_orderby() - where a single sort parameter is required.
  -get_safe_orderby_multiple() - where multiple sort parameters are required.
* Added the cleanstr mustache template helper to clean strings after loading them from language packs.
* The following behat functions have been modified to work with the new navigation
  - i_add_the_block
  - the_add_block_selector_should_contain_block
  - the_add_block_selector_should_contain_block
  - go_to_the_current_course_activity_completion_report
  - i_navigate_to_course_participants
  - i_go_to_advanced_grading_page
  - i_navigate_to_in_the_course_gradebook
  - should_exist_in_current_page_administration
  - should_not_exist_in_current_page_administration
  - go_to_main_course_page
  - select_on_administration_page
  - find_header_administration_menu
  - select_from_administration_menu
  - i_edit_the_lesson
  - i_add_a_question_filling_the_form_with
* The following behat step has been deprecated
  - i_select_from_flat_navigation_drawer
* The type for the "message" field in the external_warnings() structure has been changed from PARAM_TEXT to PARAM_RAW
* A new parameter $displayoptions has been added to the core_renderer::confirm() to allow better customization for confirming page
such as the title and strings for continue and cancel buttons.
* The method get_enabled_plugin($pluginname) has been added to the core_plugininfo\base class. It has a default implementation for
all the plugininfo classes and it can be overwritten when required (like it has been done with filter). This method returns the
current value for a pluginname depending on its status (enabled, disabled, other...).
* Unit Test coverage defaults have been updated to include some sensible defaults.
  The default values now include:
  * /classes/
  * /tests/generator/
  * /externallib.php
  * /lib.php
  * /locallib.php
  * /renderer.php
  * /rsslib.php
  This default applies both when there is no supplied coverage.php file, and is used to supplement any existing coverage configuration file if one is found.
* New method get_unaddable_by_theme_block_types() has been added to block_manager class. It uses the 'unaddableblocks' theme setting
value to get the list of blocks that won't be displayed for a theme.
* Loggedin / Loggedoff component settings on notification preferences have been merged to a single enabled switch:
  MESSAGE_DEFAULT_LOGGEDIN and MESSAGE_DEFAULT_LOGGEDOFF are now deprecated, so plugins should be updated if db/messages.php is present and replace
    MESSAGE_DEFAULT_LOGGEDIN + MESSAGE_DEFAULT_LOGGEDOFF to MESSAGE_DEFAULT_ENABLED. Backward compatibility will take any of both settings as enabled.
  MESSAGE_DEFAULT_PERMITTED also deprecated.
  core_message_get_user_notification_preferences and core_message_get_user_message_preferences Webservice are now returning enabled boolean on
    components > notifications > processors. loggedin and loggedoff are deprecated but present for backward compatibility.
* A new parameter $strength of type int is added to method search_for_active_node. This parameter would help us to search for the active nodes based on the
  $strength passed to it.
* A new method get_page() has been added to the settings_navigation class. This method can be used to obtain the
  moodle_page object associated to the settings navigation.
* A new interface, `core\output\named_templatable` has been created to allow renderable classes to define a
  `get_template_name(\renderer_base): string` function which will inform the default render() function with a template
  name.
* The parameter $modinfo of the get_data method in completion_info class has been deprecated and is not used anymore.
* A new method, get_default_home_page(), has been added to moodlelib to get the default home page to display if current one is not
defined or can't be applied.
* A new language_menu renderable is created to handle collecting available languages and generating the menu for use in different situations
* New primary navigation classes to mimic the primary nav. Consists of the views/primary.php and output/primary.php. The
  base nodes are added within the views/primary.php while output/primary.php is a renderable that combines the primary
  view and the lang, user and any custom menu items.
  - The language menu now resides within the user menu.
* New primary and secondary magic getters/setters included in pagelib.php that also initialises the objects
* All secondary navigation nodes have a predefined ordering within the relevant context and are defined as a
  mapping construct within core\navigation\views\secondary. Secondary navigation ordering can be overridden by
  generating a custom secondary class within a plugin's {plugin}\local\views namespace. This is only applicable to the
  following plugin types and is automatically loaded:
    * Module - refer to mod_assign\local\views\secondary for examples and magic_get_secondarynav for calling code
    * Block - refer to core_block\local\views\secondary for examples and blocklib::get_secondarynav for calling code
  - Additionally a custom secondary object may be set using the convenient setters in pagelib.php.
  - Secondary nav nodes can be forced into the 'More' menu using the 'set_force_into_more_menu'. It is advisable to set
    this in the existing nav callbacks when generating the nodes. Alternately, the corresponding
    'get_default_{admin/course/module}_more_menu_nodes functions in secondary can be overridded to provide a custom set
    of node keys to push into the more menu
  - The secondary navigation can be omitted from a theme/page by setting $PAGE->set_secondary_navigation(false). e.g. admin/search.php and in classic.
  - Within a single activity course format, the course and module level secondary navigation options are displayed within
    dropdowns in the secondary navigation bar
* New function 'get_overflow_menu_data' introduced in core\navigation\views\secondary to get additional/custom sub navigation
  to be displayed as a url_select for tertiary navigation.
* It is required that the action provided to navigation_node::create be of type moodle_url/action_link. Non conformance
  results in a debugging message being thrown.
* New page lib config '_navigationoverflow' and associated getters/setters to toggle whether the overflow menu is displayed
* New functions to explicitly set what tabs should be highlighted on the primary and secondary navigation
* Breadcrumbs modified to follow standards defined here https://www.nngroup.com/articles/breadcrumbs/
  - New navbar class in boost to follow the standards defined above.
* Settings cog have been removed and replaced with either secondary and tertiary navigation components
* New activity_header class to handle display of common content for plugins.
  * Handles display of the activity name, completion information and description.
  * New pagelib.php magic getters to fetch activity_header
  * New theme level config to govern display of the activity name $THEME->activityheaderconfig['notitle']
        - Default for boost is to show no activity title.
  * New page layout level option to handle display within activity header. Options should be defined
    within 'activityheader' and accept the following array keys:
        - notitle
        - nocompletion
        - nodescription
  * Convenient functions to set the parameters in the header OR hide them altogether.
* Category navigations has been updated with a preference of tertiary navigation components over buttons within the page
  content and/or context header actions
* A new 'My courses' page has been introduced which houses the course overview block
* Default blocks for dashboard has been updated. The page will now have the following in the corresponding region:
    * Calendar, Timeline - Center
    * Recently accessed courses - Side bar/blocks drawer
* Flat navigation classes have been marked for deprecation with the introduction of primary and secondary navigation concepts.
* A new method, force_lock_all_blocks(), has been added to the moodle_page class to allow pages to force the value of
  user_can_edit_blocks() to return false where necessary. This makes it possible to remove block editing on a page
  from ALL users, including admins, where required on pages with multi region layouts exist, such as "My courses".
* Add an early $CFG->session_redis_acquire_lock_warn option
* Removed $CFG->conversionattemptlimit setting from config.php. assignfeedback_editpdf\task\convert_submissions task
  is now replaced with adhoc tasks with standard fail delay approach.
* With strftime() being deprecated in PHP 8.1, a new function \core_date::strftime() that can be used as a PHP 8.1-compatible
  alternative has been introduced.

=== 3.11.4 ===
* A new option dontforcesvgdownload has been added to the $options parameter of the send_file() function.
  Note: This option overrides the forced download of directly accessed SVGs, so should only be used where the calling method is
  rendering SVGs directly for content created using XSS risk flagged capabilities (such as creating a SCORM activity).
  This is also not necessary where SVGs are already being safely loaded into <img> tags by Moodle (eg within forum posts).

=== 3.11.2 ===
* For security reasons, filelib has been updated so all requests now use emulated redirects.
  For this reason, manually disabling emulateredirects will no longer have any effect (and will generate a debugging message).

=== 3.11 ===
* PHPUnit has been upgraded to 9.5 (see MDL-71036 for details).
  That comes with a few changes:
  - Breaking: All the changes that were deprecated with PHPUnit 8.5
    are now removed (see the 3.10 section below).
  - Breaking: assertContains() now performs stricter comparison (like assertSame()
    does). New assertContainsEquals() has been created to provide the old
    behavior.
  - Deprecation: A number of file-related assertions have been deprecated, will
    be removed with PHPUnit 10. Alternatives for all them have been created:
      - assertNotIsReadable()         -> assertIsNotReadable()
      - assertNotIsWritable()         -> assertIsNotWritable()
      - assertDirectoryNotExists()    -> assertDirectoryDoesNotExist()
      - assertDirectoryNotIsReadable()-> assertDirectoryIsNotReadable()
      - assertDirectoryNotIsWritable()-> assertDirectoryIsNotWritable()
      - assertFileNotExists()         -> assertFileDoesNotExist()
      - assertFileNotIsReadable()     -> assertFileIsNotReadable()
      - assertFileNotIsWritable()     -> assertFileIsNotWritable()
  - Deprecation: Regexp-related assertions have been deprecated, will be
    removed with PHPUnit 10. Alternatives for all them have been created:
      - assertRegExp()     -> assertMatchesRegularExpression()
      - assertNotRegExp()  -> assertDoesNotMatchRegularExpression()
  - Deprecation: The expectException() for Notice, Warning, Deprecation and
    Error is deprecated, will be removed with PHPUnit 10. New expectations
    have been created to better define the expectation:
      - expectDeprecation() for E_DEPRECATED and E_USER_DEPRECATED.
      - expectNotice() for E_NOTICE, E_USER_NOTICE, and E_STRICT.
      - expectWarning() for E_WARNING and E_USER_WARNING.
      - expectError() for everything else.
   - Deprecation: The Mock->at() matcher has been deprecated and will be
     removed with PHPUnit 10. Switch to better, more deterministic and clearer
     matchers is recommended (->once(), ->exactly(), ->never()...).
   - Deprecation: The Mock->setMethods() method has been *silently* deprecated
     and will be removed in the future. Change uses to the new Mock->onlyMethods()
     alternative. Also, it doesn't accept "null" anymore, new default must
     be [] (empty array).
   - Mostly internal: With the raise to PHP 7.3 as lower version supported,
     various internal bits perform now stricter type checking in params and
     return values. If your tests have own-created comparators, assertions...
     they may need to be adjusted.
   - Mostly internal: The phpunit.xml schema has changed, basically removing
     the old <filter> section and replacing it with a new, less confusing
     <coverage> section. Also the elements within them have been changed:
       - <whitelist> has been replaced by <include>.
       - <exclude> is not a child of <whitelist> anymore, but of <coverage>.
     Note that this only will affect if you've custom phpunit.xml files
     instead of using the automatically generated ones by Moodle.
   - Deprecation: Related to the previous point, the $whitelistxxx properties
     used by the coverage.php files have been deprecated (will continue
     working until Moodle 4.3) to follow the same pattern:
       - whitelistfolders -> includelistfolders
       - whitelistfiles   -> includelistfiles
   - Internal: Custom autoloaders are deprecated and will be removed with
     PHPUnit 10. Hence we have removed our one already.
     Note that it was not useful since PHPUnit 8.5, where the ability
     to run tests by class name was removed.
   - Warning: Because of some new restrictions about how test files and
     test classes must be named (that Moodle haven't followed ever) it's not
     possible to run individual test files any more. Use any of the alternative
     execution methods (filter, suite, config) to specify which tests
     you want to run. This will be hopefully fixed in MDL-71049
     once it has been agreed which the best way to proceed is.
* The horde library has been updated to version 5.2.23.
* New optional parameter $extracontent for print_collapsible_region_start(). This allows developers to add interactive HTML elements
  (e.g. a help icon) after the collapsible region's toggle link.
* Final deprecation i_dock_block() in behat_deprecated.php
* Final deprecation of get_courses_page. Function has been removed and core_course_category::get_courses() should be
  used instead.
* New encryption API in \core\encryption allows secure encryption and decryption of data. By
  default the key is stored in moodledata but admins can configure a different, more secure
  location in config.php if required. To get the best possible security for this feature, we
  recommend enabling the Sodium PHP extension.
  The OpenSSL alternative for this API, used when Sodium is not available, is considered deprecated
  at all effects, and will be removed in Moodle 4.2. See MDL-71421 for more information.
* Behat timeout constants behat_base::TIMEOUT, EXTENDED_TIMEOUT, and REDUCED_TIMEOUT, which were deprecated in 3.7, have been removed.
* \core_table\local\filter\filterset::JOINTYPE_DEFAULT is being changed from 1 (ANY) to 2 (ALL). Filterset implementations
  can override the default filterset join type by overriding \core_table\local\filter\filterset::get_join_type() instead.
* HTMLPurifier has been upgraded to the latest version - 4.13.0
* Markdown lib has been upgraded to the latest version - 1.9.0
* The minify lib has been upgraded to 1.3.63 and pathconvertor to 1.1.3
* A new optional parameter `$sort` has been added to all `$context->get_capabilities()` methods to be able to define order of
  returned capability array.
* Spout has been upgraded to the latest version - 3.1.0
* emoji-data has been upgraded to 6.0.0.
* The final deprecation of /message/defaultoutputs.php file and admin_page_defaultmessageoutputs.
  All their settings moved to admin/message.php (see MDL-64495). Please use admin_page_managemessageoutputs class instead.
* Behat now supports date selection from the date form element. Examples:
    - I set the field "<field_string>" to "##15 March 2021##"
    - I set the field "<field_string>" to "##first day of January last year##"
* Behat now supports date and time selection from the datetime form element. Examples:
    - I set the field "<field_string>" to "##15 March 2021 08:15##"
    - I set the field "<field_string>" to "##first day of January last year noon##"
* New DML driver method `$DB->sql_group_concat` for performing group concatenation of a field within a SQL query
* Added new class, AMD modules and WS that allow displaying forms in modal popups or load and submit in AJAX requests.
  See https://docs.moodle.org/dev/Modal_and_AJAX_forms for more details.
* New base class for defining an activity's custom completion requirements: \core_completion\activity_custom_completion.
  Activity module plugins that define custom completion conditions should implement a mod_[modname]\completion\custom_completion
  subclass and the following methods:
  - get_state(): Provides the completion state for a given custom completion rule.
  - get_defined_custom_rules(): Returns an array of the activity module's custom completion rules.
    e.g. ['completionsubmit']
  - get_custom_rule_descriptions(): Returns an associative array with values containing the user-facing textual description
    of the custom completion rules (which serve as the keys to these values).
    e.g. ['completionsubmit' => 'Must submit']
  - get_sort_order(): Returns an array listing the order the activity module's completion rules should be displayed to the user,
    including both custom completion and relevant core completion rules
    e.g. ['completionview', 'completionsubmit', 'completionusegrade']
* Admin setting admin_setting_configmulticheckbox now supports lazy-loading the options list by
  supplying a callback function instead of an array of options.
* A new core API class \core_user\fields provides ways to get lists of user fields, and SQL related to
  those fields. This replaces existing functions get_extra_user_fields(), get_extra_user_fields_sql(),
  get_user_field_name(), get_all_user_name_fields(), and user_picture::fields(), which have all been
  deprecated.
* Allow plugins to augment the curl security helper via callback. The plugin's function has to be defined as
  plugintype_pluginname_curl_security_helper in pluginname/lib.php file and the function should return a plugin's security
  helper instance.
* The behat transformation 'string time to timestamp' no longer supports datetime format. If provided, the format must
  be strftime compatible. Example:
    - I should see "##tomorrow noon##%A, %d %B %Y, %I:%M %p##"
* External functions implementation classes should use 'execute' as the method name, in which case the
  'methodname' property should not be specified in db/services.php file.
* The core_grades_create_gradecategory webservice has been deprecated in favour of core_grades_create_gradecategories, which is
  functionally identical but allows for parallel gradecategory creations by supplying a data array to the webservice.
* The signature of the get_context_name() function in the abstract class context and all extending classes (such as context_course)
  has been extended. The new parameter allows the to get the name without escaped characters.
* The signature of the question_category_options() has been extended. The new parameter allows the to get the categories name
  in the returned array without escaped characters.
* The \core\hub\site_registration_form::add_select_with_email() method has been deprecated in favour of
  \core\hub\site_registration_form::add_checkbox_with_email().

=== 3.10 ===
* PHPUnit has been upgraded to 8.5. That comes with a few changes:
  - Breaking change: All the "template methods" (setUp(), tearDown()...) now require to return void. This implies
    that the minimum version of PHP able to run tests will be PHP 7.1
  - A good number of assertions have been deprecated with this version
    and will be removed in a future one. In core all cases have been removed
    (so it's deprecation-warnings free). It's recommended to perform the
    switch to their new counterparts ASAP:
      - assertInternalType() has been deprecated. Use the assertIsXXX() methods instead.
      - assertArraySubset() has been deprecated. Use looping + assertArrayHasKey() or similar.
      - @expectedExceptionXXX annotations have been deprecated. Use the expectExceptionXXX()
        methods instead (and put them exactly before the line that is expected to throw the exception).
      - assertAttributeXXX() have been deprecated. If testing public attributes use normal assertions. If
        testing non-public attributes... you're doing something wrong :-)
      - assertContains() to find substrings on strings has been deprecated. Use assertStringContainsString() instead.
        (note that there are "IgnoringCase()" variants to perform case-insensitive matching.
      - assertEquals() extra params have been deprecated and new assertions for them created:
        - delta => use assertEqualsWithDelta()
        - canonicalize => use assertEqualsCanonicalizing()
        - ignoreCase => use assertEqualsIgnoringCase()
        - maxDepth => removed without replacement.
  - The custom printer that was used to show how to rerun a failure has been removed, it was old and "hacky"
    solution, for more information about how to run tests, see the docs, there are plenty of options.
  - phpunit/dbunit is not available any more and it has been replaced by a lightweight phpunit_dataset class, able to
    load XML/CSV and PHP arrays, send the to database and return rows to calling code (in tests). That implies the
    follwoing changes in the advanced_testcase class:
      - createFlatXMLDataSet() has been removed. No uses in core, uses can switch to createXMLDataSet() (read below).
      - createXMLDataSet() has been deprecated. Use dataset_from_files() instead.
      - createCsvDataSet() has been deprecated. Use dataset_from_files() instead.
      - createArrayDataSet() has been deprecated. This method was using the phpunit_ArrayDataSet class
        that has been also removed from core. Use dataset_from_array() instead.
      - loadDataSet() has been deprecated. Use phpunit_dataset->to_database() instead.
      - All the previous uses of phpunit/dbunit methods like Dataset:getRows(), Dataset::getRowCount()
        must be replaced by the new phpunit_dataset->get_rows() method.
* Retains the source course id when a course is copied from another course on the same site.
* Added function setScrollable in core/modal. This function can be used to set the modal's body to be scrollable or not
  when the modal's height exceeds the browser's height. This is also supported in core/modal_factory through the
  'scrollable' config parameter which can be set to either true or false. If not explicitly defined, the default value
  of 'scrollable' is true.
* The `$CFG->behat_retart_browser_after` configuration setting has been removed.
  The browser session is now restarted between all tests.
* add_to_log() has been through final deprecation, please rewrite your code to the new events API.
* The following functions have been finally deprecated and can not be used anymore:
  - print_textarea
  - calendar_get_all_allowed_types
  - groups_get_all_groups_for_courses
  - events_get_cached
  - events_uninstall
  - events_cleanup
  - events_dequeue
  - events_get_handlers
  - get_roles_on_exact_context
  - get_roles_with_assignment_on_context
  - message_add_contact
  - message_remove_contact
  - message_unblock_contact
  - message_block_contact
  - message_get_contact
* The following renamed classes have been completely removed:
    - course_in_list (now: core_course_list_element)
    - coursecat (now: core_course_category)
* The form element 'htmleditor', which was deprecated in 3.6, has been removed.
* The `core_output_load_fontawesome_icon_map` web service has been deprecated and replaced by
  `core_output_load_fontawesome_icon_system_map` which takes the name of the theme to generate the icon system map for.
* A new parameter `$rolenamedisplay` has been added to `get_viewable_roles()` and `get_switchable_roles` to define how role names
  should be returned.
* The class coursecat_sortable_records has been removed.
* Admin setting admin_setting_configselect now supports lazy-loading the options list by supplying
  a callback function instead of an array of options.
* Admin setting admin_setting_configselect now supports validating the selection by supplying a
  callback function.
* The task system has new functions adhoc_task_starting() and scheduled_task_starting() which must
  be called before executing a task, and a new function \core\task\manager::get_running_tasks()
  returns information about currently-running tasks.
* New library function rename_to_unused_name() to rename a file within its current location.
* Constant \core_h5p\file_storage::EDITOR_FILEAREA has been deprecated
  because it's not required any more.
* The ZipStream-PHP library has been added to Moodle core in /lib/zipstream.
* The php-enum library has been added to Moodle core in /lib/php-enum.
* The http-message library has been added to Moodle core in /lib/http-message.
* Methods `filetypes_util::is_whitelisted()` and `filetypes_util::get_not_whitelisted()` have been deprecated and
  renamed to `is_listed()` and `get_not_listed()` respectively.
* Method `mustache_helper_collection::strip_blacklisted_helpers()` has been deprecated and renamed to
  `strip_disallowed_helpers()`.
* A new admin externalpage type `\core_admin\local\externalpage\accesscallback` for use in plugin settings is available that allows
  a callback to be provided to determine whether page can be accessed.
* New setting $CFG->localrequestdir overrides which defaults to sys_get_temp_dir()
* Function redirect() now emits a line of backtrace into the X-Redirect-By header when debugging is on
* New DML function $DB->delete_records_subquery() to delete records based on a subquery in a way
  that will work across databases.
* Add support for email DKIM signatures via $CFG->emaildkimselector

=== 3.9 ===
* Following function has been deprecated, please use \core\task\manager::run_from_cli().
    - cron_run_single_task()
* Following class has been deprecated, please use \core\task\manager.
    - \tool_task\run_from_cli
* Following CLI scripts has been deprecated:
  - admin/tool/task/cli/schedule_task.php please use admin/cli/scheduled_task.php
  - admin/tool/task/cli/adhoc_task.php please use admin/cli/adhoc_task.php
* Old Safe Exam Browser quiz access rule (quizaccess_safebrowser) replaced by new Safe Exam Browser access rule (quizaccess_seb).
  Experimental setting enablesafebrowserintegration was deleted.
* New CFPropertyList library has been added to Moodle core in /lib/plist.
* behat_data_generators::the_following_exist() has been removed, please use
  behat_data_generators::the_following_entities_exist() instead. See MDL-67691 for more info.
* admin/tool/task/cli/adhoc_task.php now observers the concurrency limits.
  If you want to get the previous (unlimited) behavior, use the --ignorelimits switch).
* Removed the following deprecated functions:
  - question_add_tops
  - question_is_only_toplevel_category_in_context
* format_float() now accepts a special value (-1) as the $decimalpoints parameter
  which means auto-detecting number of decimal points.
* plagiarism_save_form_elements() has been deprecated. Please use {plugin name}_coursemodule_edit_post_actions() instead.
* plagiarism_get_form_elements_module() has been deprecated. Please use {plugin name}_coursemodule_standard_elements() instead.
* Changed default sessiontimeout to 8 hours to cover most normal working days
* Plugins can now explicitly declare supported and incompatible Moodle versions in version.php
  - $plugin->supported = [37,39];
    supported takes an array of ascending numbers, that correspond to a range of branch numbers of supported versions, inclusive.
    Moodle versions that are outside of this range will produce a message notifying at install time, but will allow for installation.
  - $plugin->incompatible = 36;
    incompatible takes a single int corresponding to the first incompatible branch. Any Moodle versions including and
    above this will be prevented from installing the plugin, and a message will be given when attempting installation.
* Added the <component>_bulk_user_actions() callback which returns a list of custom action_links objects
* Add 'required' admin flag for mod forms allows elements to be toggled between being required or not in admin settings.
  - In mod settings, along with lock, advanced flags, the required flag can now be set with $setting->set_required_flag_options().
    The name of the admin setting must be exactly the same as the mod_form element.
  - Currently supported by:
    - mod_assign
    - mod_quiz
* Added a native MySQL / MariaDB lock implementation
* The database drivers (moodle_database and subclasses) don't need to implement get_columns() anymore.
  They have to implement fetch_columns instead.
* Added function cleanup_after_drop to the database_manager class to take care of all the cleanups that need to be done after a table is dropped.
* The 'xxxx_check_password_policy' callback now only fires if $CFG->passwordpolicy is true
* grade_item::update_final_grade() can now take an optional parameter to set the grade->timemodified. If not present the current time will carry on being used.
* lib/outputrequirementslib::get_jsrev now is public, it can be called from other classes.
* H5P libraries have been moved from /lib/h5p to h5p/h5plib as an h5plib plugintype.
* mdn-polyfills has been renamed to polyfills. The reason there is no polyfill from the MDN is
  because there is no example polyfills on the MDN for this functionality.
* AJAX pages can be called without requiring a session lock if they set READ_ONLY_SESSION to true, eg.
  define('READ_ONLY_SESSION', true); Note - this also requires $CFG->enable_read_only_sessions to be set to true.
* External functions can be called without requiring a session lock if they define 'readonlysession' => true in
  db/services.php. Note - this also requires $CFG->enable_read_only_sessions to be set to true.
* database_manager::check_database_schema() now checks for missing and extra indexes.
* Implement a more direct xsendfile_file() method for an alternative_file_system_class
* A new `dynamic` table interface has been defined, which allows any `flexible_table` to be converted into a table which
  is updatable via ajax calls. See MDL-68495 and `\core_table\dynamic` for further information.
* The core/notification module has been updated to use AMD modals for its confirmation and alert dialogues.
  The confirmation dialogue no longer has a configurable "No" button as per similar changes in MDL-59759.
  This set of confirmation modals was unintentionally missed from that deprecation process.
* The download_as_dataformat() method has been deprecated. Please use \core\dataformat::download_data() instead
* The following functions have been updated to support passing in an array of group IDs (but still support passing in a single ID):
  * groups_get_members_join()
  * groups_get_members_ids_sql()
* Additional parameters were added to core_get_user_dates:
    - type: specifies the calendar type. Optional, defaults to Gregorian.
    - fixday: Whether to remove leading zero for day. Optional, defaults to 1.
    - fixhour: Whether to remove leading zero for hour. Optional, defaults to 1.
* Legacy cron has been deprecated and will be removed in Moodle 4.1. This includes the functions:
  - cron_execute_plugin_type()
  - cron_bc_hack_plugin_functions()
  Please, use the Task API instead: https://docs.moodle.org/dev/Task_API
* Introduce new hooks for plugin developers:
    - <component>_can_course_category_delete($category)
    - <component>_can_course_category_delete_move($category, $newcategory)
  These hooks allow plugin developers greater control over category deletion. Plugin can return false in those
  functions if category deletion or deletion with content move to the new parent category is not permitted.
  Both $category and $newcategory params are instances of core_course_category class.
    - <component>_pre_course_category_delete_move($category, $newcategory)
  This hook is expanding functionality of existing <component>_pre_course_category_delete hook and allow plugin developers
  to execute code prior to category deletion when its content is moved to another category.
  Both $category and $newcategory params are instances of core_course_category class.
    - <component>_get_course_category_contents($category)
  This hook allow plugin developers to add information that is displayed on category deletion form. Function should
  return string, which will be added to the list of category contents shown on the form. $category param is an instance
  of core_course_category class.
* Data generator create_user in both unittests and behat now validates user fields and triggers user_created event

=== 3.8 ===
* Add CLI option to notify all cron tasks to stop: admin/cli/cron.php --stop
* The rotate_image function has been added to the stored_file class (MDL-63349)
* The yui checknet module is removed. Call \core\session\manager::keepalive instead.
* The generate_uuid() function has been deprecated. Please use \core\uuid::generate() instead.
* Remove lib/pear/auth/RADIUS.php (MDL-65746)
* Core components are now defined in /lib/components.json instead of coded into /lib/classes/component.php
* Subplugins should now be defined using /db/subplugins.json instead of /db/subplugins.php
* The following functions have been finally deprecated and can not be used anymore:
    * allow_override()
    * allow_assign()
    * allow_switch()
    * https_required()
    * verify_https_required()
* Remove duplicate font-awesome SCSS, Please see /theme/boost/scss/fontawesome for usage (MDL-65936)
* Remove lib/pear/Crypt/CHAP.php (MDL-65747)
* New output component available: \core\output\checkbox_toggleall
  - This allows developers to easily output groups of checkboxes that can be toggled by master controls in the form of a checkbox or
    a button. Action elements which perform actions on the selected checkboxes can also be enabled/disabled depending on whether
    at least a single checkbox item is selected or not.
* Final deprecation (removal) of the core/modal_confirm dialogue.
* Upgrade scssphp to v1.0.2, This involves renaming classes from Leafo => ScssPhp as the repo has changed.
* Implement supports_xsendfile() method and allow support for xsendfile in alternative_file_system_class
  independently of local files (MDL-66304).
* The methods get_local_path_from_storedfile and get_remote_path_from_storedfile in lib/filestore/file_system.php
  are now public. If you are overriding these then you will need to change your methods to public in your class.
* It is now possible to use sub-directories for AMD modules.
  The standard rules for Level 2 namespaces also apply to AMD modules.
  The sub-directory used must be either an valid component, or placed inside a 'local' directory to ensure that it does not conflict with other components.

    The following are all valid module names and locations in your plugin:
      mod_forum/view: mod/forum/amd/src/view.js
      mod_forum/local/views/post: mod/forum/amd/src/local/views/post
      mod_forum/form/checkbox-toggle: mod/forum/amd/src/form/checkbox-toggle.js

    The following are all invalid module names and locations in your plugin:
      mod_forum/views/post: mod/forum/amd/src/views/post
* The 'xxxx_check_password_policy' method now has an extra parameter: $user. It contains the user object to perform password
validation against and defaults to null (so, no user needed) if not provided.
* It is now possible to use sub-directories when creating mustache templates.
  The standard rules for Level 2 namespaces also apply to templates.
  The sub-directory used must be either an valid component, or placed inside a 'local' directory to ensure that it does not conflict with other components.

    The following are all valid template names and locations in your plugin:
      mod_forum/forum_post: mod/forum/templates/forum_post.mustache
      mod_forum/local/post/user: mod/forum/templates/local/post/user.mustache
      mod_forum/form/checkbox_toggle: mod/forum/templates/form/checkbox_toggle.mustache

    The following are _invalid_ template names and locations:
      mod_forum/post/user: mod/forum/templates/local/post/user.mustache
* Following behat steps have been removed from core:
    - I go to "<gradepath_string>" in the course gradebook
* A new admin setting widget 'core_admin\local\settings\filesize' is added.
* Core capabilities 'moodle/community:add' and 'moodle/community:download' have been removed from core as part of Moodle.net sunsetting.
* As part of Moodle.net sunsetting process the following hub api functions have been deprecated:
    - get_courses
    - unregister_courses
    - register_course
    - add_screenshot
    - download_course_backup
    - upload_course_backup
* A new setting 'Cache templates' was added (see MDL-66367). This setting determines if templates are cached or not.
  This setting can be set via the UI or by defining $CFG->cachetemplates in your config.php file. It is a boolean
  and should be set to either false or true. Developers will probably want to set this to false.
* The core_enrol_edit_user_enrolment webservice has been deprecated. Please use core_enrol_submit_user_enrolment_form instead.
* \single_button constructor has a new attributes param to add attributes to the button HTML tag.
* Improved url matching behaviour for profiled urls and excluded urls
* Attempting to use xsendfile via the 3rd param of readstring_accel() is now ignored.
* New H5P libraries have been added to Moodle core in /lib/h5p.
* New H5P core subsystem have been added.
* Introduced new callback for plugin developers '<component>_get_path_from_pluginfile($filearea, $args)': This will return
the itemid and filepath for the filearea and path defined in $args. It has been added in order to get the correct itemid and
filepath because some components, such as mod_page or mod_resource, add the revision to the URL where the itemid should be placed
(to prevent caching problems), but then they don't store it in database.
* New utility function \core_form\util::form_download_complete should be called if your code sends
  a file with Content-Disposition: Attachment in response to a Moodle form submit button (to ensure
  that disabled submit buttons get re-enabled in that case). It is automatically called by the
  filelib.php send_xx functions.
* If you have a form which sends a file in response to a Moodle form submit button, but you cannot
  call the above function because the file is sent by a third party library, then you should add
  the attribute data-double-submit-protection="off" to your form.

=== 3.7 ===

* Nodes in the navigation api can have labels for each group. See set/get_collectionlabel().
* The method core_user::is_real_user() now returns false for userid = 0 parameter
* 'mform1' dependencies (in themes, js...) will stop working because a randomly generated string has been added to the id
attribute on forms to avoid collisions in forms loaded in AJAX requests.
* A new method to allow queueing or rescheduling of an existing scheduled task was added. This allows an existing task
  to be updated or queued as required. This new functionality can be found in \core\task\manager::reschedule_or_queue_adhoc_task.
* Icons are displayed for screen readers unless they have empty alt text (aria-hidden). Do not provide an icon with alt text immediately beside an element with exactly the same text.
* admin_settingpage has a new function hide_if(), modeled after the same functionality in the forms library. This allows admin settings to be dynamically hidden based on the values of other settings.
* The \core_rating provider's get_sql_join function now accepts an optional $innerjoin parameter.
  It is recommended that privacy providers using this function call rewrite any long query into a number of separate
  calls to add_from_sql for improved performance, and that the new argument is used.
  This will allow queries to remain backwards-compatible with older versions of Moodle but will have significantly better performance in version supporting the innerjoin parameter.
* /message/defaultoutputs.php file and admin_page_defaultmessageoutputs class have been deprecated
  and all their settings moved to admin/message.php (see MDL-64495). Please use admin_page_managemessageoutputs class instead.
* A new parameter $lang has been added to mustache_template_source_loader->load_with_dependencies() method
  so it is possible for Mustache to request string in a specific language.
* Behat timeout constants behat_base::TIMEOUT, EXTENDED_TIMEOUT, and REDUCED_TIMEOUT have been
  deprecated. Please instead use the functions behat_base::get_timeout(), get_extended_timeout(),
  and get_reduced_timeout(). These allow for timeouts to be increased by a setting in config.php.
* The $draftitemid parameter of file_save_draft_area_files() function now supports the constant IGNORE_FILE_MERGE:
  When the parameter is set to that constant, the function won't process file merging, keeping the original state of the file area.
  Notice also than when $text is set, pluginfile rewrite won't be processed so the text will not be modified.
* Introduced new callback for plugin developers '<component>_pre_processor_message_send($procname, $proceventdata)':
  This will allow any plugin to manipulate messages or notifications before they are sent by a processor (email, mobile...)
* New capability 'moodle/category:viewcourselist' in category context that controls whether user is able to browse list of courses
  in this category. To work with list of courses use API methods in core_course_category and also 'course' form element.
* It is possible to pass additional conditions to get_courses_search();
  core_course_category::search_courses() now allows to search only among courses with completion enabled.
* Add support for a new xxx_after_require_login callback
* A new conversation type has been created for self-conversations. During the upgrading process:
  - Firstly, the existing self-conversations will be starred and migrated to the new type, removing the duplicated members in the
  message_conversation_members table.
  - Secondly, the legacy self conversations will be migrated from the legacy 'message_read' table. They will be created using the
  new conversation type and will be favourited.
  - Finally, the self-conversations for all remaining users without them will be created and starred.
Besides, from now, a self-conversation will be created and starred by default to all the new users (even when $CFG->messaging
is disabled).
* New optional parameter $throwexception for \get_complete_user_data(). If true, an exception will be thrown when there's no
  matching record found or when there are multiple records found for the given field value. If false, it will simply return false.
  Defaults to false when not set.
* Exposed submit button to allow custom styling (via customclassoverride variable) which can override btn-primary/btn-secondary classes
* `$includetoken` parameter type has been changed. Now supports:
   boolean: False indicates to not include the token, true indicates to generate a token for the current user ($USER).
   integer: Indicates to generate a token for the user whose id is the integer value.
* The following functions have been updated to support the new usage:
    - make_pluginfile_url
    - file_rewrite_pluginfile_urls
* New mform element 'float' handles localised floating point numbers.

=== 3.6 ===

* A new token-based version of pluginfile.php has been added which can be used for out-of-session file serving by
  setting the `$includetoken` parameter to true on the `moodle_url::make_pluginfile_url()`, and
  `moodle_url::make_file_url()` functions.
* The following picture functions have been updated to support use of the new token-based file serving:
    - print_group_picture
    - get_group_picture_url
* The `user_picture` class has a new public `$includetoken` property which can be set to make use of the new token-based
  file serving.
* Custom AJAX handlers for the form autocomplete fields can now optionally return string in their processResults()
  callback. If a string is returned, it is displayed instead of the list of suggested items. This can be used, for
  example, to inform the user that there are too many items matching the current search criteria.
* The form element 'htmleditor' has been deprecated. Please use the 'editor' element instead.
* The print_textarea() function has been deprecated. Please use $OUTPUT->print_textarea() instead.
* The following functions have been finally deprecated and can not be used any more:
    - external_function_info()
    - core_renderer::update_module_button()
    - events_trigger()
    - events_cron()
    - events_dispatch()
    - events_is_registered()
    - events_load_def()
    - events_pending_count()
    - events_process_queued_handler()
    - events_queue_handler()
    - events_trigger_legacy()
    - events_update_definition()
    - get_file_url()
    - course_get_cm_rename_action()
    - course_scale_used()
    - site_scale_used()
    - clam_message_admins()
    - get_clam_error_code()
    - get_records_csv()
    - put_records_csv()
    - print_log()
    - print_mnet_log()
    - print_log_csv()
    - print_log_xls()
    - print_log_ods()
    - build_logs_array()
    - get_logs_usercourse()
    - get_logs_userday()
    - get_logs()
    - prevent_form_autofill_password()
    - prefixed_tablenode_transformations()
    - core_media_renderer
    - core_media
* Following api's have been removed in behat_config_manager, please use behat_config_util instead.
    - get_features_with_tags()
    - get_components_steps_definitions()
    - get_config_file_contents()
    - merge_behat_config()
    - get_behat_profile()
    - profile_guided_allocate()
    - merge_config()
    - clean_path()
    - get_behat_tests_path()
* Following behat steps have been removed from core:
    - I set the field "<field_string>" to multiline
    - I follow "<link_string>"" in the open menu
* The following behat steps have been deprecated, please do not use these step definitions any more:
    - behat_navigation.php: i_navigate_to_node_in()
    - theme/boost/tests/behat/behat_theme_boost_behat_navigation.php: i_navigate_to_node_in()
  Use one of the following steps instead:
    - I navigate to "PATH > ITEM" in current page administration
    - I navigate to "PATH > ITEM" in site administration
    - I navigate to course participants
    - I navigate to "TAB1 > TAB2" in the course gradebook
  If some items are not available without Navigation block at all, one can use combination of:
    - I add the "Navigation" block if not present
    - I click on "LINK" "link" in the "Navigation" "block"
* The core\session\util class has been removed. This contained one function only used by the memcached class which has
  been moved there instead (connection_string_to_memcache_servers).
* Removed the lib/password_compat/lib/password.php file.
* The eventslib.php file has been deleted and its functions have been moved to deprecatedlib.php. The affected functions are:
  - events_get_cached()
  - events_uninstall()
  - events_cleanup()
  - events_dequeue()
  - events_get_handlers()
* coursecat::get() now has optional $user parameter.
* coursecat::is_uservisible() now has optional $user parameter.
* Removed the lib/form/submitlink.php element which was deprecated in 3.2.
* The user_selector classes do not support custom list of extra identity fields any more. They obey the configured user
  policy and respect the privacy setting made by site administrators. The list of user identifiers should never be
  hard-coded. Instead, the setting $CFG->showuseridentity should be always respected, which has always been the default
  behaviour (MDL-59847).
* The function message_send() in messagelib.php will now only take the object \core\message\message as a parameter.
* The method message_sent::create_from_ids() parameter courseid is now required. A debugging
  message was previously displayed, and the SITEID was used, when not provided.
* The method \core\message\manager::send_message() now only takes the object \core\message\message as the first parameter.
* Following functions have been deprecated, please use get_roles_used_in_context.
    - get_roles_on_exact_context()
    - get_roles_with_assignment_on_context()
* New functions to support the merging of user draft areas from the interface; see MDL-45170 for details:
  - file_copy_file_to_file_area()
  - file_merge_draft_areas()
  - file_replace_file_area_in_text()
  - extract_draft_file_urls_from_text()
* Class coursecat is now alias to autoloaded class core_course_category, course_in_list is an alias to
  core_course_list_element, class coursecat_sortable_records is deprecated without replacement.
* \core_user_external::create_users() and \core_user_external::update_users() can now accept more user profile fields so user
  creation/update via web service can now be very similar to the edit profile page's functionality. The new fields that have been
  added are:
  - maildisplay
  - interests
  - url
  - icq
  - skype
  - aim
  - yahoo
  - msn
  - institution
  - department
  - phone1
  - phone2
  - address
* New function mark_user_dirty() must be called after changing data that gets cached in user sessions. Examples:
  - Assigning roles to users.
  - Unassigning roles from users.
  - Enrolling users into courses.
  - Unenrolling users from courses.
* New optional parameter $context for the groups_get_members_join() function and ability to filter users that are not members of
any group. Besides, groups_get_members_ids_sql, get_enrolled_sql and get_enrolled_users now accepts -1 (USERSWITHOUTGROUP) for
the groupid field.
* Added $CFG->conversionattemptlimit setting to config.php allowing a maximum number of retries before giving up conversion
  of a given document by the assignfeedback_editpdf\task\convert_submissions task. Default value: 3.
* The following events have been deprecated and should not be used any more:
  - message_contact_blocked
  - message_contact_unblocked
  The reason for this is because you can now block/unblock users without them necessarily being a contact. These events
  have been replaced with message_user_blocked and message_user_unblocked respectively.
* The event message_deleted has been changed, it no longer records the value of the 'useridto' due to
  the introduction of group messaging. Please, if you have any observers or are triggering this event
  in your code you will have to make some changes!
* The gradebook now supports the ability to accept files as feedback. This can be achieved by adding
  'feedbackfiles' to the $grades parameter passed to grade_update().
    For example -
        $grades['feedbackfiles'] = [
            'contextid' => 1,
            'component' => 'mod_xyz',
            'filearea' => 'mod_xyz_feedback',
            'itemid' => 2
        ];
  These files will be then copied to the gradebook file area.
* Allow users to choose who can message them for privacy reasons, with a 'growing circle of contactability':
  - Added $CFG->messagingallusers, for enabling messaging to all site users. Default value: 0.
    When $CFG->messagingallusers = false users can choose being contacted by only contacts or contacts and users sharing a course with them.
    In that case, the default user preference is MESSAGE_PRIVACY_COURSEMEMBER (users sharing a course).
    When $CFG->messagingallusers = true users have a new option for the privacy messaging preferences: "Anyone on the site". In that case,
    the default user preference is MESSAGE_PRIVACY_SITE (all site users).
  - Added $CFG->keepmessagingallusersenabled setting to config.php to force enabling $CFG->messagingallusers during the upgrading process.
    Default value: 0.
    When $CFG->keepmessagingallusersenabled is set to true, $CFG->messagingallusers will be also set to true to enable messaging site users.
    However, when it is empty, $CFG->messagingallusers will be disabled during the upgrading process, so the users will only be able to
    message contacts and users sharing a course with them.
* There has been interface and functional changes to admin_apply_default_settings() (/lib/adminlib.php).  The function now takes two
  additional optional parameters, $admindefaultsettings and $settingsoutput.  It also has a return value $settingsoutput.
  The function now does not need to be called twice to ensure all default settings are set.  Instead the function calls itself recursively
  until all settings have been set. The additional parameters are used recursively and shouldn't be need to be explicitly passed in when calling
  the function from other parts of Moodle.
  The return value: $settingsoutput is an array of setting names and the values that were set by the function.
* Webservices no longer update the lastaccess time for a user in a course. Call core_course_view_course() manually if needed.
* A new field has been added to the context table. Please ensure that any contxt preloading uses get_preload_record_columns_sql or get_preload_record_columns to fetch the list of columns.

=== 3.5 ===

* There is a new privacy API that every subsystem and plugin has to implement so that the site can become GDPR
  compliant. Plugins use this API to report what information they store or process regarding users, and provide ability
  to export and delete personal data. See https://docs.moodle.org/dev/Privacy_API for guidelines on how to implement the
  privacy API in your plugin.
* The cron runner now sets up a fresh PAGE and OUTPUT between each task.
* The core_renderer methods notify_problem(), notify_success(), notify_message() and notify_redirect() that were
  deprecated in Moodle 3.1 have been removed. Use \core\notification::add(), or \core\output\notification as required.
* The maximum supported precision (the total number of digits) for XMLDB_TYPE_NUMBER ("number") fields raised from 20 to
  38 digits. Additionally, the whole number part (precision minus scale) must not be longer than the maximum length of
  integer fields (20 digits). Note that PHP floats commonly support precision of roughly 15 digits only (MDL-32113).
* Event triggering and event handlers:
    - The following events, deprecated since moodle 2.6, have been finally removed: groups_members_removed,
      groups_groupings_groups_removed, groups_groups_deleted, groups_groupings_deleted.
* The following functions have been finally deprecated and can not be used any more:
  - notify()
* XMLDB now validates the PATH attribute on every install.xml file. Both the XMLDB editor and installation will fail
  when a problem is detected with it. Please ensure your plugins contain correct directory relative paths.
* Add recaptchalib_v2.php for support of reCAPTCHA v2.
* Plugins can define class 'PLUGINNAME\privacy\local\sitepolicy\handler' if they implement an alternative mechanisms for
  site policies managements and agreements. Administrators can define which component is to be used for handling site
  policies and agreements. See https://docs.moodle.org/dev/Site_policy_handler
* Scripts can define a constant NO_SITEPOLICY_CHECK and set it to true before requiring the main config.php file. It
  will make the require_login() skipping the test for the user's policyagreed status. This is useful for plugins that
  act as a site policy handler.
* There is a new is_fulltext_search_supported() DML function. The default implementation returns false. This function
  is used by 'Simple search' global search engine to determine if the database full-text search capabilities can be used.
* The following have been removed from the list of core subsystems:
   - core_register
   - core_publish
  Following this change, \core_register_renderer and \core_publish_renderer have been removed and their methods have been
  moved to \core_admin_renderer and \core_course_renderer respectively.

=== 3.4 ===

* oauth2_client::request method has an extra parameter to specify the accept header for the response (MDL-60733)
* The following functions, previously used (exclusively) by upgrade steps are not available
  anymore because of the upgrade cleanup performed for this version. See MDL-57432 for more info:
    - upgrade_mimetypes()
    - upgrade_fix_missing_root_folders_draft()
    - upgrade_minmaxgrade()
    - upgrade_course_tags()

* Added new moodleform element 'filetypes' and new admin setting widget 'admin_setting_filetypes'. These new widgets
  allow users to define a list of file types; either by typing them manually or selecting them from a list. The widgets
  directly support the syntax used to feed the 'accepted_types' option of the filemanager and filepicker elements. File
  types can be specified as extensions (.jpg or just jpg), mime types (text/plain) or groups (image).
* Removed accesslib private functions: load_course_context(), load_role_access_by_context(), dedupe_user_access() (MDL-49398).
* Internal "accessdata" structure format has changed to improve ability to perform role definition caching (MDL-49398).
* Role definitions are no longer cached in user session (MDL-49398).
* External function core_group_external::get_activity_allowed_groups now returns an additional field: canaccessallgroups.
  It indicates whether the user will be able to access all the activity groups.
* file_get_draft_area_info does not sum the root folder anymore when calculating the foldercount.
* The moodleform element classes can now optionally provide a public function validateSubmitValue(). This method can be
  used to perform implicit validation of submitted values - without the need to explicitly add the validation rules to
  every form. The method should accept a single parameter with the submitted value. It should return a string with the
  eventual validation error, or an empty value if the validation passes.
* New user_picture attribute $includefullname to determine whether to include the user's full name with the user's picture.
* Enrol plugins which provide enrolment actions can now declare the following "data-action" attributes in their implementation of
  enrol_plugin::get_user_enrolment_actions() whenever applicable:
  * "editenrolment" - For editing a user'e enrolment details. Defined by constant ENROL_ACTION_EDIT.
  * "unenrol" - For unenrolling a student. Defined by constant ENROL_ACTION_UNENROL.
  These attributes enable enrol actions to be rendered via modals. If not added, clicking on the enrolment action buttons will still
  redirect the user to the appropriate enrolment action page. Though optional, it is recommended to add these attributes for a
  better user experience when performing enrol actions.
* The enrol_plugin::get_user_enrolment_actions() implementations for core enrol plugins have been removed and moved to
  the parent method itself. New enrol plugins don't have to implement get_user_enrolment_actions(), but just need to
  make sure that they override:
  - enrol_plugin::allow_manage(), and/or
  - enrol_plugin::allow_unenrol_user() or enrol_plugin::allow_unenrol()
  Existing enrol plugins that override enrol_plugin::get_user_enrolment_actions() don't have to do anything, but can
  also opt to remove their own implementation of the method if they basically have the same logic as the parent method.
* New optional parameter $enrolid for the following functions:
  - get_enrolled_join()
  - get_enrolled_sql()
  - get_enrolled_with_capabilities_join()
  Setting this parameter to a non-zero value will add a condition to the query such that only users that were enrolled
  with this enrolment method will be returned.
* New optional parameter 'closeSuggestionsOnSelect' for the enhance() function for form-autocomplete. Setting this to true will
  close the suggestions popup immediately after an option has been selected. If not specified, it defaults to true for single-select
  elements and false for multiple-select elements.
* user_can_view_profile() now also checks the moodle/user:viewalldetails capability.
* The core/modal_confirm dialogue has been deprecated. Please use the core/modal_save_cancel dialogue instead. Please ensure you
  update to use the ModalEvents.save and ModalEvents.cancel events instead of their yes/no counterparts.
* Instead of checking the 'moodle/course:viewparticipants' and 'moodle/site:viewparticipants' capabilities use the
  new functions course_can_view_participants() and course_require_view_participants().
* $stored_file->add_to_curl_request() now adds the filename to the curl request.
* The option for Login HTTPS (authentication-only SSL) has been removed
* $CFG->loginhttps is now deprecated, do not use it.
* $PAGE->https_required and $PAGE->verify_https_required() are now deprecated. They are no longer used and will throw a coding_exception.
* $CFG->httpswwwroot is now deprecated and will always result in the same value as wwwroot.
* Added function core_role_set_view_allowed() to check if a user should be able to see a given role.
  This should be checked whenever displaying a list of roles to a user, however, core_role_set_assign_allowed may need to override it
  in some cases.
* Deprecated allow_override, allow_assign and allow_switch and replaced with core_role_set_*_allowed to avoid function names conflicting.

=== 3.3.1 ===

* ldap_get_entries_moodle() now always returns lower-cased attribute names in the returned entries.
  It was suppposed to do so before, but it actually didn't.

=== 3.3 ===

* Behat compatibility changes are now being documented at
  https://docs.moodle.org/dev/Acceptance_testing/Compatibility_changes
* PHPUnit's bootstrap has been changed to use HTTPS wwwroot (https://www.example.com/moodle) from previous HTTP version. Any
  existing test expecting the old HTTP URLs will need to be switched to the new HTTPS value (reference: MDL-54901).
* The information returned by the idp list has changed. This is usually only rendered by the login page and login block.
  The icon attribute is removed and an iconurl attribute has been added.
* Support added for a new type of external file: FILE_CONTROLLED_LINK. This is an external file that Moodle can control
  the permissions. Moodle makes files read-only but can grant temporary write access.
    When accessing a URL, the info from file_browser::get_file_info will be checked to determine if the user has write access,
    if they do - the remote file will have access controls set to allow editing.
* The method moodleform::after_definition() has been added and can now be used to add some logic
  to be performed after the form's definition was set. This is useful for intermediate subclasses.
* Moodle has support for font-awesome icons. Plugins should use the xxx_get_fontawesome_icon_map callback
  to map their custom icons to one from font-awesome.
* $OUTPUT->pix_url() has been deprecated because it is was used mostly to manually generate image tags for icons.
  We now distinguish between icons and "small images". The difference is that an icon does not have to be rendered as an image tag
  with a source. It is OK to still have "small images" - if this desired use $OUTPUT->image_icon() and $OUTPUT->image_url(). For
  other uses - use $OUTPUT->pix_icon() or the pix helper in mustache templates {{#pix}}...{{/pix}}
  For other valid use cases use $OUTPUT->image_url().
* Activity icons have been split from standard icons. Use $OUTPUT->image_icon instead of $OUTPUT->pix_icon for these
  type of icons (the coloured main icon for each activity).
* YUI module moodle-core-formautosubmit has been removed, use jquery .change() instead (see lib/templates/url_select.mustache for
  an example)
* $mform->init_javascript_enhancement() is deprecated and no longer does anything. Existing uses of smartselect enhancement
  should be switched to the searchableselector form element or other solutions.
* Return value of the validate_email() is now proper boolean as documented. Previously the function could return 1, 0 or false.
* The mcore YUI rollup which included various YUI modules such as moodle-core-notification is no longer included on every
  page. Missing YUI depdencies may be exposed by this change (e.g. missing a requirement on moodle-core-notification when
  using M.core.dialogue).
* Various legacy javascript functions have been removed:
    * M.util.focus_login_form and M.util.focus_login_error no longer do anything. Please use jquery instead. See
      lib/templates/login.mustache for an example.
    * Some outdated global JS functions have been removed and should be replaced with calls to jquery
      or alternative approaches:
        checkall, checknone, select_all_in_element_with_id, select_all_in, deselect_all_in, confirm_if, findParentNode,
        filterByParent, stripHTML
    * M.util.init_toggle_class_on_click has been removed.
* The following functions have been deprecated and should not be used any more:
  - file_storage::try_content_recovery  - See MDL-46375 for more information
  - file_storage::content_exists        - See MDL-46375 for more information
  - file_storage::deleted_file_cleanup  - See MDL-46375 for more information
  - file_storage::get_converted_document
  - file_storage::is_format_supported_by_unoconv
  - file_storage::can_convert_documents
  - file_storage::send_test_pdf
  - file_storage::test_unoconv_path
* Following behat steps have been removed from core:
    - I click on "<element_string>" "<selector_string>" in the "<row_text_string>" table row
    - I go to notifications page
    - I add "<filename_string>" file from recent files to "<filepicker_field_string>" filepicker
    - I upload "<filepath_string>" file to "<filepicker_field_string>" filepicker
    - I create "<foldername_string>" folder in "<filepicker_field_string>" filepicker
    - I open "<foldername_string>" folder from "<filepicker_field_string>" filepicker
    - I unzip "<filename_string>" file from "<filepicker_field_string>" filepicker
    - I zip "<filename_string>" folder from "<filepicker_field_string>" filepicker
    - I delete "<file_or_folder_name_string>" from "<filepicker_field_string>" filepicker
    - I send "<message_contents_string>" message to "<username_string>"
    - I add "<user_username_string>" user to "<cohort_idnumber_string>" cohort
    - I add "<username_string>" user to "<group_name_string>" group
    - I fill in "<field_string>" with "<value_string>"
    - I select "<option_string>" from "<select_string>"
    - I select "<radio_button_string>" radio button
    - I check "<option_string>"
    - I uncheck "<option_string>"
    - the "<field_string>" field should match "<value_string>" value
    - the "<checkbox_string>" checkbox should be checked
    - the "<checkbox_string>" checkbox should not be checked
    - I fill the moodle form with:
    - "<element_string>" "<selector_string>" should exists
    - "<element_string>" "<selector_string>" should not exists
    - the following "<element_string>" exists:
* get_user_capability_course() now has an additional parameter 'limit'. This can be used to return a set number of records with
  the submitted capability. The parameter 'fieldsexceptid' will now accept context fields which can be used for preloading.
* The caching option 'immutable' has been added to send_stored_file() and send_file().
* New adhoc task refresh_mod_calendar_events_task that updates existing calendar events of modules.
* New 'priority' column for the event table to determine which event to show in case of events with user and group overrides.
* Webservices core_course_search_courses and core_course_get_courses_by_field will always return the sortorder field.
* core_course_external::get_activities_overview has been deprecated. Please do not call this function any more.
* Changed the pix mustache template helper to accept context variables for the key, component and alt text.
* New auth_plugin_base helper methods:
  - get_identity_providers() - Retrieves available auth identity providers.
  - prepare_identity_providers_for_output() - Prepares auth identity provider data for output (e.g. to templates, WS, etc.).

=== 3.2 ===

* Custom roles with access to any part of site administration that do not use the manager archetype will need
  moodle/site:configview capability added.
* Admin setting "Show My courses expanded on Dashboard" has been removed.
* Some backwards and forwards compatibility has been added for different bootstrap versions.
  This is to allow the same markup to work in "clean" and "boost" themes alot of the time. It is also to allow user text
  with bootstrap classes to keep working in the new theme. See MDL-56004 for the list of supported classes.
* MForms element 'submitlink' has been deprecated.
* Searchable selector form element is now a wrapper for autocomplete. A "No selection" option is automatically
  added to the options list for best backwards compatibility - if you were manually adding a "no selection" option you will need
  to remove it.
* Node.js versions >=4 are now required to run grunt.
* JQuery has been updated to 3.1.0. JQuery migrate plugins are no longer shipped - please read
  https://jquery.com/upgrade-guide/3.0/ and update your javascript.
* New option 'blanktarget' added to format_text. This option adds target="_blank" to links
* A new webservice structure `external_files` has been created which provides a standardised view of files in Moodle and
  should be used for all file return descriptions.
  Files matching this format can be retrieved via the new `external_util::get_area_files` method.
  See MDL-54951 for further information.
* The parameter $usepost of the following functions has been deprecated and is not used any more:
  - get_max_upload_file_size()
  - get_user_max_upload_file_size()
* The following classes have been removed and should not be used any more:
    - boxclient - See MDL-49599 for more information.
* The following functions have been removed and should not be used any more:
    - file_modify_html_header() - See MDL-29738 for more information.
* core_grades_external::get_grades has been deprecated. Please do not call this function any more.
  External function gradereport_user_external::get_grade_items can be used for retrieving the course grades information.
* New option 'escape' added to format_string. When true (default), escapes HTML entities from the string
* The following functions have been deprecated and are not used any more:
  - get_records_csv() Please use csv_import_reader::load_csv_content() instead.
  - put_records_csv() Please use download_as_dataformat (lib/dataformatlib.php) instead.
  - zip_files()   - See MDL-24343 for more information.
  - unzip_file()  - See MDL-24343 for more information.
  - print_log()           - See MDL-43681 for more information
  - print_log_csv()       - See MDL-43681 for more information
  - print_log_ods()       - See MDL-43681 for more information
  - print_log_xls()       - See MDL-43681 for more information
  - print_mnet_log()      - See MDL-43681 for more information
  - build_logs_array()    - See MDL-43681 for more information
  - get_logs()            - See MDL-43681 for more information
  - get_logs_usercourse() - See MDL-43681 for more information
  - get_logs_userday()    - See MDL-43681 for more information
  - prevent_form_autofill_password() Please do not use anymore.
* The password_compat library was removed as it is no longer required.
* Phpunit has been upgraded to 5.4.x and following has been deprecated and is not used any more:
  - setExpectedException(), use @expectedException or $this->expectException() and $this->expectExceptionMessage()
  - getMock(), use createMock() or getMockBuilder()->getMock()
  - UnitTestCase class is removed.
* The following methods have been finally deprecated and should no longer be used:
  - course_modinfo::build_section_cache()
  - cm_info::get_deprecated_group_members_only()
  - cm_info::is_user_access_restricted_by_group()
* The following methods in cm_info::standardmethods have also been finally deprecated and should no longer be used:
  - cm_info::get_after_edit_icons()
  - cm_info::get_after_link()
  - cm_info::get_content()
  - cm_info::get_custom_data()
  - cm_info::get_extra_classes()
  - cm_info::get_on_click()
  - cm_info::get_url()
  - cm_info::obtain_dynamic_data()
  Calling them through the magic method __call() will throw a coding exception.
* The alfresco library has been removed from core. It was an old version of
  the library which was not compatible with newer versions of Alfresco.
* Added down arrow: $OUTPUT->darrow.
* All file_packer implementations now accept an additional parameter to allow a simple boolean return value instead of
  an array of individual file statuses.
* "I set the field "field_string" to multiline:" now end with colon (:), as PyStrings is supposed to end with ":"
* New functions to support deprecation of events have been added to the base event. See MDL-46214 for further details.
* A new function `get_name_with_info` has been added to the base event. This function adds information about event
  deprecations and should be used where this information is relevant.
* Following api's have been deprecated in behat_config_manager, please use behat_config_util instead.
  - get_features_with_tags
  - get_components_steps_definitions
  - get_config_file_contents
  - merge_behat_config
  - get_behat_profile
  - profile_guided_allocate
  - merge_config
  - clean_path
  - get_behat_tests_path
* behat_util::start_test_mode() accepts 3 options now:
  - 1. Theme sute with all features: If behat should initialise theme suite with all core features.
  - 2. Parallel runs: How many parallel runs will be running.
  - 3. Run: Which process behat should be initialise for.
* behat_context_helper::set_session() has been deprecated, please use behat_context_helper::set_environment() instead.
* data-fieldtype="type" attribute has been added to form field default template.
* form elements extending MoodleQuickForm_group must call $this->createFormElement() instead of
  @MoodleQuickForm::createElement() in order to be compatible with PHP 7.1
* Relative paths in $CFG->alternateloginurl will be resolved to absolute path within moodle site. Previously they
  were resolved to absolute path within the server. That means:
  - $CFG->wwwroot: http://example.com/moodle
  - $CFG->alternateloginurl : /my/super/login.php
  - Login url will be: http://example.com/moodle/my/super/login.php (moodle root based)
* Database (DML) layer:
  - new sql_equal() method available for places where case sensitive/insensitive varchar comparisons are required.
* PostgreSQL connections now use advanced options to reduce connection overhead.  These options are not compatible
  with some connection poolers.  The dbhandlesoptions parameter has been added to allow the database to configure the
  required defaults. The parameters that are required in the database are;
    ALTER DATABASE moodle SET client_encoding = UTF8;
    ALTER DATABASE moodle SET standard_conforming_strings = on;
    ALTER DATABASE moodle SET search_path = 'moodle,public';  -- Optional, if you wish to use a custom schema.
  You can set these options against the database or the moodle user who connects.
* Some form elements have been refined to better support right-to-left languages. In RTL,
  most fields should not have their direction flipped, a URL, a path to a file, a number, ...
  are always displayed LTR. Input fields and text areas now will best guess whether they
  should be forced to be displayed in LTR based on the PARAM type associated with it. You
  can call $mform->setForceLtr($elementName, true/false) on some form fields to manually
  set the value.
* Action menus do_not_enhance() is deprecated, use a list of action_icon instead.
* The user_not_fully_set_up() function has a new $strict parameter (defaulting to true) in order to decide when
  custom fields (and other checks) should be evaluated to determine if the user has been completely setup.
* profile_field_base class has new methods: get_field_config_for_external() and get_field_properties().
  This two new methods should be implemented by profile field plugins to make them compatible with Web Services.
* The minifier library used by core_minify has been switched to https://github.com/matthiasmullie/minify - there are minor differences
  in minifier output.
* context_header additional buttons can now have a class attribute provided in the link attributes.
* The return signature for the antivirus::scan_file() function has changed.
  The calling function will now handle removal of infected files from Moodle based on the new integer return value.
* The first parameter $eventdata of both message_send() and \core\message\manager::send_message() should
  be \core\message\message. Use of stdClass is deprecated.
* The message_sent event now expects other[courseid] to be always set, exception otherwise. For BC with contrib code,
  message_sent::create_from_ids() will show a debugging notice if the \core\message\message being sent is missing
  the courseid property, defaulting to SITEID automatically. In Moodle 3.6 (MDL-55449) courseid will be fully mandatory
  for all messages sent.
* The send_confirmation_email() function has a new optional parameter $confirmationurl to provide a different confirmation URL.
* Introduced a new hook for plugin developers:
    - <component>_course_module_background_deletion_recommended()
  This hook should be used in conjunction with the existing '<component>_pre_course_module_delete($mod)'. It must
  return a boolean and is called by core to check whether a plugin's implementation of
  <component>_pre_course_module_deleted($mod) will take a long time. A plugin should therefore only implement this
  function if it also implements <component>_pre_course_module_delete($mod).
  An example in current use is recyclebin, which performs what can be a lengthy backup process in
  tool_recyclebin_pre_course_module_delete. The recyclebin, if enabled, now returns true in its implementation of
  tool_recyclebin_course_module_background_deletion_recommended(), to indicate to core that the deletion (and
  execution of tool_recyclebin_pre_course_module_delete) should be handled with an adhoc task, meaning it will not
  occur in real time.

=== 3.1 ===

* Webservice function core_course_search_courses accepts a new parameter 'limittoenrolled' to filter the results
  only to courses the user is enrolled in, and are visible to them.
* External functions that are not calling external_api::validate_context are buggy and will now generate
  exceptions. Previously they were only generating warnings in the webserver error log.
  See https://docs.moodle.org/dev/External_functions_API#Security
* The moodle/blog:associatecourse and moodle/blog:associatemodule capabilities has been removed.
* The following functions has been finally deprecated and can not be used any more:
    - profile_display_badges()
    - useredit_shared_definition_preferences()
    - calendar_normalize_tz()
    - get_user_timezone_offset()
    - get_timezone_offset()
    - get_list_of_timezones()
    - calculate_user_dst_table()
    - dst_changes_for_year()
    - get_timezone_record()
    - test_get_list_of_timezones()
    - test_get_timezone_offset()
    - test_get_user_timezone_offset()
* The google api library has been updated to version 1.1.7. There was some important changes
  on the SSL handling. Now the SSL version will be determined by the underlying library.
  For more information see https://github.com/googleapis/google-api-php-client/pull/644
* The get_role_users() function will now add the $sort fields that are not part
  of the requested fields to the query result and will throw a debugging message
  with the added fields when that happens.
* The core_user::fill_properties_cache() static method has been introduced to be a reference
  and allow standard user fields data validation. Right now only type validation is supported
  checking it against the parameter (PARAM_*) type of the target user field. MDL-52781 is
  going to add support to null/not null and choices validation, replacing the existing code to
  validate the user fields in different places in a common way.
* Webservice function core_course_search_courses now returns results when the search string
  is less than 2 chars long.
* Webservice function core_course_search_courses accepts a new parameter 'requiredcapabilities' to filter the results
  by the capabilities of the current user.
* New mform element 'course' handles thousands of courses with good performance and usability.
* The redirect() function will now redirect immediately if output has not
  already started. Messages will be displayed on the subsequent page using
  session notifications. The type of message output can be configured using the
  fourth parameter to redirect().
* The specification of extra classes in the $OUTPUT->notification()
  function, and \core\output\notification renderable have been deprecated
  and will be removed in a future version.
  Notifications should use the levels found in \core\output\notification.
* The constants for NOTIFY_PROBLEM, NOTIFY_REDIRECT, and NOTIFY_MESSAGE in
  \core\output\notification have been deprecated in favour of NOTIFY_ERROR,
  NOTIFY_WARNING, and NOTIFY_INFO respectively.
* The following functions, previously used (exclusively) by upgrade steps are not available
  anymore because of the upgrade cleanup performed for this version. See MDL-51580 for more info:
    - upgrade_mysql_fix_unsigned_and_lob_columns()
    - upgrade_course_completion_remove_duplicates()
    - upgrade_save_orphaned_questions()
    - upgrade_rename_old_backup_files_using_shortname()
    - upgrade_mssql_nvarcharmax()
    - upgrade_mssql_varbinarymax()
    - upgrade_fix_missing_root_folders()
    - upgrade_course_modules_sequences()
    - upgrade_grade_item_fix_sortorder()
    - upgrade_availability_item()
* A new parameter $ajaxformdata was added to the constructor for moodleform. When building a
  moodleform in a webservice or ajax script (for example using the new fragments API) we
  cannot allow the moodleform to parse it's own data from _GET and _POST - we must pass it as
  an array.
* Plugins can extend the navigation for user by declaring the following callback:
  <frankenstyle>_extend_navigation_user(navigation_node $parentnode, stdClass $user,
                                        context_user $context, stdClass $course,
                                        context_course $coursecontext)
* The function notify() now throws a debugging message - see MDL-50269.
* Ajax calls going through lib/ajax/* now validate the return values before sending
  the response. If the validation does not pass an exception is raised. This behaviour
  is consistent with web services.
* Several changes in Moodle core, standard plugins and third party libraries to
  ensure compatibility with PHP7. All plugins are recommended to perform testing
  against PHP7 as well. Refer to https://docs.moodle.org/dev/Moodle_and_PHP7 for more
  information. The following changes may affect you:
  * Class moodleform, moodleform_mod and some module classes have been changed to use
    __construct() for the constructor. Calling parent constructors by the class
    name will display debugging message. Incorrect: parent::moodleform(),
    correct: parent::__construct()
  * All form elements have also changed the constructor syntax. No changes are
    needed for using form elements, however if plugin defines new form element it
    needs to use correct syntax. For example, incorrect: parent::HTML_QuickForm_input(),
    HTML_QuickForm_input::HTML_QuickForm_input(), $this->HTML_QuickForm_input().
    Correct: HTML_QuickForm_input::__construct() or parent::__construct().
  * profile_field_base::profile_field_base() is deprecated, use parent::__construct()
    in custom profile fields constructors. Similar deprecations in exsiting
    profile_field_* classes.
  * user_filter_type::user_filter_type() is deprecated, use parent::__construct() in
    custom user filters. Similar deprecations in existing user_filter_* classes.
  * table_default_export_format_parent::table_default_export_format_parent() is
    deprecated, use parent::__construct() in extending classes.
* groups_delete_group_members() $showfeedback parameter has been removed and is no longer
  respected. Users of this function should output their own feedback if required.
* Number of changes to Tags API, see tag/upgrade.txt for more details
* The previous events API handlers are being deprecated in favour of events 2 API, debugging messages are being displayed if
  there are 3rd party plugins using it. Switch to events 2 API please, see https://docs.moodle.org/dev/Event_2#Event_dispatching_and_observers
  Note than you will need to bump the plugin version so moodle is aware that you removed the plugin's event handlers.
* mforms validation functions are not available in the global JS namespace anymore, event listeners
  are assigned to fields and buttons through a self-contained JS function.
* Added $CFG->urlrewriteclass option to config.php allowing clean / semantic urls to
  be implemented in a plugin, eg local_cleanurls.
* $CFG->pathtoclam global setting has been moved to clamav antivirus plugin setting of the same name.
* clam_message_admins() and get_clam_error_code() have been deprecated, its functionality
  is now a part of \antivirus_clamav\scanner class methods.
* \repository::antivir_scan_file() has been deprecated, \core\antivirus\manager::scan_file() that
  applies antivirus plugins is replacing its functionality.
* Added core_text::str_max_bytes() which safely truncates multi-byte strings to a maximum number of bytes.
* Zend Framework has been removed completely.
* Any plugin can report when a scale is being used with the callback function [pluginname]_scale_used_anywhere(int $scaleid).
* Changes in file_rewrite_pluginfile_urls: Passing a new option reverse = true in the $options var will make the function to convert
  actual URLs in $text to encoded URLs in the @@PLUGINFILE@@ form.
* behat_util::is_server_running() is removed, please use behat_util::check_server_status() instead.
* Behat\Mink\Selector\SelectorsHandler::xpathLiteral() method is deprecated use behat_context_helper::escape instead
  when building Xpath, or pass the unescaped value when using the named selector.',
* table_sql download process is using the new data formats plugin which you can't use if you are buffering any output
    * flexible_table::get_download_menu(), considered private, has been deleted. Use
      $OUTPUT->download_dataformat_selector() instead.
  when building Xpath, or pass the unescaped value when using the named selector.
* Add new file_is_executable(), to consistently check for executables even in Windows (PHP bug #41062).
* Introduced new hooks for plugin developers.
    - <component>_pre_course_category_delete($category)
    - <component>_pre_course_delete($course)
    - <component>_pre_course_module_delete($cm)
    - <component>_pre_block_delete($instance)
    - <component>_pre_user_delete($user)
  These hooks allow developers to use the item in question before it is deleted by core. For example, if your plugin is
  a module (plugins located in the mod folder) called 'xxx' and you wish to interact with the user object before it is
  deleted then the function to create would be mod_xxx_pre_user_delete($user) in mod/xxx/lib.php.
* pear::Net::GeoIP has been removed.

=== 3.0 ===

* Minify updated to 2.2.1
* htmlpurifier upgraded to 4.7.0
* Less.php upgraded to 1.7.0.9
* The horde library has been updated to version 5.2.7.
* Google libraries (lib/google) updated to 1.1.5
* Html2Text library has been updated to the latest version of the library.
* External functions x_is_allowed_from_ajax() methods have been deprecated. Define 'ajax' => true in db/services.php instead.
* External functions can be called without a session if they define 'loginrequired' => true in db/services.php.
* All plugins are required to declare their frankenstyle component name via
  the $plugin->component property in their version.php file. See
  https://docs.moodle.org/dev/version.php for details (MDL-48494).
* PHPUnit is upgraded to 4.7. Some tests using deprecated assertions etc may need changes to work correctly.
* Users of the text editor API to manually create a text editor should call set_text before calling use_editor.
* Javascript - SimpleYUI and the Y instance used for modules have been merged. Y is now always the same instance of Y.
* get_referer() has been deprecated, please use the get_local_referer function instead.
* \core\progress\null is renamed to \core\progress\none for improved PHP7 compatibility as null is a reserved word (see MDL-50453).
* \webservice_xmlrpc_client now respects proxy server settings. If your XMLRPC server is available on your local network and not via your proxy server, you may need to add it to the list of proxy
  server exceptions in $CFG->proxybypass. See MDL-39353 for details.
* Group and groupings idnumbers can now be passed to and/or are returned from the following web services functions:
  ** core_group_external::create_groups
  ** core_group_external::get_groups
  ** core_group_external::get_course_groups
  ** core_group_external::create_groupings
  ** core_group_external::update_groupings
  ** core_group_external::get_groupings
  ** core_group_external::get_course_groupings
  ** core_group_external::get_course_user_groups
* Following functions are removed from core. See MDL-50049 for details.
    password_compat_not_supported()
    session_get_instance()
    session_is_legacy()
    session_kill_all()
    session_touch()
    session_kill()
    session_kill_user()
    session_set_user()
    session_is_loggedinas()
    session_get_realuser()
    session_loginas()
    js_minify()
    css_minify_css()
    update_login_count()
    reset_login_count()
    check_gd_version()
    update_log_display_entry()
    get_recent_enrolments()
    groups_filter_users_by_course_module_visible()
    groups_course_module_visible()
    error()
    formerr()
    editorhelpbutton()
    editorshortcutshelpbutton()
    choose_from_menu()
    update_event()
    get_generic_section_name()
    get_all_sections()
    add_mod_to_section()
    get_all_mods()
    get_course_section()
    format_weeks_get_section_dates()
    get_print_section_cm_text()
    print_section_add_menus()
    make_editing_buttons()
    print_section()
    print_overview()
    print_recent_activity()
    delete_course_module()
    update_category_button()
    make_categories_list()
    category_delete_move()
    category_delete_full()
    move_category()
    course_category_hide()
    course_category_show()
    get_course_category()
    create_course_category()
    get_all_subcategories()
    get_child_categories()
    get_categories()
    print_course_search()
    print_my_moodle()
    print_remote_course()
    print_remote_host()
    print_whole_category_list()
    print_category_info()
    get_course_category_tree()
    print_courses()
    print_course()
    get_category_courses_array()
    get_category_courses_array_recursively()
    blog_get_context_url()
    get_courses_wmanagers()
    convert_tree_to_html()
    convert_tabrows_to_tree()
    can_use_rotated_text()
    get_parent_contexts()
    get_parent_contextid()
    get_child_contexts()
    create_contexts()
    cleanup_contexts()
    build_context_path()
    rebuild_contexts()
    preload_course_contexts()
    context_moved()
    fetch_context_capabilities()
    context_instance_preload()
    get_contextlevel_name()
    print_context_name()
    mark_context_dirty()
    delete_context()
    get_context_url()
    get_course_context()
    get_user_courses_bycap()
    get_role_context_caps()
    get_courseid_from_context()
    context_instance_preload_sql()
    get_related_contexts_string()
    get_plugin_list_with_file()
    check_browser_operating_system()
    check_browser_version()
    get_device_type()
    get_device_type_list()
    get_selected_theme_for_device_type()
    get_device_cfg_var_name()
    set_user_device_type()
    get_user_device_type()
    get_browser_version_classes()
    generate_email_supportuser()
    badges_get_issued_badge_info()
    can_use_html_editor()
    enrol_cohort_get_cohorts()
    enrol_cohort_can_view_cohort()
    cohort_get_visible_list()
    enrol_cohort_enrol_all_users()
    enrol_cohort_search_cohorts()
* The never unused webdav_locks table was dropped.
* The actionmenu hideMenu() function now expects an EventFacade object to be passed to it,
  i.e. a call to M.core.actionmenu.instance.hideMenu() should be change to M.core.actionmenu.instance.hideMenu(e)
* In the html_editors (tinyMCE, Atto), the manage files button can be hidden by changing the 'enable_filemanagement' option to false.
* external_api::validate_context now is public, it can be called from other classes.
* rss_error() now supports returning of correct HTTP status of error and will return '404 Not Found'
  unless other status is specified.
* Plugins can extend the navigation for categories settings by declaring the following callback:
  <frankenstyle>_extend_navigation_category_settings(navigation_node, context_coursecat)
* The clilib.php provides two new functions cli_write() and cli_writeln() that should be used for outputting texts from the command
  line interface scripts.
* External function core_course_external::get_course_contents returned parameter "name" has been changed to PARAM_RAW,
  this is because the new external_format_string function may return raw data if the global moodlewssettingraw parameter is used.
* Function is_web_crawler() has been deprecated, please use core_useragent::is_web_crawler() instead.

=== 2.9.1 ===

* New methods grade_grade::get_grade_max() and get_grade_min() must be used rather than directly the public properties rawgrademax and rawgrademin.
* New method grade_item::is_aggregate_item() indicates when a grade_item is an aggreggated type grade.

=== 2.9 ===

* The default home page for users has been changed to the dashboard (formely my home). See MDL-45774.
* Support for rendering templates from php or javascript has been added. See MDL-49152.
* Support for loading AMD javascript modules has been added. See MDL-49046.
* Webservice core_course_delete_courses now return warning messages on any failures and does not try to rollback the entire deletion.
* \core\event\course_viewed 'other' argument renamed from coursesectionid to coursesectionnumber as it contains the section number.
* New API core_filetypes::add_type (etc.) allows custom filetypes to be added and modified.
* PHPUnit: PHPMailer Sink is now started for all tests and is setup within the phpunit wrapper for advanced tests.
  Catching debugging messages when sending mail will no longer work. Use $sink = $this->redirectEmails(); and then check
  the message in the sink instead.
* The file pluginlib.php was deprecated since 2.6 and has now been removed, do not include or require it.
* \core_component::fetch_subsystems() now returns a valid path for completion component instead of null.
* Deprecated JS global methods have been removed (show_item, destroy_item, hide_item, addonload, getElementsByTagName, findChildNodes).
* For 3rd party plugin specific environment.xml files, it's now possible to specify version independent checks by using the
  <PLUGIN name="component_name"> tag instead of the version dependent <MOODLE version="x.y"> one. If the PLUGIN tag is used any
  Moodle specific tags will be ignored.
* html_table: new API for adding captions to tables (new field, $table->caption) and subsequently hiding said captions from sighted users using accesshide (enabled using $table->captionhide).
* The authorization procedure in the mdeploy.php script has been improved. The script
  now relies on the main config.php when deploying an available update.
* sql_internal_reader and sql_select_reader interfaces have been deprecated in favour of sql_internal_table_reader
  and sql_reader which use iterators to be more memory efficient.
* $CFG->enabletgzbackups setting has been removed as now backups are stored internally using .tar.gz format by default, you can
  set $CFG->usezipbackups to store them in zip format. This does not affect the restore process, which continues accepting both.
* Added support for custom string manager implementations via $CFG->customstringmanager
  directive in the config.php. See MDL-49361 for details.
* Add new make_request_directory() for creation of per-request files.
* Added generate_image_thumbnail_from_string. This should be used instead of generate_image_thumbnail when the source is a string.
  This prevents the need to write files to disk unnecessarily.
* Added generate_image_thumbnail to stored_file class. This should be used when generating thumbnails for stored files.
  This prevents the need to write files to disk unnecessarily.
* Removed pear/HTTP/WebDav. See MDL-49534 for details.
* Use standard PHP date time classes and methods - see new core_date class for timezone normalisation methods.
* Moved lib/google/Google/ to lib/google/src/Google. This is to address autoloader issues with Google's provided autoloader
  for the library. See MDL-49519 for details.
* The outdated lib/google/Google_Client.php and related files have been completely removed. To use
  the new client, read lib/google/readme_moodle.txt, please.
* profile_display_badges() has been deprecated. See MDL-48935 for details.
* Added a new method add_report_nodes() to pagelib.php. If you are looking to add links to the user profile page under the heading "Reports"
  then please use this function to ensure that the breadcrumb and navigation block are created properly for all user profile pages.
* process_new_icon() now does not always return a PNG file. When possible, it will try to keep the format of the original file.
  Set the new argument $preferpng to true to force PNG. See MDL-46763 and MDL-50041 for details.

=== 2.8 ===

* Gradebook grade category option "aggregatesubcats" has been removed completely.
  This means that the database column is removed, the admin settings are removed and
  the properties from the grade_category object have been removed. If any courses were
  found to be using this setting, a warning to check the grades will be shown in the
  course grader report after upgrading the site. The same warning will be shown on
  courses restored from backup that had this setting enabled (see MDL-47503).
* lib/excelllib.class.php has been updated. The class MoodleExcelWorkbook will now only produce excel 2007 files.
* renderers: We now remove the suffix _renderable when looking for a render method for a renderable.
  If you have a renderable class named like "blah_renderable" and have a method on a renderer named "render_blah_renderable"
  you will need to change the name of your render method to "render_blah" instead, as renderable at the end is no longer accepted.
* New functions get_course_and_cm_from_cmid($cmorid, $modulename) and
  get_course_and_cm_from_instance($instanceorid, $modulename) can be used to
  more efficiently load these basic data objects at the start of a script.
* New function cm_info::create($cm) can be used when you need a cm_info
  object, but have a $cm which might only be a standard database record.
* $CFG->enablegroupmembersonly no longer exists.
* Scheduled tasks have gained support for syntax to introduce variability when a
  task will run across installs. When a when hour or minute are defined as 'R'
  they will be installed with a random hour/minute value.
* Several classes grade_edit_tree_column_xxx were removed since grades setup page
  has been significantly changed. These classes should not be used outside of
  gradebook or developers can copy them into their plugins from 2.7 branch.
* Google APIs Client Library (lib/google/) has been upgraded to 1.0.5-beta and
  API has changed dramatically without backward compatibility. Any code accessing
  it must be amended. It does not apply to lib/googleapi.php. See MDL-47297
* Added an extra parameter to the function get_formatted_help_string() (default null) which is used to specify
  additional string parameters.
* User settings node and course node in navigation now support callbacks from admin tools.
* grade_get_grades() optional parameteres $itemtype, $itemmodule, $iteminstance are now required.

DEPRECATIONS:
* completion_info->get_incomplete_criteria() is deprecated and will be removed in Moodle 3.0.
* grade_category::aggregate_values() is deprecated and will be removed in Moodle 3.0.
* groups_filter_users_by_course_module_visible() is deprecated; replace with
  core_availability\info::filter_user_list. Will be removed in Moodle 3.0.
* groups_course_module_visible() is deprecated; replace with $cm->uservisible.
* cm_info property $cm->groupmembersonly is deprecated and always returns 0.
  Use core_availability\info::filter_user_list if trying to determine which
  other users can see an activity.
* cm_info method $cm->is_user_access_restricted_by_group() is deprecated and
  always returns false. Use $cm->uservisible to determine whether the user can
  access the activity.
* Constant FEATURE_GROUPMEMBERSONLY (used in module _supports functions) is
  deprecated.
* cohort_get_visible_list() is deprecated. There is a better function cohort_get_available_cohorts()
  that respects user capabilities to view cohorts.
* enrol_cohort_get_cohorts() and enrol_cohort_search_cohorts() are deprecated since
  functionality is removed. Please use cohort_get_available_cohorts()
* enrol_cohort_enrol_all_users() is deprecated; enrol_manual is now responsible for this action
* enrol_cohort_can_view_cohort() is deprecated; replace with cohort_can_view_cohort()

=== 2.6.4 / 2.7.1 ===

* setnew_password_and_mail() and update_internal_user_password() will trigger
  \core\event\user_password_updated. Previously they used to generate
  \core\event\user_updated event.
* update_internal_user_password() accepts optional boolean $fasthash for fast
  hashing.
* user_update_user() and user_create_user() api's accept optional param
  $triggerevent to avoid respective events to be triggred from the api's.

=== 2.7 ===

* PHPUnit cannot be installed via PEAR any more, please use composer package manager instead.
* $core_renderer->block_move_target() changed to support more verbose move-block-here descriptions.

Events and Logging:
* Significant changes in Logging API. For upgrading existing events_trigger() and
  add_to_log() see http://docs.moodle.org/dev/Migrating_logging_calls_in_plugins
  For accessing logs from plugins see http://docs.moodle.org/dev/Migrating_log_access_in_reports
* The validation of the following events is now stricter (see MDL-45445):
    - \core\event\blog_entry_created
    - \core\event\blog_entry_deleted
    - \core\event\blog_entry_updated
    - \core\event\cohort_member_added
    - \core\event\cohort_member_removed
    - \core\event\course_category_deleted
    - \core\event\course_completed
    - \core\event\course_content_deleted
    - \core\event\course_created
    - \core\event\course_deleted
    - \core\event\course_restored
    - \core\event\course_section_updated (see MDL-45229)
    - \core\event\email_failed
    - \core\event\group_member_added
    - \core\event\group_member_removed
    - \core\event\note_created
    - \core\event\note_deleted
    - \core\event\note_updated
    - \core\event\role_assigned
    - \core\event\role_deleted
    - \core\event\role_unassigned
    - \core\event\user_graded
    - \core\event\user_loggedinas
    - \core\event\user_profile_viewed
    - \core\event\webservice_token_created

DEPRECATIONS:
* $module uses in mod/xxx/version.php files is now deprecated. Please use $plugin instead. It will be removed in Moodle 2.10.
* Update init methods in all event classes - "level" property was renamed to "edulevel", the level property is now deprecated.
* Abstract class \core\event\course_module_instances_list_viewed is deprecated now, use \core\event\instances_list_viewed instead.
* Abstract class core\event\content_viewed has been deprecated. Please extend base event or other relevant abstract class.
* mod_book\event\instances_list_viewed has been deprecated. Please use mod_book\event\course_module_instance_list_viewed instead.
* mod_chat\event\instances_list_viewed has been deprecated. Please use mod_chat\event\course_module_instance_list_viewed instead.
* mod_choice\event\instances_list_viewed has been deprecated. Please use mod_choice\event\course_module_instance_list_viewed instead.
* mod_feedback\event\instances_list_viewed has been deprecated. Please use mod_feedback\event\course_module_instance_list_viewed instead.
* mod_page\event\instances_list_viewed has been deprecated. Please use mod_page\event\course_module_instance_list_viewed instead.
* The constants FRONTPAGECOURSELIST, FRONTPAGETOPICONLY & FRONTPAGECOURSELIMIT have been removed.
* Conditional availability API has moved and changed. The condition_info class is
  replaced by \core_availability\info_module, and condition_info_section by
  \core_availability\info_section. (Code that uses the old classes will generally
  still work.)
* coursemodule_visible_for_user() has been deprecated but still works - replaced
  by a new static function \core_availability\info_module::is_user_visible()
* cm_info::is_user_access_restricted_by_conditional_access has been deprecated
  but still works (it has never done what its name suggests, and is
  unnecessary).
* cm_info and section_info property showavailability has been deprecated, but
  still works (with the caveat that this information is now per-user).
* cm_info and section_info properties availablefrom and availableuntil have been
  deprecated and always return zero (underlying data doesn't have these values).
* section_info property groupingid has been deprecated and always returns zero,
  same deal.
* Various cm_info methods have been deprecated in favour of their read-only properties (get_url(), get_content(), get_extra_classes(),
  get_on_click(), get_custom_data(), get_after_link, get_after_edit_icons)
* The ajaxenabled function has been deprecated and always returns true. All code should be fully functional in Javascript.
* count_login_failures() has been deprecated, use user_count_login_failures() instead. Refer MDL-42891 for details.

Conditional availability (activities and sections):
* New conditional availability API in /availability, including new availability
  condition plugins in /availability/condition. The new API is very similar with
  regard to checking availability, but any code that modifies availability settings
  for an activity or section is likely to need substantial changes.

YUI:
  * The lightbox attribute for moodle-core-notification-dialogue has been
    deprecated and replaced by the modal attribute. This was actually
    changed in Moodle 2.2, but has only been marked as deprecated now. It
    will be removed in Moodle 2.9.
  * When destroying any type of dialogue based on moodle-core-notification, the relevant content is also removed from
    the DOM. Previously it was left orphaned.

JavaSript:
    * The findChildNodes global function has been deprecated. Y.all should
      be used instead.
    * The callback argument to confirm_action and M.util.show_confirm_dialog has been deprecated. If you need to write a
      confirmation which includes a callback, please use moodle-core-notification-confirmation and attach callbacks to the
      events provided.

* New locking api and admin settings to configure the system locking type.
* New "Time spent waiting for the database" performance metric displayed along with the
  other MDL_PERF vars; the change affects both the error logs and the vars displayed in
  the page footer.
* Changes in the tag API. The component and contextid are now saved when assigning tags to an item. Please see
  tag/upgrade.txt for more information.

=== 2.6 ===

* Use new methods from core_component class instead of get_core_subsystems(), get_plugin_types(),
  get_plugin_list(), get_plugin_list_with_class(), get_plugin_directory(), normalize_component(),
  get_component_directory() and get_plugin_list_with_file(). The names of the new methods are
  exactly the same, the only differences are that core_component::get_plugin_types() now always returns
  full paths and core_component::get_plugin_list() does not accept empty parameter any more.
* Use core_text::* instead of textlib:: and also core_collator::* instead of collatorlib::*.
* Use new function moodleform::mock_submit() to simulate form submission in unit tests (backported).
* New $CFG->localcachedir setting useful for cluster nodes. Admins have to update X-Sendfile aliases if used.
* MS SQL Server drivers are now using NVARCHAR(MAX) instead of NTEXT and VARBINARY(MAX) instead of IMAGE,
  this change should be fully transparent and it should help significantly with add-on compatibility.
* The string manager classes were renamed. Note that they should not be modified or used directly,
  always use get_string_manager() to get instance of the string manager.
* The ability to use an 'insecure' rc4encrypt/rc4decrypt key has been removed.
* Use $CFG->debugdeveloper instead of debugging('', DEBUG_DEVELOPER).
* Use set_debugging(DEBUG_xxx) when changing debugging level for current request.
* Function moveto_module() does not modify $mod argument and instead now returns the new module visibility value.
* Use behat_selectors::get_allowed_text_selectors() and behat_selectors::get_allowed_selectors() instead of
  behat_command::$allowedtextselectors and behat_command::$allowedselectors
* Subplugins are supported in admin tools and local plugins.
* file_packer/zip_packer API has been modified so that key functions support a new file_progress interface
  to report progress during long operations. Related to this, zip_archive now supports an estimated_count()
  function that returns an approximate number of entries in the zip faster than the count() function.
* Class cm_info no longer extends stdClass. All properties are read-only and calculated on first request only.
* Class course_modinfo no longer extends stdClass. All properties are read-only.
* Database fields modinfo and sectioncache in table course are removed. Application cache core/coursemodinfo
  is used instead. Course cache is still reset, rebuilt and retrieved using function rebuild_course_cache() and
  get_fast_modinfo(). Purging all caches and every core upgrade purges course modinfo cache as well.
  If function get_fast_modinfo() is called for multiple courses make sure to include field cacherev in course
  object.
* Internal (noreply and support) user support has been added for sending/receiving message.
  Use core_user::get_noreply_user() and core_user::get_support_user() to get noreply and support user's respectively.
  Real users can be used as noreply/support users by setting $CFG->noreplyuserid and $CFG->supportuserid
* New function readfile_allow_large() in filelib.php for use when very large files may need sending to user.
* Use core_plugin_manager::reset_caches() when changing visibility of plugins.
* Implement new method get_enabled_plugins() method in subplugin info classes.
* Each plugin should include version information in version.php.
* Module and block tables do not contain version column any more, use get_config('xx_yy', 'version') instead.
* $USER->password field is intentionally unset so that session data does not contain password hashes.
* Use core_shutdown_manager::register_function() instead of register_shutdown_function().
* New file packer for .tar.gz files; obtain by calling get_file_packer('application/x-gzip'). Intended initially
  for use in backup/restore only, as there are limitations on supported filenames. Also new packer for
  backups which supports both compression formats; get_file_packer('application/vnd.moodle.backup').
* New optional parameter to stored_file::get_content_file_handle to open file handle with 'gzopen' instead
  of 'fopen' to read gzip-compressed files if required.
* update_internal_user_password() and setnew_password_and_mail() now trigger user_updated event.
* Add thirdpartylibs.xml file to plugins that bundle any 3rd party libraries.
* New class introduced to help auto generate zIndex values for modal dialogues. Class "moodle-has-zindex"
  should set on any element which uses a non-default zindex and needs to ensure it doesn't show above a
  dialogue.
* $CFG->filelifetime is now used consistently for most file serving operations, the default was lowered
  to 6 hours from 24 hours because etags and x-sendfile support should make file serving less expensive.
* Date format locale charset for windows server will come from calendar type and for gregorian it will use
  lang file.
* The library to interact with Box.net (class boxclient) is only compatible with their APIv1 which
  reaches its end of life on the 14th of Dec. You should migrate your scripts to make usage of the
  new class boxnet_client(). Note that the method names and return values have changed.
* Settings pages are now possible for Calendar type plugins. Calendar type plugins that require a settings page to
  work properly will need to set their requires version to a number that is equal to or grater than the 2.6.1 release version.
* The admin/tool/generator tool was overhauled to use testing data generators and the previous interface to create
  test data was removed (it was not working correctly anyway). If you were using this tool you will probably need to
  update your code.

DEPRECATIONS:
Various previously deprecated functions have now been altered to throw DEBUG_DEVELOPER debugging notices
and will be removed in a future release (target: 2.8), a summary follows:

Accesslib:
    * get_context_instance()                ->  context_xxxx::instance()
    * get_context_instance_by_id()          ->  context::instance_by_id($id)
    * get_system_context()                  ->  context_system::instance()
    * context_moved()                       ->  context::update_moved()
    * preload_course_contexts()             ->  context_helper::preload_course()
    * context_instance_preload()            ->  context_helper::preload_from_record()
    * context_instance_preload_sql()        ->  context_helper::get_preload_record_columns_sql()
    * get_contextlevel_name()               ->  context_helper::get_level_name()
    * create_contexts()                     ->  context_helper::create_instances()
    * cleanup_contexts()                    ->  context_helper::cleanup_instances()
    * build_context_path()                  ->  context_helper::build_all_paths()
    * print_context_name()                  ->  $context->get_context_name()
    * mark_context_dirty()                  ->  $context->mark_dirty()
    * delete_context()                      ->  $context->delete_content() or context_helper::delete_instance()
    * get_context_url()                     ->  $context->get_url()
    * get_course_context()                  ->  $context->get_course_context()
    * get_parent_contexts()                 ->  $context->get_parent_context_ids()
    * get_parent_contextid()                ->  $context->get_parent_context()
    * get_child_contexts()                  ->  $context->get_child_contexts()
    * rebuild_contexts()                    ->  $context->reset_paths()
    * get_user_courses_bycap()              ->  enrol_get_users_courses()
    * get_courseid_from_context()           ->  $context->get_course_context(false)
    * get_role_context_caps()               ->  (no replacement)
    * load_temp_role()                      ->  (no replacement)
    * remove_temp_roles()                   ->  (no replacement)
    * get_related_contexts_string()         ->  $context->get_parent_context_ids(true)
    * get_recent_enrolments()               ->  (no replacement)

Enrollment:
    * get_course_participants()             -> get_enrolled_users()
    * is_course_participant()               -> is_enrolled()

Output:
    * current_theme()                       -> $PAGE->theme->name
    * skip_main_destination()               -> $OUTPUT->skip_link_target()
    * print_container()                     -> $OUTPUT->container()
    * print_container_start()               -> $OUTPUT->container_start()
    * print_container_end()                 -> $OUTPUT->container_end()
    * print_continue()                      -> $OUTPUT->continue_button()
    * print_header()                        -> $PAGE methods
    * print_header_simple()                 -> $PAGE methods
    * print_side_block()                    -> $OUTPUT->block()
    * print_arrow()                         -> $OUTPUT->arrow()
    * print_scale_menu_helpbutton()         -> $OUTPUT->help_icon_scale($courseid, $scale)
    * print_checkbox()                      -> html_writer::checkbox()

Navigation:
    * print_navigation()                    -> $OUTPUT->navbar()
    * build_navigation()                    -> $PAGE->navbar methods
    * navmenu()                             -> (no replacement)
    * settings_navigation::
          get_course_modules()              -> (no replacement)

Files and repositories:
    * stored_file::replace_content_with()   -> stored_file::replace_file_with()
    * stored_file::set_filesize()           -> stored_file::replace_file_with()
    * stored_file::get_referencelifetime()  -> (no replacement)
    * repository::sync_external_file()      -> see repository::sync_reference()
    * repository::get_file_by_reference()   -> repository::sync_reference()
    * repository::
          get_reference_file_lifetime()     -> (no replacement)
    * repository::sync_individual_file()    -> (no replacement)
    * repository::reset_caches()            -> (no replacement)

Calendar:
    * add_event()                           -> calendar_event::create()
    * update_event()                        -> calendar_event->update()
    * delete_event()                        -> calendar_event->delete()
    * hide_event()                          -> calendar_event->toggle_visibility(false)
    * show_event()                          -> calendar_event->toggle_visibility(true)

Misc:
    * filter_text()                         -> format_text(), format_string()...
    * httpsrequired()                       -> $PAGE->https_required()
    * detect_munged_arguments()             -> clean_param([...], PARAM_FILE)
    * mygroupid()                           -> groups_get_all_groups()
    * js_minify()                           -> core_minify::js_files()
    * css_minify_css()                      -> core_minify::css_files()
    * course_modinfo::build_section_cache() -> (no replacement)
    * generate_email_supportuser()          -> core_user::get_support_user()

Sessions:
    * session_get_instance()->xxx()         -> \core\session\manager::xxx()
    * session_kill_all()                    -> \core\session\manager::kill_all_sessions()
    * session_touch()                       -> \core\session\manager::touch_session()
    * session_kill()                        -> \core\session\manager::kill_session()
    * session_kill_user()                   -> \core\session\manager::kill_user_sessions()
    * session_gc()                          -> \core\session\manager::gc()
    * session_set_user()                    -> \core\session\manager::set_user()
    * session_is_loggedinas()               -> \core\session\manager::is_loggedinas()
    * session_get_realuser()                -> \core\session\manager::get_realuser()
    * session_loginas()                     -> \core\session\manager::loginas()

User-agent related functions:
    * check_browser_operating_system()      -> core_useragent::check_browser_operating_system()
    * check_browser_version()               -> core_useragent::check_browser_version()
    * get_device_type()                     -> core_useragent::get_device_type()
    * get_device_type_list()                -> core_useragent::get_device_type_list()
    * get_selected_theme_for_device_type()  -> core_useragent::get_device_type_theme()
    * get_device_cfg_var_name()             -> core_useragent::get_device_type_cfg_var_name()
    * set_user_device_type()                -> core_useragent::set_user_device_type()
    * get_user_device_type()                -> core_useragent::get_user_device_type()
    * get_browser_version_classes()         -> core_useragent::get_browser_version_classes()

YUI:
    * moodle-core-notification has been deprecated with a recommendation of
      using its subclasses instead. This is to allow for reduced page
      transport costs. Current subclasses include:
      * dialogue
      * alert
      * confirm
      * exception
      * ajaxexception

Event triggering and event handlers:
    * All existing events and event handlers should be replaced by new
      event classes and matching new event observers.
    * See http://docs.moodle.org/dev/Event_2 for more information.
    * The following events will be entirely removed, though they can still
      be captured using handlers, but they should not be used any more.
      * groups_members_removed          -> \core\event\group_member_removed
      * groups_groupings_groups_removed -> (no replacement)
      * groups_groups_deleted           -> \core\event\group_deleted
      * groups_groupings_deleted        -> \core\event\grouping_deleted
    * edit_module_post_actions() does not trigger events any more.

=== 2.5.1 ===

* New get_course() function for use when obtaining the course record from database. Will
  reuse existing $COURSE or $SITE globals if possible to improve performance.

=== 2.5 ===

* The database drivers (moodle_database and subclasses) aren't using anymore the ::columns property
  for caching database metadata. MUC (databasemeta) is used instead. Any custom DB driver should
  apply for that change.
* The cron output has been changed to include time and memory usage (see cron_trace_time_and_memory()),
  so any custom utility relying on the old output may require modification.
* Function get_max_file_sizes now returns an option for (for example) "Course limit (500MB)" or
  "Site limit (200MB)" when appropriate with the option set to 0. This function no longer returns
  an option for 0 bytes. Existing code that was replacing the 0 option in the return
  from this function with a more sensible message, can now use the return from this function directly.
* Functions responsible for output in course/lib.php are deprecated, the code is moved to
  appropriate renderers: print_section(), print_section_add_menus(), get_print_section_cm_text(),
  make_editing_buttons()
  See functions' phpdocs in lib/deprecatedlib.php
* Function get_print_section_cm_text() is deprecated, replaced with methods in cm_info
* zip_packer may create empty zip archives, there is a new option to ignore
  problematic files when creating archive
* The function delete_course_module was deprecated and has been replaced with
  course_delete_module. The reason for this was because the function delete_course_module
  only partially deletes data, so wherever it was called extra code was needed to
  perform the whole deletion process. The function course_delete_module now takes care
  of the whole process.
* curl::setopt() does not accept constant values any more. As it never worked properly,
  we decided to make the type check stricter. Now, the keys of the array pass must be a string
  corresponding to the curl constant name.
* Function get_users_listing now return list of users except guest and deleted users. Previously
  deleted users were excluded by get_users_listing. As guest user is not expected while browsing users,
  and not included in get_user function, it will not be returned by get_users_listing.
* The add_* functions in course/dnduploadlib.php have been deprecated. Plugins should be using the
  MODNAME_dndupload_register callback instead.
* The signature of the add() method of classes implementing the parentable_part_of_admin_tree
  interface (such as admin_category) has been extended. The new parameter allows the caller
  to prepend the new node before an existing sibling in the admin tree.
* condition_info:get_condition_user_fields($formatoptions) now accepts the optional
  param $formatoptions, that will determine if the field names are processed by
  format_string() with the passed options.
* remove all references to $CFG->gdversion, GD PHP extension is now required
* Formslib will now throw a developer warning if a PARAM_ type hasn't been set for elements which
  need it. Please set PARAM_RAW explicitly if you do not want any cleaning.
* Functions responsible for managing and accessing course categories are moved to class coursecat
  in lib/coursecatlib.php, functions responsible for rendering courses and categories lists are
  moved to course/renderer.php. The following global functions are deprecated: make_categories_list(),
  category_delete_move(), category_delete_full(), move_category(), course_category_hide(),
  course_category_show(), get_course_category(), create_course_category(), get_all_subcategories(),
  get_child_categories(), get_categories(), print_my_moodle(), print_remote_course(),
  print_remote_host(), print_whole_category_list(), print_category_info(), get_course_category_tree(),
  print_courses(), print_course(), get_category_courses_array(), get_category_courses_array_recursively(),
  get_courses_wmanagers()
  See http://docs.moodle.org/dev/Courses_lists_upgrade_to_2.5
* $core_renderer->block_move_target() changed to support more verbose move-block-here descriptions.
* Additional (optional) param $onlyactive has been added to get_enrolled_users, count_enrolled_users
  functions to get information for only active (excluding suspended enrolments) users. Included two
  helper functions extract_suspended_users, get_suspended_userids to extract suspended user information.
* The core_plugin_manager class now provides two new helper methods for getting information
  about known plugins: get_plugins_of_type() and get_subplugins_of_plugin().
* The get_uninstall_url() method of all subclasses of \core\plugininfo\base class is now expected
  to always return moodle_url. Subclasses can use the new method is_uninstall_allowed()
  to control the availability of the 'Uninstall' link at the Plugins overview page (previously
  they would do it by get_uninstall_url() returning null). By default, URL to a new general plugin
  uninstall tool is returned. Unless the plugin type needs extra steps that can't be handled by
  plugininfo_xxx::uninstall() method or xmldb_xxx_uninstall() function, this default URL should
  satisfy all plugin types.

Database (DML) layer:
* $DB->sql_empty() is deprecated, you have to use sql parameters with empty values instead,
  please note hardcoding of empty strings in SQL queries breaks execution in Oracle database.
* Indexes must not be defined on the same columns as keys, this is now reported as fatal problem.
  Please note that internally we create indexes instead of foreign keys.

YUI changes:
* M.util.help_icon has been deprecated. Code should be updated to use moodle-core-popuphelp
  instead. To do so, remove any existing JS calls to M.util.help_icon from your PHP and ensure
  that your help link is placed in a span which has the class 'helplink'.

=== 2.4 ===

* Pagelib: Numerous deprecated functions were removed as classes page_base, page_course
  and page_generic_activity.
* use $CFG->googlemapkey3 instead of removed $CFG->googlemapkey and migrate to Google Maps API V3
* Function settings_navigation::add_course_editing_links() is completely removed
* function global_navigation::format_display_course_content() is removed completely (the
  functionality is moved to course format class)
* in the function global_navigation::load_generic_course_sections() the argument $courseformat is
  removed
* New component and itemid columns in groups_members table - this allows plugin to create protected
  group memberships using 'xx_yy_allow_group_member_remove' callback and there is also a new restore
  callback 'xx_yy_restore_group_member()'.
* New general role assignment restore plugin callback 'xx_yy_restore_role_assignment()'.
* functions get_generic_section_name(), get_all_sections(), add_mod_to_section(), get_all_mods()
  are deprecated. See their phpdocs in lib/deprecatedlib.php on how to replace them

YUI changes:
* moodle-enrol-notification has been renamed to moodle-core-notification
* YUI2 code must now use 2in3, see http://yuilibrary.com/yui/docs/yui/yui-yui2.html
* M.util.init_select_autosubmit() and M.util.init_url_select() have been deprecated. Code using this should be updated
  to use moodle-core-formautosubmit

Unit testing changes:
* output debugging() is not sent to standard output any more,
  use $this->assertDebuggingCalled(), $this->assertDebuggingNotCalled(),
  $this->getDebuggingMessages() or $this->assertResetDebugging() instead.

=== 2.3 ===

Database layer changes:
* objects are not allowed in paramters of DML functions, use explicit casting to strings if necessary

Note:
* DDL and DML methods which were deprecated in 2.0 have now been removed, they will no longer produce
debug messages and will produce fatal errors

API changes:

* send_stored_file() has changed its interface
* deleted several resourcelib_embed_* functions from resourcelib.php

=== 2.2 ===

removed unused libraries:
* odbc, base32, CodeSniffer, overlib, apd profiling, kses, Smarty, PEAR Console, swfobject, cssshover.htc, md5.js

API changes:
* new admin/tool plugin type
* new context API - old API is still available
* deleted users do not have context any more
* removed global search


=== 2.1 ===

API changes:
* basic suport for restore from 1.9
* new mobile devices API
* new questions API


=== 2.0 ===

API changes:
* new DML API - http://docs.moodle.org/dev/DML_functions
* new DDL API - http://docs.moodle.org/dev/DDL_functions
* new file API - http://docs.moodle.org/dev/File_API
* new $PAGE and $OUTPUT API
* new navigation API
* new theme API - http://docs.moodle.org/dev/Theme_changes_in_2.0
* new javascript API - http://docs.moodle.org/dev/JavaScript_usage_guide
* new portfolio API
* new local plugin type
* new translation support - http://lang.moodle.org
* new web service API
* new cohorts API
* new messaging API
* new rating API
* new comment API
* new sessions API
* new enrolment API
* new backup/restore API
* new blocks API
* new filters API
* improved plugin support (aka Frankenstyle)
* new registration and hub API
* new course completion API
* new plagiarism API
* changed blog API
* new text editor API
* new my moodle and profiles API<|MERGE_RESOLUTION|>--- conflicted
+++ resolved
@@ -62,12 +62,9 @@
   description being incorrectly passed for the $required parameter). A debugging notice will be shown when such cases occur.
 * The moodle-core-popuphelp YUI modal has been removed. It has not been actively used in Moodle since 3.3. It should be replaced with appropriate ESM/AMD JavaScript.
 * The moodle-core-tooltip YUI modal has been removed. It should be replaced with appropriate ESM/AMD JavaScript.
-<<<<<<< HEAD
 * A `\core\event\role_created` event is now triggered when roles are created via the `create_role` API.
-=======
 * Event \core\event\user_created is now triggered if the user is created during course restore. In this case
   $event->other has properties 'restoreid' and 'courseid'.
->>>>>>> c184b2d2
 
 === 4.1 ===
 
