--- conflicted
+++ resolved
@@ -87,7 +87,6 @@
 to ensure in some test that the block drawer is closed. This helps with random failures due to the block drawer
 being forced open in all behat tests.
 * The core_useragent::get_device_type_list() function has been deprecated. Use core_useragent::devicetypes instead as a replacement.
-<<<<<<< HEAD
 * The parameter $size of the following functions has been deprecated and is not used any more:
   - file_extension_icon
   - file_file_icon
@@ -124,7 +123,6 @@
   This parameter specifies the type of resource being checked for sharing capabilities, which can either be 'activity' or 'course'.
 * The method 'share_activity' in 'core\moodlenet\activity_sender' class has been deprecated and renamed to 'share_resource'. The method signature is the same as before and
   the new method is coming from the base class 'core\moodlenet\resource_sender'.
-=======
 * Final deprecation and removal of legacy cron. This includes the functions:
   - cron_execute_plugin_type()
   - cron_bc_hack_plugin_functions()
@@ -135,7 +133,6 @@
   - \mod_quiz\task\legacy_quiz_accessrules_cron
   - \mod_workshop\task\legacy_workshop_allocation_cron
   Please, use the Task API instead: https://moodledev.io/docs/apis/subsystems/task
->>>>>>> 7ff46268
 
 === 4.2 ===
 
