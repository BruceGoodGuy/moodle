--- conflicted
+++ resolved
@@ -8,15 +8,12 @@
   groups_get_members_join which could also accept an array of groups, or the constant USERSWITHOUTGROUP.
   This has now been made consistent. These enrol methods now accept all the group-related options that
   groups_get_members_join can handle.
-<<<<<<< HEAD
 * assign_capability() now has an optional $performancehints parameter which can be used in
   situations where it is being called in a loop in response to a database query, to reduce the
   amount of checks it has to do.
-=======
 * New DB parameter 'versionfromdb', only available for MySQL and MariaDB drivers. It allows to force the DB version to be
   evaluated through an explicit call to VERSION() to skip the PHP client version which appears to be sometimes fooled by the
   underlying infrastructure, e.g. PaaS on Azure.
->>>>>>> 0131c3be
 
 === 4.1 ===
 
