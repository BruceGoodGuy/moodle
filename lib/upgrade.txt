This files describes API changes in core libraries and APIs,
information provided here is intended especially for developers.

=== 4.2 ===

* \single_button constructor signature has been changed to manage more types than just primary buttons.
  The boolean "primary" parameter has been deprecated and replaced by a more generic type allowing to use
  Bootstrap styles of buttons (danger, warning...). The constructor will still manage the boolean primary
  parameter but will display a debugging message.
* In enrollib.php, the methods get_enrolled_with_capabilities_join, get_enrolled_sql, get_enrolled_users and
  count_enrolled_users used to only be able to accept a single group id, even though internally, they used
  groups_get_members_join which could also accept an array of groups, or the constant USERSWITHOUTGROUP.
  This has now been made consistent. These enrol methods now accept all the group-related options that
  groups_get_members_join can handle.
* assign_capability() now has an optional $performancehints parameter which can be used in
  situations where it is being called in a loop in response to a database query, to reduce the
  amount of checks it has to do.
* New DB parameter 'versionfromdb', only available for MySQL and MariaDB drivers. It allows to force the DB version to be
  evaluated through an explicit call to VERSION() to skip the PHP client version which appears to be sometimes fooled by the
  underlying infrastructure, e.g. PaaS on Azure.
* The actionmenu component has now a set_kebab_trigger that will setup the action menu for use in kebab menus.
* The useexternalyui configuration setting has been removed as a part of the migration away from YUI.
  It only worked with http sites and did not officially support SSL, and is at risk of disappearing should Yahoo! decide
  to remove it.
* New `properties_filter` method of persistent class for filtering properties of a record against persistent definition
* Added 'extrainfo' in the DB options config. Its extra information for the DB driver, e.g. SQL Server
  has additional configuration according to its environment, which the administrator can specify to alter and
  override any connection options.
* In outputcomponents.php, initials_bar() can now be rendered in a smaller (mini) way. This provides purely the
  initials bar without the bootstrapping and form handling on each initials bar. If you use this mini render,
  you'll need to implement your own form handling. Example usage can be found within the grader report.
* There is a new helper function mtrace_exception to help with reporting exceptions you have caught in scheduled tasks.
* Box/Spout has been archived and is no longer maintained, so it has now been removed and replaced by OpenSpout.
* The following parts of the external API have been moved to the core_external subsystem:
  Classes:
    - external_api                      => core_external\external_api
    - external_description              => core_external\external_description
    - external_files                    => core_external\files
    - external_format_value             => core_external\external_format_value
    - external_function_parameters      => core_external\external_function_parameters
    - external_multiple_structure       => core_external\external_multiple_structure
    - external_settings                 => core_external\external_settings
    - external_single_structure         => core_external\external_single_structure
    - external_util                     => core_external\util
    - external_value                    => core_external\external_value
    - external_warnings                 => core_external\external_warnings
    - restricted_context_exception      => core_external\restricted_context_exception
  Functions:
    - external_format_string()          => core_external\util::format_string()
    - external_format_text()            => core_external\util::format_text()
    - external_create_service_token()   => core_external\util::generate_token()
    - external_generate_token()         => core_external\util::generate_token()
    - external_generate_token_for_current_user()
                                        => core_external\util::generate_token_for_current_user()
    - external_log_token_request        => core_external\util::log_token_request()

  The old class locations have been aliased for backwards compatibility and will emit a deprecation notice in a future
  release.
* The following methods, deprecated since 3.10, have been removed and can no longer be used:
  - `\core\output\mustache_helper_collection::strip_blacklisted_helpers`
  - `\core_form\filetypes_util::is_whitelisted`
  - `\core_form\filetypes_util::get_not_whitelisted`
* Convert a floating value to an integer in lib/graphlib.php to avoid PHP 8.1 deprecated function error.
* The $required parameter for \core_external\external_description is now being validated in order to prevent
  unintentionally passing incorrect parameters to the external_description's (and its subclasses') constructors (e.g. the parameter
  description being incorrectly passed for the $required parameter). A debugging notice will be shown when such cases occur.
* The moodle-core-popuphelp YUI modal has been removed. It has not been actively used in Moodle since 3.3. It should be replaced with appropriate ESM/AMD JavaScript.
* The moodle-core-tooltip YUI modal has been removed. It should be replaced with appropriate ESM/AMD JavaScript.
* A `\core\event\role_created` event is now triggered when roles are created via the `create_role` API.
* Event \core\event\user_created is now triggered if the user is created during course restore. In this case
  $event->other has properties 'restoreid' and 'courseid'.
* The core/modal module and all their versions (SAVE_CANCEL, DELETE_CANCEL...) now has a setButtonDisable to disable or enable
  specific modal action buttons. This function allows developers to have modals that could only be submited if the user do some
  action in the modal body like ticking a checkbox or selecting an element.
<<<<<<< HEAD
* Course module indentation has been recovered for course format using components via Move right/left feature.
  Course formats using components will be allowed to use one level indentation only.
=======
* The method `flexible_table::set_columnsattributes` now can be used with 'class' key to add custom classes to the DOM.
>>>>>>> 292925d4

=== 4.1 ===

* HTMLPurifier has been upgraded to the latest version - 4.16.0
* A process to deprecate capabilities by flagging them in the access.php by adding a $deprecatedcapabilities variable (an array).
  This array will list the deprecated capabilities and a possible replacement. Once we declare the capability as deprecated, a debugging
  message will be displayed (in DEBUG_DEVELOPPER mode only) when using the deprecated capability.
  Declaration is as follow:
    $deprecatedcapabilities = [
        'fake/access:fakecapability' => ['replacement' => '', 'message' => 'This capability should not be used anymore.']
    ];
* coursemodinfo cache uses the new `requirelockingbeforewrite` option, and rebuilding the cache now uses the cache lock API, rather
  than using the core lock factory directly. This allows the locks to be stored locally if the cache is stored locally, and
  avoids the risk of delays and timeouts when multiple nodes need to rebuild the cache locally, but are waiting for a central lock.
* Final deprecation and removal of the class \admin_setting_managelicenses, please use \tool_licensemanager\manager instead.
* Final deprecation and removal of the function license_manager::add(). Please use license_manager::save() instead.
* Final deprecation of the following functions behat_field_manager::get_node_type() and behat_field_manager::get_field()
  please call behat_field_manager::get_field_node_type() and behat_field_manager::get_form_field().
* Final deprecation and removal of the following class, please use \core\task\manager.
    - \tool_task\run_from_cli
* Final deprecation and removal of the following CLI scripts:
  - admin/tool/task/cli/schedule_task.php please use admin/cli/scheduled_task.php
  - admin/tool/task/cli/adhoc_task.php please use admin/cli/adhoc_task.php
* Final deprecation and removal of cron_run_single_task(), please use \core\task\manager::run_from_cli().
* The $USER->groupmember hack that fills the user object with the groups that the user belongs to has been removed.
  Please use the Groups API function groups_get_user_groups() to fetch the cached list of groups the user is a member of.
* The following functions, previously used (exclusively) by upgrade steps are not available anymore
  because of the upgrade cleanup performed for this version. See MDL-71747 for more info:
    - upgrade_analytics_fix_contextids_defaults()
    - upgrade_convert_hub_config_site_param_names()
    - upgrade_rename_prediction_actions_useful_incorrectly_flagged()
* The method ensure_adhoc_task_qos() in lib/classes/task/manager.php  has been deprecated, please use get_next_adhoc_task()
  instead.
* New setting $CFG->enrolments_sync_interval controls the minimum time in seconds between re-synchronization of enrollment via enrol_check_plugins.
  This only applies to web requests without a session such as webservice calls, tokenpluginfile.php and rss links Function
  enrol_check_plugins now has $ignoreintervalcheck flag to bypass checking for that setting.
* For performance reasons, sql_reader interface has a new function get_events_select_exists() which determines whether
  an event exists with the given criteria (see MDL-72723 for details).
   - Breaking: 3rd party log readers implementing interface sql_reader will need to implement get_events_select_exists()
* Added $strictness parameter to persistent `get_record` method, optionally allowing caller to ensure record exists
* New DML driver method `$DB->sql_cast_to_char` for casting given field/expression to char
* The core renderer `edit_button` method now accepts an optional `$method` argument (get/post) for the button
* For plugins that override secondary navigation, the namespace for the custom secondary navigation class has
  changed. It was (for example) mod_mymodule\local\views\secondary but is now
  mod_mymodule\navigation\views\secondary. The old location will continue to work, but is deprecated.
* The check for $plugin->incompatible was found to be incorrect. The $plugin->incompatible attribute is meant to define the minimum
  Moodle version the plugin is incompatible with but the implemented logic for the check was the opposite. Plugins declaring this
  attribute may encounter different behaviours between older Moodle versions (<v3.11.8, <v4.0.2) and the later ones. We recommend
  plugin developers to not use this attribute for Moodle versions 4.0 and below in order to avoid this problem.
* Added $CFG->proxylogunsafe and proxyfixunsafe to detect code which doesn't honor the proxy config
* Function admin_externalpage_setup() now has additional option 'nosearch' allowing to remove Site administration search form.
* The function print_error has been deprecated. Kindly use moodle_exception.
* When exporting table content, HTML tags/entities will be removed when the selected dataformat does not support HTML
* The abstract `get_name` method has been moved from `\core\task\scheduled_task` to the `\core\task\task_base` class and can now be
  implemented by adhoc tasks. For backwards compatibility, a default implementation has been added to `\core\task\adhoc_task` to
  return the class name.
* The function get_module_metadata() has been finally deprecated and can not be used anymore.
* New DML driver method `$DB->sql_order_by_null` for sorting nulls sort nulls first when ascending and last when descending.
* Allow plugins to callback on all pages just prior to the session start.
* New function set_additional_classes() has been implemented to add additional classes to action_menu.
* Most Behat functionality for the Moodle App has been removed from core, refer to the documentation in order to upgrade your testing
  setup: https://moodledev.io/general/app/development/testing/acceptance-testing#upgrading-tests-from-an-older-version
* New DML driver methods `$DB->sql_regex_get_word_beginning_boundary_marker` and `$DB->sql_regex_get_word_end_boundary_marker`
  for managing word boundary markers in a database driver supporting regex syntax when searching.
* The plugin_functions cache in core has been made localisable by prefixing the
  key it uses with the all versions hash, which only changes when there are code
  changes.

=== 4.0 ===

* To better detect wrong floats (like, for example, unformatted, using local-dependent separators ones) a number of
  gradebook functions now have stricter float type checking. All them will require now the "float" being passed to be
  a correct float value (numeric or string). Usually, that's achieved by using unformat_float() or
  PARAM_LOCALISEDFLOAT for all the user-entered grades before any processing on them. Functions affected are:
    - grade_format_gradevalue(), $value param (keeping it as optional/nullable).
    - grade_format_gradevalue_real(), $value param (keeping it as optional/nullable).
    - grade_format_gradevalue_percentage(), $value param (keeping it as optional/nullable).
    - grade_format_gradevalue_letter(), $value param (keeping it as optional/nullable).
    - grade_floats_different(), $f1 and $f2 params (keeping them as optional/nullable).
    - grade_floats_equal(), $f1 and $f2 params (keeping them as optional/nullable).
* The method action_menu->set_alignment() has been deprecated, please use action_menu->set_menu_left if you need a dropdown
  to align to the left of the dropdown button.
* The $OUTPUT->should_display_main_logo() function has been deprecated and should no longer be used.
* New method flexible_table::set_columnsattributes() has been introduced to add column attributes applied in every cell.
* New method flexible_table::get_row_cells_html() has been introduced, extracted from flexible_table::get_row_html
  so it can be overriden individually.
* Since Boxnet has been remove from core then boxnet_client() class has been removed from core too.
* New navigation classes to mimic the new navigation project. The existing navigation callbacks are still available and
  will be called. The following behaviour will be the new standard for nodes added via callbacks in Boost and Boost-based themes:
  - Module nodes added will be appended to the end and will appear within the More menu.
  - Course nodes added will also be appended and appear within the 'More' menu.
* The core/event events have been renamed and now fire native events, in addition to the legacy YUI and jQuery events.
  The following events have been renamed:
  - The BLOCK_CONTENT_UPDATED event has been replaced with a new native event in the `core_block/events` AMD module
    eventTypes.blockContentUpdated.
  - The EDITOR_CONTENT_RESTORED event has been replaced with a new native event in the `core_editor/events` AMD module
    eventTypes.editorContentRestored.
  - The FILTER_CONTENT_UPDATED event has been replaced with a new native event in the `core_filters/events` AMD module
    eventTypes.filterContentUpdated.
  - The FORM_FIELD_VALIDATION event has been replaced with a new native event in the `core_form/events` AMD module
    eventTypes.formFieldValidationFailed.
  - The FORM_SUBMIT_AJAX event has been replaced with a new native event in the `core_form/events` AMD module
    eventTypes.formSubmittedByJavascript.
* The block template now includues a block-instanceid data attribute.
* The core/event::getLegacyEvents() function has been deprecated and should no longer be used.
* Typo3 has now been removed. Use native mbstring or iconv functions.
* A new index has been added on mdl_user_preferences.name. This upgrade step might take some time on big sites.
* The completion_info function display_help_icon() which returned the 'Your progress' help icon has been deprecated and
  should no longer be used.
* The completion_info function print_help_icon() which has been deprecated since Moodle 2.0 should no longer be used.
* @babel/polyfill has been removed in favour of corejs@3.
* A new parameter $partialrebuild has been added to the rebuild_course_cache to invalidate the cache
  of the section or module only, not the whole course cache
* A new parameter $isbulkupdate has been added to the following functions:
  - grade_category::update()
  - grade_category::insert()
  - grade_grade::update()
  - grade_grade::insert()
  - grade_grade::notify_changed()
  - grade_item::insert()
  - grade_item::update()
  - grade_item::update_final_grade()
  - grade_item::update_raw_grade()
  - grade_object::update()
  - grade_object::insert()
  - grade_outcome::update()
  - grade_outcome::insert()
  - grade_scale::update()
  - grade_scale::insert()
  - grade_update()
  - completion_info::inform_grade_changed()
  - completion_info::update_state()
  - completion_info::internal_set_data()
  All functions except completion_info::internal_set_data() are only passing this parameter from very beginning of
  workflow (like grade report page where bulk grade update is possible) so this parameter is used in
  completion_info::internal_set_data() to decide if we need to mark completions instantly without waiting for cron.
* Following methods now return an int instead of bool:
  - completion_completion::_save()
  - completion_completion::mark_enrolled()
  - completion_completion::mark_inprogress()
  - completion_completion::mark_complete()
  which is needed to store id of completion record on successful update which is later beeing used by
  completion_info::internal_set_data() to reaggregate completions that have been marked for instant course completion.
* The following functions have been finally deprecated and can not be used anymore:
  - generate_uuid
* The YUI moodle-core-formchangechecker module has been deprecated and replaced with a new AMD module
  core_form/changechecker.
* New method \core_user::awaiting_action() has been introduced to check if the user is fully ready to use the site or
  whether there is an action (such as filling the missing profile field, changing password or agreeing to the site
  policy) needed.
* The signature of the get_name() function for grade_category and grade_item has been extended. The new parameter allows
  callers to get the name without escaped characters.
* The inplace_editable element constructor now accepts an optional pix_icon parameter to use as it's editing icon when
  rendered. The default icon for "select" types has also changed to a dropdown caret ("t/expanded").
* The inplace_editable Javascript module now emits native events, removing the jQuery dependency from calling code
  that wants to listen for the events. Backwards compatibility with existing code using jQuery is preserved.
* The function message_send() in messagelib.php now returns false if there is an error sending the message to the
  message processor (MDL-70046).
* Moodle 4.0 has major changes to the question bank. Therefore, there are major changes in questionlib.php
  and the core_question database tables. These are documented in detail in question/upgrade.txt.
* The postgres driver now wraps calls to pg_field_type() and caches them in databasemeta to save an invisible internal
  DB call on every request.
* The default type of 'core/toast' messages has been changed to 'information' (callers can still explicitely set the type)
* As the message_jabber notification plugin has been moved to the plugins database, the XMPPHP library (aka Jabber) has been
completely removed from Moodle core too.
* The SWF media player has been completely removed (The Flash Player was deprecated in 2017 and officially discontinued
  on 31 December 2020).
* The display_size function has been improved to add new optional parameters (decimal places,
  fixed units), to always include a non-breaking space between the number and unit, and to use
  consistent rounding (always 1 decimal place by default).
* The persistent method get() now returns the correct type for each property defined in the persistent class.
* The persistent method from_record() now only attempts to load record properties defined in the persistent class.
* New persistent set_many() helper for setting multiple properties in single method call.
* Require pass grade criteria is now part of core.
  Refer to upgrade.php to see transitioning from similar plugin criteria to core
  Refer to completion/upgrade.txt for additional information.
* The method enable_plugin() has been added to the core_plugininfo\base class and it has been implemented by all the plugininfo
classes extending it. When possible, the enable_plugin() method will store these changes into the config_log table, to let admins
check when and who has enabled/disabled plugins.
* Final deprecation: The following functions along with associated tests have been removed:
  - core_grades_external::get_grades
  - core_grades_external::get_grade_item
  - report_insights_context_insights
* \core\session\manager::init_empty_session() has a new optional parameter $newsid to indicate whether this is a new user session
* New html_table attribute "$responsive" which defaults to true. When set to true, tables created via html_writer::table() will be enclosed
  in a .table-responsive div container which will allow the table to be scrolled horizontally with ease, especially when the table is rendered in smaller viewports.
  Set to false to prevent the table from being enclosed in the responsive container.
* Two new helper functions have been added to lib/datalib.php, for safely preparing SQL ORDER BY statements where user
  interactions define sort parameters (see the respective docblocks for full details and examples):
  -get_safe_orderby() - where a single sort parameter is required.
  -get_safe_orderby_multiple() - where multiple sort parameters are required.
* Added the cleanstr mustache template helper to clean strings after loading them from language packs.
* The following behat functions have been modified to work with the new navigation
  - i_add_the_block
  - the_add_block_selector_should_contain_block
  - the_add_block_selector_should_contain_block
  - go_to_the_current_course_activity_completion_report
  - i_navigate_to_course_participants
  - i_go_to_advanced_grading_page
  - i_navigate_to_in_the_course_gradebook
  - should_exist_in_current_page_administration
  - should_not_exist_in_current_page_administration
  - go_to_main_course_page
  - select_on_administration_page
  - find_header_administration_menu
  - select_from_administration_menu
  - i_edit_the_lesson
  - i_add_a_question_filling_the_form_with
* The following behat step has been deprecated
  - i_select_from_flat_navigation_drawer
* The type for the "message" field in the external_warnings() structure has been changed from PARAM_TEXT to PARAM_RAW
* A new parameter $displayoptions has been added to the core_renderer::confirm() to allow better customization for confirming page
such as the title and strings for continue and cancel buttons.
* The method get_enabled_plugin($pluginname) has been added to the core_plugininfo\base class. It has a default implementation for
all the plugininfo classes and it can be overwritten when required (like it has been done with filter). This method returns the
current value for a pluginname depending on its status (enabled, disabled, other...).
* Unit Test coverage defaults have been updated to include some sensible defaults.
  The default values now include:
  * /classes/
  * /tests/generator/
  * /externallib.php
  * /lib.php
  * /locallib.php
  * /renderer.php
  * /rsslib.php
  This default applies both when there is no supplied coverage.php file, and is used to supplement any existing coverage configuration file if one is found.
* New method get_unaddable_by_theme_block_types() has been added to block_manager class. It uses the 'unaddableblocks' theme setting
value to get the list of blocks that won't be displayed for a theme.
* Loggedin / Loggedoff component settings on notification preferences have been merged to a single enabled switch:
  MESSAGE_DEFAULT_LOGGEDIN and MESSAGE_DEFAULT_LOGGEDOFF are now deprecated, so plugins should be updated if db/messages.php is present and replace
    MESSAGE_DEFAULT_LOGGEDIN + MESSAGE_DEFAULT_LOGGEDOFF to MESSAGE_DEFAULT_ENABLED. Backward compatibility will take any of both settings as enabled.
  MESSAGE_DEFAULT_PERMITTED also deprecated.
  core_message_get_user_notification_preferences and core_message_get_user_message_preferences Webservice are now returning enabled boolean on
    components > notifications > processors. loggedin and loggedoff are deprecated but present for backward compatibility.
* A new parameter $strength of type int is added to method search_for_active_node. This parameter would help us to search for the active nodes based on the
  $strength passed to it.
* A new method get_page() has been added to the settings_navigation class. This method can be used to obtain the
  moodle_page object associated to the settings navigation.
* A new interface, `core\output\named_templatable` has been created to allow renderable classes to define a
  `get_template_name(\renderer_base): string` function which will inform the default render() function with a template
  name.
* The parameter $modinfo of the get_data method in completion_info class has been deprecated and is not used anymore.
* A new method, get_default_home_page(), has been added to moodlelib to get the default home page to display if current one is not
defined or can't be applied.
* A new language_menu renderable is created to handle collecting available languages and generating the menu for use in different situations
* New primary navigation classes to mimic the primary nav. Consists of the views/primary.php and output/primary.php. The
  base nodes are added within the views/primary.php while output/primary.php is a renderable that combines the primary
  view and the lang, user and any custom menu items.
  - The language menu now resides within the user menu.
* New primary and secondary magic getters/setters included in pagelib.php that also initialises the objects
* All secondary navigation nodes have a predefined ordering within the relevant context and are defined as a
  mapping construct within core\navigation\views\secondary. Secondary navigation ordering can be overridden by
  generating a custom secondary class within a plugin's {plugin}\local\views namespace. This is only applicable to the
  following plugin types and is automatically loaded:
    * Module - refer to mod_assign\local\views\secondary for examples and magic_get_secondarynav for calling code
    * Block - refer to core_block\local\views\secondary for examples and blocklib::get_secondarynav for calling code
  - Additionally a custom secondary object may be set using the convenient setters in pagelib.php.
  - Secondary nav nodes can be forced into the 'More' menu using the 'set_force_into_more_menu'. It is advisable to set
    this in the existing nav callbacks when generating the nodes. Alternately, the corresponding
    'get_default_{admin/course/module}_more_menu_nodes functions in secondary can be overridded to provide a custom set
    of node keys to push into the more menu
  - The secondary navigation can be omitted from a theme/page by setting $PAGE->set_secondary_navigation(false). e.g. admin/search.php and in classic.
  - Within a single activity course format, the course and module level secondary navigation options are displayed within
    dropdowns in the secondary navigation bar
* New function 'get_overflow_menu_data' introduced in core\navigation\views\secondary to get additional/custom sub navigation
  to be displayed as a url_select for tertiary navigation.
* It is required that the action provided to navigation_node::create be of type moodle_url/action_link. Non conformance
  results in a debugging message being thrown.
* New page lib config '_navigationoverflow' and associated getters/setters to toggle whether the overflow menu is displayed
* New functions to explicitly set what tabs should be highlighted on the primary and secondary navigation
* Breadcrumbs modified to follow standards defined here https://www.nngroup.com/articles/breadcrumbs/
  - New navbar class in boost to follow the standards defined above.
* Settings cog have been removed and replaced with either secondary and tertiary navigation components
* New activity_header class to handle display of common content for plugins.
  * Handles display of the activity name, completion information and description.
  * New pagelib.php magic getters to fetch activity_header
  * New theme level config to govern display of the activity name $THEME->activityheaderconfig['notitle']
        - Default for boost is to show no activity title.
  * New page layout level option to handle display within activity header. Options should be defined
    within 'activityheader' and accept the following array keys:
        - notitle
        - nocompletion
        - nodescription
  * Convenient functions to set the parameters in the header OR hide them altogether.
* Category navigations has been updated with a preference of tertiary navigation components over buttons within the page
  content and/or context header actions
* A new 'My courses' page has been introduced which houses the course overview block
* Default blocks for dashboard has been updated. The page will now have the following in the corresponding region:
    * Calendar, Timeline - Center
    * Recently accessed courses - Side bar/blocks drawer
* Flat navigation classes have been marked for deprecation with the introduction of primary and secondary navigation concepts.
* A new method, force_lock_all_blocks(), has been added to the moodle_page class to allow pages to force the value of
  user_can_edit_blocks() to return false where necessary. This makes it possible to remove block editing on a page
  from ALL users, including admins, where required on pages with multi region layouts exist, such as "My courses".
* Add an early $CFG->session_redis_acquire_lock_warn option
* Removed $CFG->conversionattemptlimit setting from config.php. assignfeedback_editpdf\task\convert_submissions task
  is now replaced with adhoc tasks with standard fail delay approach.
* With strftime() being deprecated in PHP 8.1, a new function \core_date::strftime() that can be used as a PHP 8.1-compatible
  alternative has been introduced.

=== 3.11.4 ===
* A new option dontforcesvgdownload has been added to the $options parameter of the send_file() function.
  Note: This option overrides the forced download of directly accessed SVGs, so should only be used where the calling method is
  rendering SVGs directly for content created using XSS risk flagged capabilities (such as creating a SCORM activity).
  This is also not necessary where SVGs are already being safely loaded into <img> tags by Moodle (eg within forum posts).

=== 3.11.2 ===
* For security reasons, filelib has been updated so all requests now use emulated redirects.
  For this reason, manually disabling emulateredirects will no longer have any effect (and will generate a debugging message).

=== 3.11 ===
* PHPUnit has been upgraded to 9.5 (see MDL-71036 for details).
  That comes with a few changes:
  - Breaking: All the changes that were deprecated with PHPUnit 8.5
    are now removed (see the 3.10 section below).
  - Breaking: assertContains() now performs stricter comparison (like assertSame()
    does). New assertContainsEquals() has been created to provide the old
    behavior.
  - Deprecation: A number of file-related assertions have been deprecated, will
    be removed with PHPUnit 10. Alternatives for all them have been created:
      - assertNotIsReadable()         -> assertIsNotReadable()
      - assertNotIsWritable()         -> assertIsNotWritable()
      - assertDirectoryNotExists()    -> assertDirectoryDoesNotExist()
      - assertDirectoryNotIsReadable()-> assertDirectoryIsNotReadable()
      - assertDirectoryNotIsWritable()-> assertDirectoryIsNotWritable()
      - assertFileNotExists()         -> assertFileDoesNotExist()
      - assertFileNotIsReadable()     -> assertFileIsNotReadable()
      - assertFileNotIsWritable()     -> assertFileIsNotWritable()
  - Deprecation: Regexp-related assertions have been deprecated, will be
    removed with PHPUnit 10. Alternatives for all them have been created:
      - assertRegExp()     -> assertMatchesRegularExpression()
      - assertNotRegExp()  -> assertDoesNotMatchRegularExpression()
  - Deprecation: The expectException() for Notice, Warning, Deprecation and
    Error is deprecated, will be removed with PHPUnit 10. New expectations
    have been created to better define the expectation:
      - expectDeprecation() for E_DEPRECATED and E_USER_DEPRECATED.
      - expectNotice() for E_NOTICE, E_USER_NOTICE, and E_STRICT.
      - expectWarning() for E_WARNING and E_USER_WARNING.
      - expectError() for everything else.
   - Deprecation: The Mock->at() matcher has been deprecated and will be
     removed with PHPUnit 10. Switch to better, more deterministic and clearer
     matchers is recommended (->once(), ->exactly(), ->never()...).
   - Deprecation: The Mock->setMethods() method has been *silently* deprecated
     and will be removed in the future. Change uses to the new Mock->onlyMethods()
     alternative. Also, it doesn't accept "null" anymore, new default must
     be [] (empty array).
   - Mostly internal: With the raise to PHP 7.3 as lower version supported,
     various internal bits perform now stricter type checking in params and
     return values. If your tests have own-created comparators, assertions...
     they may need to be adjusted.
   - Mostly internal: The phpunit.xml schema has changed, basically removing
     the old <filter> section and replacing it with a new, less confusing
     <coverage> section. Also the elements within them have been changed:
       - <whitelist> has been replaced by <include>.
       - <exclude> is not a child of <whitelist> anymore, but of <coverage>.
     Note that this only will affect if you've custom phpunit.xml files
     instead of using the automatically generated ones by Moodle.
   - Deprecation: Related to the previous point, the $whitelistxxx properties
     used by the coverage.php files have been deprecated (will continue
     working until Moodle 4.3) to follow the same pattern:
       - whitelistfolders -> includelistfolders
       - whitelistfiles   -> includelistfiles
   - Internal: Custom autoloaders are deprecated and will be removed with
     PHPUnit 10. Hence we have removed our one already.
     Note that it was not useful since PHPUnit 8.5, where the ability
     to run tests by class name was removed.
   - Warning: Because of some new restrictions about how test files and
     test classes must be named (that Moodle haven't followed ever) it's not
     possible to run individual test files any more. Use any of the alternative
     execution methods (filter, suite, config) to specify which tests
     you want to run. This will be hopefully fixed in MDL-71049
     once it has been agreed which the best way to proceed is.
* The horde library has been updated to version 5.2.23.
* New optional parameter $extracontent for print_collapsible_region_start(). This allows developers to add interactive HTML elements
  (e.g. a help icon) after the collapsible region's toggle link.
* Final deprecation i_dock_block() in behat_deprecated.php
* Final deprecation of get_courses_page. Function has been removed and core_course_category::get_courses() should be
  used instead.
* New encryption API in \core\encryption allows secure encryption and decryption of data. By
  default the key is stored in moodledata but admins can configure a different, more secure
  location in config.php if required. To get the best possible security for this feature, we
  recommend enabling the Sodium PHP extension.
  The OpenSSL alternative for this API, used when Sodium is not available, is considered deprecated
  at all effects, and will be removed in Moodle 4.2. See MDL-71421 for more information.
* Behat timeout constants behat_base::TIMEOUT, EXTENDED_TIMEOUT, and REDUCED_TIMEOUT, which were deprecated in 3.7, have been removed.
* \core_table\local\filter\filterset::JOINTYPE_DEFAULT is being changed from 1 (ANY) to 2 (ALL). Filterset implementations
  can override the default filterset join type by overriding \core_table\local\filter\filterset::get_join_type() instead.
* HTMLPurifier has been upgraded to the latest version - 4.13.0
* Markdown lib has been upgraded to the latest version - 1.9.0
* The minify lib has been upgraded to 1.3.63 and pathconvertor to 1.1.3
* A new optional parameter `$sort` has been added to all `$context->get_capabilities()` methods to be able to define order of
  returned capability array.
* Spout has been upgraded to the latest version - 3.1.0
* emoji-data has been upgraded to 6.0.0.
* The final deprecation of /message/defaultoutputs.php file and admin_page_defaultmessageoutputs.
  All their settings moved to admin/message.php (see MDL-64495). Please use admin_page_managemessageoutputs class instead.
* Behat now supports date selection from the date form element. Examples:
    - I set the field "<field_string>" to "##15 March 2021##"
    - I set the field "<field_string>" to "##first day of January last year##"
* Behat now supports date and time selection from the datetime form element. Examples:
    - I set the field "<field_string>" to "##15 March 2021 08:15##"
    - I set the field "<field_string>" to "##first day of January last year noon##"
* New DML driver method `$DB->sql_group_concat` for performing group concatenation of a field within a SQL query
* Added new class, AMD modules and WS that allow displaying forms in modal popups or load and submit in AJAX requests.
  See https://docs.moodle.org/dev/Modal_and_AJAX_forms for more details.
* New base class for defining an activity's custom completion requirements: \core_completion\activity_custom_completion.
  Activity module plugins that define custom completion conditions should implement a mod_[modname]\completion\custom_completion
  subclass and the following methods:
  - get_state(): Provides the completion state for a given custom completion rule.
  - get_defined_custom_rules(): Returns an array of the activity module's custom completion rules.
    e.g. ['completionsubmit']
  - get_custom_rule_descriptions(): Returns an associative array with values containing the user-facing textual description
    of the custom completion rules (which serve as the keys to these values).
    e.g. ['completionsubmit' => 'Must submit']
  - get_sort_order(): Returns an array listing the order the activity module's completion rules should be displayed to the user,
    including both custom completion and relevant core completion rules
    e.g. ['completionview', 'completionsubmit', 'completionusegrade']
* Admin setting admin_setting_configmulticheckbox now supports lazy-loading the options list by
  supplying a callback function instead of an array of options.
* A new core API class \core_user\fields provides ways to get lists of user fields, and SQL related to
  those fields. This replaces existing functions get_extra_user_fields(), get_extra_user_fields_sql(),
  get_user_field_name(), get_all_user_name_fields(), and user_picture::fields(), which have all been
  deprecated.
* Allow plugins to augment the curl security helper via callback. The plugin's function has to be defined as
  plugintype_pluginname_curl_security_helper in pluginname/lib.php file and the function should return a plugin's security
  helper instance.
* The behat transformation 'string time to timestamp' no longer supports datetime format. If provided, the format must
  be strftime compatible. Example:
    - I should see "##tomorrow noon##%A, %d %B %Y, %I:%M %p##"
* External functions implementation classes should use 'execute' as the method name, in which case the
  'methodname' property should not be specified in db/services.php file.
* The core_grades_create_gradecategory webservice has been deprecated in favour of core_grades_create_gradecategories, which is
  functionally identical but allows for parallel gradecategory creations by supplying a data array to the webservice.
* The signature of the get_context_name() function in the abstract class context and all extending classes (such as context_course)
  has been extended. The new parameter allows the to get the name without escaped characters.
* The signature of the question_category_options() has been extended. The new parameter allows the to get the categories name
  in the returned array without escaped characters.
* The \core\hub\site_registration_form::add_select_with_email() method has been deprecated in favour of
  \core\hub\site_registration_form::add_checkbox_with_email().

=== 3.10 ===
* PHPUnit has been upgraded to 8.5. That comes with a few changes:
  - Breaking change: All the "template methods" (setUp(), tearDown()...) now require to return void. This implies
    that the minimum version of PHP able to run tests will be PHP 7.1
  - A good number of assertions have been deprecated with this version
    and will be removed in a future one. In core all cases have been removed
    (so it's deprecation-warnings free). It's recommended to perform the
    switch to their new counterparts ASAP:
      - assertInternalType() has been deprecated. Use the assertIsXXX() methods instead.
      - assertArraySubset() has been deprecated. Use looping + assertArrayHasKey() or similar.
      - @expectedExceptionXXX annotations have been deprecated. Use the expectExceptionXXX()
        methods instead (and put them exactly before the line that is expected to throw the exception).
      - assertAttributeXXX() have been deprecated. If testing public attributes use normal assertions. If
        testing non-public attributes... you're doing something wrong :-)
      - assertContains() to find substrings on strings has been deprecated. Use assertStringContainsString() instead.
        (note that there are "IgnoringCase()" variants to perform case-insensitive matching.
      - assertEquals() extra params have been deprecated and new assertions for them created:
        - delta => use assertEqualsWithDelta()
        - canonicalize => use assertEqualsCanonicalizing()
        - ignoreCase => use assertEqualsIgnoringCase()
        - maxDepth => removed without replacement.
  - The custom printer that was used to show how to rerun a failure has been removed, it was old and "hacky"
    solution, for more information about how to run tests, see the docs, there are plenty of options.
  - phpunit/dbunit is not available any more and it has been replaced by a lightweight phpunit_dataset class, able to
    load XML/CSV and PHP arrays, send the to database and return rows to calling code (in tests). That implies the
    follwoing changes in the advanced_testcase class:
      - createFlatXMLDataSet() has been removed. No uses in core, uses can switch to createXMLDataSet() (read below).
      - createXMLDataSet() has been deprecated. Use dataset_from_files() instead.
      - createCsvDataSet() has been deprecated. Use dataset_from_files() instead.
      - createArrayDataSet() has been deprecated. This method was using the phpunit_ArrayDataSet class
        that has been also removed from core. Use dataset_from_array() instead.
      - loadDataSet() has been deprecated. Use phpunit_dataset->to_database() instead.
      - All the previous uses of phpunit/dbunit methods like Dataset:getRows(), Dataset::getRowCount()
        must be replaced by the new phpunit_dataset->get_rows() method.
* Retains the source course id when a course is copied from another course on the same site.
* Added function setScrollable in core/modal. This function can be used to set the modal's body to be scrollable or not
  when the modal's height exceeds the browser's height. This is also supported in core/modal_factory through the
  'scrollable' config parameter which can be set to either true or false. If not explicitly defined, the default value
  of 'scrollable' is true.
* The `$CFG->behat_retart_browser_after` configuration setting has been removed.
  The browser session is now restarted between all tests.
* add_to_log() has been through final deprecation, please rewrite your code to the new events API.
* The following functions have been finally deprecated and can not be used anymore:
  - print_textarea
  - calendar_get_all_allowed_types
  - groups_get_all_groups_for_courses
  - events_get_cached
  - events_uninstall
  - events_cleanup
  - events_dequeue
  - events_get_handlers
  - get_roles_on_exact_context
  - get_roles_with_assignment_on_context
  - message_add_contact
  - message_remove_contact
  - message_unblock_contact
  - message_block_contact
  - message_get_contact
* The following renamed classes have been completely removed:
    - course_in_list (now: core_course_list_element)
    - coursecat (now: core_course_category)
* The form element 'htmleditor', which was deprecated in 3.6, has been removed.
* The `core_output_load_fontawesome_icon_map` web service has been deprecated and replaced by
  `core_output_load_fontawesome_icon_system_map` which takes the name of the theme to generate the icon system map for.
* A new parameter `$rolenamedisplay` has been added to `get_viewable_roles()` and `get_switchable_roles` to define how role names
  should be returned.
* The class coursecat_sortable_records has been removed.
* Admin setting admin_setting_configselect now supports lazy-loading the options list by supplying
  a callback function instead of an array of options.
* Admin setting admin_setting_configselect now supports validating the selection by supplying a
  callback function.
* The task system has new functions adhoc_task_starting() and scheduled_task_starting() which must
  be called before executing a task, and a new function \core\task\manager::get_running_tasks()
  returns information about currently-running tasks.
* New library function rename_to_unused_name() to rename a file within its current location.
* Constant \core_h5p\file_storage::EDITOR_FILEAREA has been deprecated
  because it's not required any more.
* The ZipStream-PHP library has been added to Moodle core in /lib/zipstream.
* The php-enum library has been added to Moodle core in /lib/php-enum.
* The http-message library has been added to Moodle core in /lib/http-message.
* Methods `filetypes_util::is_whitelisted()` and `filetypes_util::get_not_whitelisted()` have been deprecated and
  renamed to `is_listed()` and `get_not_listed()` respectively.
* Method `mustache_helper_collection::strip_blacklisted_helpers()` has been deprecated and renamed to
  `strip_disallowed_helpers()`.
* A new admin externalpage type `\core_admin\local\externalpage\accesscallback` for use in plugin settings is available that allows
  a callback to be provided to determine whether page can be accessed.
* New setting $CFG->localrequestdir overrides which defaults to sys_get_temp_dir()
* Function redirect() now emits a line of backtrace into the X-Redirect-By header when debugging is on
* New DML function $DB->delete_records_subquery() to delete records based on a subquery in a way
  that will work across databases.
* Add support for email DKIM signatures via $CFG->emaildkimselector

=== 3.9 ===
* Following function has been deprecated, please use \core\task\manager::run_from_cli().
    - cron_run_single_task()
* Following class has been deprecated, please use \core\task\manager.
    - \tool_task\run_from_cli
* Following CLI scripts has been deprecated:
  - admin/tool/task/cli/schedule_task.php please use admin/cli/scheduled_task.php
  - admin/tool/task/cli/adhoc_task.php please use admin/cli/adhoc_task.php
* Old Safe Exam Browser quiz access rule (quizaccess_safebrowser) replaced by new Safe Exam Browser access rule (quizaccess_seb).
  Experimental setting enablesafebrowserintegration was deleted.
* New CFPropertyList library has been added to Moodle core in /lib/plist.
* behat_data_generators::the_following_exist() has been removed, please use
  behat_data_generators::the_following_entities_exist() instead. See MDL-67691 for more info.
* admin/tool/task/cli/adhoc_task.php now observers the concurrency limits.
  If you want to get the previous (unlimited) behavior, use the --ignorelimits switch).
* Removed the following deprecated functions:
  - question_add_tops
  - question_is_only_toplevel_category_in_context
* format_float() now accepts a special value (-1) as the $decimalpoints parameter
  which means auto-detecting number of decimal points.
* plagiarism_save_form_elements() has been deprecated. Please use {plugin name}_coursemodule_edit_post_actions() instead.
* plagiarism_get_form_elements_module() has been deprecated. Please use {plugin name}_coursemodule_standard_elements() instead.
* Changed default sessiontimeout to 8 hours to cover most normal working days
* Plugins can now explicitly declare supported and incompatible Moodle versions in version.php
  - $plugin->supported = [37,39];
    supported takes an array of ascending numbers, that correspond to a range of branch numbers of supported versions, inclusive.
    Moodle versions that are outside of this range will produce a message notifying at install time, but will allow for installation.
  - $plugin->incompatible = 36;
    incompatible takes a single int corresponding to the first incompatible branch. Any Moodle versions including and
    above this will be prevented from installing the plugin, and a message will be given when attempting installation.
* Added the <component>_bulk_user_actions() callback which returns a list of custom action_links objects
* Add 'required' admin flag for mod forms allows elements to be toggled between being required or not in admin settings.
  - In mod settings, along with lock, advanced flags, the required flag can now be set with $setting->set_required_flag_options().
    The name of the admin setting must be exactly the same as the mod_form element.
  - Currently supported by:
    - mod_assign
    - mod_quiz
* Added a native MySQL / MariaDB lock implementation
* The database drivers (moodle_database and subclasses) don't need to implement get_columns() anymore.
  They have to implement fetch_columns instead.
* Added function cleanup_after_drop to the database_manager class to take care of all the cleanups that need to be done after a table is dropped.
* The 'xxxx_check_password_policy' callback now only fires if $CFG->passwordpolicy is true
* grade_item::update_final_grade() can now take an optional parameter to set the grade->timemodified. If not present the current time will carry on being used.
* lib/outputrequirementslib::get_jsrev now is public, it can be called from other classes.
* H5P libraries have been moved from /lib/h5p to h5p/h5plib as an h5plib plugintype.
* mdn-polyfills has been renamed to polyfills. The reason there is no polyfill from the MDN is
  because there is no example polyfills on the MDN for this functionality.
* AJAX pages can be called without requiring a session lock if they set READ_ONLY_SESSION to true, eg.
  define('READ_ONLY_SESSION', true); Note - this also requires $CFG->enable_read_only_sessions to be set to true.
* External functions can be called without requiring a session lock if they define 'readonlysession' => true in
  db/services.php. Note - this also requires $CFG->enable_read_only_sessions to be set to true.
* database_manager::check_database_schema() now checks for missing and extra indexes.
* Implement a more direct xsendfile_file() method for an alternative_file_system_class
* A new `dynamic` table interface has been defined, which allows any `flexible_table` to be converted into a table which
  is updatable via ajax calls. See MDL-68495 and `\core_table\dynamic` for further information.
* The core/notification module has been updated to use AMD modals for its confirmation and alert dialogues.
  The confirmation dialogue no longer has a configurable "No" button as per similar changes in MDL-59759.
  This set of confirmation modals was unintentionally missed from that deprecation process.
* The download_as_dataformat() method has been deprecated. Please use \core\dataformat::download_data() instead
* The following functions have been updated to support passing in an array of group IDs (but still support passing in a single ID):
  * groups_get_members_join()
  * groups_get_members_ids_sql()
* Additional parameters were added to core_get_user_dates:
    - type: specifies the calendar type. Optional, defaults to Gregorian.
    - fixday: Whether to remove leading zero for day. Optional, defaults to 1.
    - fixhour: Whether to remove leading zero for hour. Optional, defaults to 1.
* Legacy cron has been deprecated and will be removed in Moodle 4.1. This includes the functions:
  - cron_execute_plugin_type()
  - cron_bc_hack_plugin_functions()
  Please, use the Task API instead: https://docs.moodle.org/dev/Task_API
* Introduce new hooks for plugin developers:
    - <component>_can_course_category_delete($category)
    - <component>_can_course_category_delete_move($category, $newcategory)
  These hooks allow plugin developers greater control over category deletion. Plugin can return false in those
  functions if category deletion or deletion with content move to the new parent category is not permitted.
  Both $category and $newcategory params are instances of core_course_category class.
    - <component>_pre_course_category_delete_move($category, $newcategory)
  This hook is expanding functionality of existing <component>_pre_course_category_delete hook and allow plugin developers
  to execute code prior to category deletion when its content is moved to another category.
  Both $category and $newcategory params are instances of core_course_category class.
    - <component>_get_course_category_contents($category)
  This hook allow plugin developers to add information that is displayed on category deletion form. Function should
  return string, which will be added to the list of category contents shown on the form. $category param is an instance
  of core_course_category class.
* Data generator create_user in both unittests and behat now validates user fields and triggers user_created event

=== 3.8 ===
* Add CLI option to notify all cron tasks to stop: admin/cli/cron.php --stop
* The rotate_image function has been added to the stored_file class (MDL-63349)
* The yui checknet module is removed. Call \core\session\manager::keepalive instead.
* The generate_uuid() function has been deprecated. Please use \core\uuid::generate() instead.
* Remove lib/pear/auth/RADIUS.php (MDL-65746)
* Core components are now defined in /lib/components.json instead of coded into /lib/classes/component.php
* Subplugins should now be defined using /db/subplugins.json instead of /db/subplugins.php
* The following functions have been finally deprecated and can not be used anymore:
    * allow_override()
    * allow_assign()
    * allow_switch()
    * https_required()
    * verify_https_required()
* Remove duplicate font-awesome SCSS, Please see /theme/boost/scss/fontawesome for usage (MDL-65936)
* Remove lib/pear/Crypt/CHAP.php (MDL-65747)
* New output component available: \core\output\checkbox_toggleall
  - This allows developers to easily output groups of checkboxes that can be toggled by master controls in the form of a checkbox or
    a button. Action elements which perform actions on the selected checkboxes can also be enabled/disabled depending on whether
    at least a single checkbox item is selected or not.
* Final deprecation (removal) of the core/modal_confirm dialogue.
* Upgrade scssphp to v1.0.2, This involves renaming classes from Leafo => ScssPhp as the repo has changed.
* Implement supports_xsendfile() method and allow support for xsendfile in alternative_file_system_class
  independently of local files (MDL-66304).
* The methods get_local_path_from_storedfile and get_remote_path_from_storedfile in lib/filestore/file_system.php
  are now public. If you are overriding these then you will need to change your methods to public in your class.
* It is now possible to use sub-directories for AMD modules.
  The standard rules for Level 2 namespaces also apply to AMD modules.
  The sub-directory used must be either an valid component, or placed inside a 'local' directory to ensure that it does not conflict with other components.

    The following are all valid module names and locations in your plugin:
      mod_forum/view: mod/forum/amd/src/view.js
      mod_forum/local/views/post: mod/forum/amd/src/local/views/post
      mod_forum/form/checkbox-toggle: mod/forum/amd/src/form/checkbox-toggle.js

    The following are all invalid module names and locations in your plugin:
      mod_forum/views/post: mod/forum/amd/src/views/post
* The 'xxxx_check_password_policy' method now has an extra parameter: $user. It contains the user object to perform password
validation against and defaults to null (so, no user needed) if not provided.
* It is now possible to use sub-directories when creating mustache templates.
  The standard rules for Level 2 namespaces also apply to templates.
  The sub-directory used must be either an valid component, or placed inside a 'local' directory to ensure that it does not conflict with other components.

    The following are all valid template names and locations in your plugin:
      mod_forum/forum_post: mod/forum/templates/forum_post.mustache
      mod_forum/local/post/user: mod/forum/templates/local/post/user.mustache
      mod_forum/form/checkbox_toggle: mod/forum/templates/form/checkbox_toggle.mustache

    The following are _invalid_ template names and locations:
      mod_forum/post/user: mod/forum/templates/local/post/user.mustache
* Following behat steps have been removed from core:
    - I go to "<gradepath_string>" in the course gradebook
* A new admin setting widget 'core_admin\local\settings\filesize' is added.
* Core capabilities 'moodle/community:add' and 'moodle/community:download' have been removed from core as part of Moodle.net sunsetting.
* As part of Moodle.net sunsetting process the following hub api functions have been deprecated:
    - get_courses
    - unregister_courses
    - register_course
    - add_screenshot
    - download_course_backup
    - upload_course_backup
* A new setting 'Cache templates' was added (see MDL-66367). This setting determines if templates are cached or not.
  This setting can be set via the UI or by defining $CFG->cachetemplates in your config.php file. It is a boolean
  and should be set to either false or true. Developers will probably want to set this to false.
* The core_enrol_edit_user_enrolment webservice has been deprecated. Please use core_enrol_submit_user_enrolment_form instead.
* \single_button constructor has a new attributes param to add attributes to the button HTML tag.
* Improved url matching behaviour for profiled urls and excluded urls
* Attempting to use xsendfile via the 3rd param of readstring_accel() is now ignored.
* New H5P libraries have been added to Moodle core in /lib/h5p.
* New H5P core subsystem have been added.
* Introduced new callback for plugin developers '<component>_get_path_from_pluginfile($filearea, $args)': This will return
the itemid and filepath for the filearea and path defined in $args. It has been added in order to get the correct itemid and
filepath because some components, such as mod_page or mod_resource, add the revision to the URL where the itemid should be placed
(to prevent caching problems), but then they don't store it in database.
* New utility function \core_form\util::form_download_complete should be called if your code sends
  a file with Content-Disposition: Attachment in response to a Moodle form submit button (to ensure
  that disabled submit buttons get re-enabled in that case). It is automatically called by the
  filelib.php send_xx functions.
* If you have a form which sends a file in response to a Moodle form submit button, but you cannot
  call the above function because the file is sent by a third party library, then you should add
  the attribute data-double-submit-protection="off" to your form.

=== 3.7 ===

* Nodes in the navigation api can have labels for each group. See set/get_collectionlabel().
* The method core_user::is_real_user() now returns false for userid = 0 parameter
* 'mform1' dependencies (in themes, js...) will stop working because a randomly generated string has been added to the id
attribute on forms to avoid collisions in forms loaded in AJAX requests.
* A new method to allow queueing or rescheduling of an existing scheduled task was added. This allows an existing task
  to be updated or queued as required. This new functionality can be found in \core\task\manager::reschedule_or_queue_adhoc_task.
* Icons are displayed for screen readers unless they have empty alt text (aria-hidden). Do not provide an icon with alt text immediately beside an element with exactly the same text.
* admin_settingpage has a new function hide_if(), modeled after the same functionality in the forms library. This allows admin settings to be dynamically hidden based on the values of other settings.
* The \core_rating provider's get_sql_join function now accepts an optional $innerjoin parameter.
  It is recommended that privacy providers using this function call rewrite any long query into a number of separate
  calls to add_from_sql for improved performance, and that the new argument is used.
  This will allow queries to remain backwards-compatible with older versions of Moodle but will have significantly better performance in version supporting the innerjoin parameter.
* /message/defaultoutputs.php file and admin_page_defaultmessageoutputs class have been deprecated
  and all their settings moved to admin/message.php (see MDL-64495). Please use admin_page_managemessageoutputs class instead.
* A new parameter $lang has been added to mustache_template_source_loader->load_with_dependencies() method
  so it is possible for Mustache to request string in a specific language.
* Behat timeout constants behat_base::TIMEOUT, EXTENDED_TIMEOUT, and REDUCED_TIMEOUT have been
  deprecated. Please instead use the functions behat_base::get_timeout(), get_extended_timeout(),
  and get_reduced_timeout(). These allow for timeouts to be increased by a setting in config.php.
* The $draftitemid parameter of file_save_draft_area_files() function now supports the constant IGNORE_FILE_MERGE:
  When the parameter is set to that constant, the function won't process file merging, keeping the original state of the file area.
  Notice also than when $text is set, pluginfile rewrite won't be processed so the text will not be modified.
* Introduced new callback for plugin developers '<component>_pre_processor_message_send($procname, $proceventdata)':
  This will allow any plugin to manipulate messages or notifications before they are sent by a processor (email, mobile...)
* New capability 'moodle/category:viewcourselist' in category context that controls whether user is able to browse list of courses
  in this category. To work with list of courses use API methods in core_course_category and also 'course' form element.
* It is possible to pass additional conditions to get_courses_search();
  core_course_category::search_courses() now allows to search only among courses with completion enabled.
* Add support for a new xxx_after_require_login callback
* A new conversation type has been created for self-conversations. During the upgrading process:
  - Firstly, the existing self-conversations will be starred and migrated to the new type, removing the duplicated members in the
  message_conversation_members table.
  - Secondly, the legacy self conversations will be migrated from the legacy 'message_read' table. They will be created using the
  new conversation type and will be favourited.
  - Finally, the self-conversations for all remaining users without them will be created and starred.
Besides, from now, a self-conversation will be created and starred by default to all the new users (even when $CFG->messaging
is disabled).
* New optional parameter $throwexception for \get_complete_user_data(). If true, an exception will be thrown when there's no
  matching record found or when there are multiple records found for the given field value. If false, it will simply return false.
  Defaults to false when not set.
* Exposed submit button to allow custom styling (via customclassoverride variable) which can override btn-primary/btn-secondary classes
* `$includetoken` parameter type has been changed. Now supports:
   boolean: False indicates to not include the token, true indicates to generate a token for the current user ($USER).
   integer: Indicates to generate a token for the user whose id is the integer value.
* The following functions have been updated to support the new usage:
    - make_pluginfile_url
    - file_rewrite_pluginfile_urls
* New mform element 'float' handles localised floating point numbers.

=== 3.6 ===

* A new token-based version of pluginfile.php has been added which can be used for out-of-session file serving by
  setting the `$includetoken` parameter to true on the `moodle_url::make_pluginfile_url()`, and
  `moodle_url::make_file_url()` functions.
* The following picture functions have been updated to support use of the new token-based file serving:
    - print_group_picture
    - get_group_picture_url
* The `user_picture` class has a new public `$includetoken` property which can be set to make use of the new token-based
  file serving.
* Custom AJAX handlers for the form autocomplete fields can now optionally return string in their processResults()
  callback. If a string is returned, it is displayed instead of the list of suggested items. This can be used, for
  example, to inform the user that there are too many items matching the current search criteria.
* The form element 'htmleditor' has been deprecated. Please use the 'editor' element instead.
* The print_textarea() function has been deprecated. Please use $OUTPUT->print_textarea() instead.
* The following functions have been finally deprecated and can not be used any more:
    - external_function_info()
    - core_renderer::update_module_button()
    - events_trigger()
    - events_cron()
    - events_dispatch()
    - events_is_registered()
    - events_load_def()
    - events_pending_count()
    - events_process_queued_handler()
    - events_queue_handler()
    - events_trigger_legacy()
    - events_update_definition()
    - get_file_url()
    - course_get_cm_rename_action()
    - course_scale_used()
    - site_scale_used()
    - clam_message_admins()
    - get_clam_error_code()
    - get_records_csv()
    - put_records_csv()
    - print_log()
    - print_mnet_log()
    - print_log_csv()
    - print_log_xls()
    - print_log_ods()
    - build_logs_array()
    - get_logs_usercourse()
    - get_logs_userday()
    - get_logs()
    - prevent_form_autofill_password()
    - prefixed_tablenode_transformations()
    - core_media_renderer
    - core_media
* Following api's have been removed in behat_config_manager, please use behat_config_util instead.
    - get_features_with_tags()
    - get_components_steps_definitions()
    - get_config_file_contents()
    - merge_behat_config()
    - get_behat_profile()
    - profile_guided_allocate()
    - merge_config()
    - clean_path()
    - get_behat_tests_path()
* Following behat steps have been removed from core:
    - I set the field "<field_string>" to multiline
    - I follow "<link_string>"" in the open menu
* The following behat steps have been deprecated, please do not use these step definitions any more:
    - behat_navigation.php: i_navigate_to_node_in()
    - theme/boost/tests/behat/behat_theme_boost_behat_navigation.php: i_navigate_to_node_in()
  Use one of the following steps instead:
    - I navigate to "PATH > ITEM" in current page administration
    - I navigate to "PATH > ITEM" in site administration
    - I navigate to course participants
    - I navigate to "TAB1 > TAB2" in the course gradebook
  If some items are not available without Navigation block at all, one can use combination of:
    - I add the "Navigation" block if not present
    - I click on "LINK" "link" in the "Navigation" "block"
* The core\session\util class has been removed. This contained one function only used by the memcached class which has
  been moved there instead (connection_string_to_memcache_servers).
* Removed the lib/password_compat/lib/password.php file.
* The eventslib.php file has been deleted and its functions have been moved to deprecatedlib.php. The affected functions are:
  - events_get_cached()
  - events_uninstall()
  - events_cleanup()
  - events_dequeue()
  - events_get_handlers()
* coursecat::get() now has optional $user parameter.
* coursecat::is_uservisible() now has optional $user parameter.
* Removed the lib/form/submitlink.php element which was deprecated in 3.2.
* The user_selector classes do not support custom list of extra identity fields any more. They obey the configured user
  policy and respect the privacy setting made by site administrators. The list of user identifiers should never be
  hard-coded. Instead, the setting $CFG->showuseridentity should be always respected, which has always been the default
  behaviour (MDL-59847).
* The function message_send() in messagelib.php will now only take the object \core\message\message as a parameter.
* The method message_sent::create_from_ids() parameter courseid is now required. A debugging
  message was previously displayed, and the SITEID was used, when not provided.
* The method \core\message\manager::send_message() now only takes the object \core\message\message as the first parameter.
* Following functions have been deprecated, please use get_roles_used_in_context.
    - get_roles_on_exact_context()
    - get_roles_with_assignment_on_context()
* New functions to support the merging of user draft areas from the interface; see MDL-45170 for details:
  - file_copy_file_to_file_area()
  - file_merge_draft_areas()
  - file_replace_file_area_in_text()
  - extract_draft_file_urls_from_text()
* Class coursecat is now alias to autoloaded class core_course_category, course_in_list is an alias to
  core_course_list_element, class coursecat_sortable_records is deprecated without replacement.
* \core_user_external::create_users() and \core_user_external::update_users() can now accept more user profile fields so user
  creation/update via web service can now be very similar to the edit profile page's functionality. The new fields that have been
  added are:
  - maildisplay
  - interests
  - url
  - icq
  - skype
  - aim
  - yahoo
  - msn
  - institution
  - department
  - phone1
  - phone2
  - address
* New function mark_user_dirty() must be called after changing data that gets cached in user sessions. Examples:
  - Assigning roles to users.
  - Unassigning roles from users.
  - Enrolling users into courses.
  - Unenrolling users from courses.
* New optional parameter $context for the groups_get_members_join() function and ability to filter users that are not members of
any group. Besides, groups_get_members_ids_sql, get_enrolled_sql and get_enrolled_users now accepts -1 (USERSWITHOUTGROUP) for
the groupid field.
* Added $CFG->conversionattemptlimit setting to config.php allowing a maximum number of retries before giving up conversion
  of a given document by the assignfeedback_editpdf\task\convert_submissions task. Default value: 3.
* The following events have been deprecated and should not be used any more:
  - message_contact_blocked
  - message_contact_unblocked
  The reason for this is because you can now block/unblock users without them necessarily being a contact. These events
  have been replaced with message_user_blocked and message_user_unblocked respectively.
* The event message_deleted has been changed, it no longer records the value of the 'useridto' due to
  the introduction of group messaging. Please, if you have any observers or are triggering this event
  in your code you will have to make some changes!
* The gradebook now supports the ability to accept files as feedback. This can be achieved by adding
  'feedbackfiles' to the $grades parameter passed to grade_update().
    For example -
        $grades['feedbackfiles'] = [
            'contextid' => 1,
            'component' => 'mod_xyz',
            'filearea' => 'mod_xyz_feedback',
            'itemid' => 2
        ];
  These files will be then copied to the gradebook file area.
* Allow users to choose who can message them for privacy reasons, with a 'growing circle of contactability':
  - Added $CFG->messagingallusers, for enabling messaging to all site users. Default value: 0.
    When $CFG->messagingallusers = false users can choose being contacted by only contacts or contacts and users sharing a course with them.
    In that case, the default user preference is MESSAGE_PRIVACY_COURSEMEMBER (users sharing a course).
    When $CFG->messagingallusers = true users have a new option for the privacy messaging preferences: "Anyone on the site". In that case,
    the default user preference is MESSAGE_PRIVACY_SITE (all site users).
  - Added $CFG->keepmessagingallusersenabled setting to config.php to force enabling $CFG->messagingallusers during the upgrading process.
    Default value: 0.
    When $CFG->keepmessagingallusersenabled is set to true, $CFG->messagingallusers will be also set to true to enable messaging site users.
    However, when it is empty, $CFG->messagingallusers will be disabled during the upgrading process, so the users will only be able to
    message contacts and users sharing a course with them.
* There has been interface and functional changes to admin_apply_default_settings() (/lib/adminlib.php).  The function now takes two
  additional optional parameters, $admindefaultsettings and $settingsoutput.  It also has a return value $settingsoutput.
  The function now does not need to be called twice to ensure all default settings are set.  Instead the function calls itself recursively
  until all settings have been set. The additional parameters are used recursively and shouldn't be need to be explicitly passed in when calling
  the function from other parts of Moodle.
  The return value: $settingsoutput is an array of setting names and the values that were set by the function.
* Webservices no longer update the lastaccess time for a user in a course. Call core_course_view_course() manually if needed.
* A new field has been added to the context table. Please ensure that any contxt preloading uses get_preload_record_columns_sql or get_preload_record_columns to fetch the list of columns.

=== 3.5 ===

* There is a new privacy API that every subsystem and plugin has to implement so that the site can become GDPR
  compliant. Plugins use this API to report what information they store or process regarding users, and provide ability
  to export and delete personal data. See https://docs.moodle.org/dev/Privacy_API for guidelines on how to implement the
  privacy API in your plugin.
* The cron runner now sets up a fresh PAGE and OUTPUT between each task.
* The core_renderer methods notify_problem(), notify_success(), notify_message() and notify_redirect() that were
  deprecated in Moodle 3.1 have been removed. Use \core\notification::add(), or \core\output\notification as required.
* The maximum supported precision (the total number of digits) for XMLDB_TYPE_NUMBER ("number") fields raised from 20 to
  38 digits. Additionally, the whole number part (precision minus scale) must not be longer than the maximum length of
  integer fields (20 digits). Note that PHP floats commonly support precision of roughly 15 digits only (MDL-32113).
* Event triggering and event handlers:
    - The following events, deprecated since moodle 2.6, have been finally removed: groups_members_removed,
      groups_groupings_groups_removed, groups_groups_deleted, groups_groupings_deleted.
* The following functions have been finally deprecated and can not be used any more:
  - notify()
* XMLDB now validates the PATH attribute on every install.xml file. Both the XMLDB editor and installation will fail
  when a problem is detected with it. Please ensure your plugins contain correct directory relative paths.
* Add recaptchalib_v2.php for support of reCAPTCHA v2.
* Plugins can define class 'PLUGINNAME\privacy\local\sitepolicy\handler' if they implement an alternative mechanisms for
  site policies managements and agreements. Administrators can define which component is to be used for handling site
  policies and agreements. See https://docs.moodle.org/dev/Site_policy_handler
* Scripts can define a constant NO_SITEPOLICY_CHECK and set it to true before requiring the main config.php file. It
  will make the require_login() skipping the test for the user's policyagreed status. This is useful for plugins that
  act as a site policy handler.
* There is a new is_fulltext_search_supported() DML function. The default implementation returns false. This function
  is used by 'Simple search' global search engine to determine if the database full-text search capabilities can be used.
* The following have been removed from the list of core subsystems:
   - core_register
   - core_publish
  Following this change, \core_register_renderer and \core_publish_renderer have been removed and their methods have been
  moved to \core_admin_renderer and \core_course_renderer respectively.

=== 3.4 ===

* oauth2_client::request method has an extra parameter to specify the accept header for the response (MDL-60733)
* The following functions, previously used (exclusively) by upgrade steps are not available
  anymore because of the upgrade cleanup performed for this version. See MDL-57432 for more info:
    - upgrade_mimetypes()
    - upgrade_fix_missing_root_folders_draft()
    - upgrade_minmaxgrade()
    - upgrade_course_tags()

* Added new moodleform element 'filetypes' and new admin setting widget 'admin_setting_filetypes'. These new widgets
  allow users to define a list of file types; either by typing them manually or selecting them from a list. The widgets
  directly support the syntax used to feed the 'accepted_types' option of the filemanager and filepicker elements. File
  types can be specified as extensions (.jpg or just jpg), mime types (text/plain) or groups (image).
* Removed accesslib private functions: load_course_context(), load_role_access_by_context(), dedupe_user_access() (MDL-49398).
* Internal "accessdata" structure format has changed to improve ability to perform role definition caching (MDL-49398).
* Role definitions are no longer cached in user session (MDL-49398).
* External function core_group_external::get_activity_allowed_groups now returns an additional field: canaccessallgroups.
  It indicates whether the user will be able to access all the activity groups.
* file_get_draft_area_info does not sum the root folder anymore when calculating the foldercount.
* The moodleform element classes can now optionally provide a public function validateSubmitValue(). This method can be
  used to perform implicit validation of submitted values - without the need to explicitly add the validation rules to
  every form. The method should accept a single parameter with the submitted value. It should return a string with the
  eventual validation error, or an empty value if the validation passes.
* New user_picture attribute $includefullname to determine whether to include the user's full name with the user's picture.
* Enrol plugins which provide enrolment actions can now declare the following "data-action" attributes in their implementation of
  enrol_plugin::get_user_enrolment_actions() whenever applicable:
  * "editenrolment" - For editing a user'e enrolment details. Defined by constant ENROL_ACTION_EDIT.
  * "unenrol" - For unenrolling a student. Defined by constant ENROL_ACTION_UNENROL.
  These attributes enable enrol actions to be rendered via modals. If not added, clicking on the enrolment action buttons will still
  redirect the user to the appropriate enrolment action page. Though optional, it is recommended to add these attributes for a
  better user experience when performing enrol actions.
* The enrol_plugin::get_user_enrolment_actions() implementations for core enrol plugins have been removed and moved to
  the parent method itself. New enrol plugins don't have to implement get_user_enrolment_actions(), but just need to
  make sure that they override:
  - enrol_plugin::allow_manage(), and/or
  - enrol_plugin::allow_unenrol_user() or enrol_plugin::allow_unenrol()
  Existing enrol plugins that override enrol_plugin::get_user_enrolment_actions() don't have to do anything, but can
  also opt to remove their own implementation of the method if they basically have the same logic as the parent method.
* New optional parameter $enrolid for the following functions:
  - get_enrolled_join()
  - get_enrolled_sql()
  - get_enrolled_with_capabilities_join()
  Setting this parameter to a non-zero value will add a condition to the query such that only users that were enrolled
  with this enrolment method will be returned.
* New optional parameter 'closeSuggestionsOnSelect' for the enhance() function for form-autocomplete. Setting this to true will
  close the suggestions popup immediately after an option has been selected. If not specified, it defaults to true for single-select
  elements and false for multiple-select elements.
* user_can_view_profile() now also checks the moodle/user:viewalldetails capability.
* The core/modal_confirm dialogue has been deprecated. Please use the core/modal_save_cancel dialogue instead. Please ensure you
  update to use the ModalEvents.save and ModalEvents.cancel events instead of their yes/no counterparts.
* Instead of checking the 'moodle/course:viewparticipants' and 'moodle/site:viewparticipants' capabilities use the
  new functions course_can_view_participants() and course_require_view_participants().
* $stored_file->add_to_curl_request() now adds the filename to the curl request.
* The option for Login HTTPS (authentication-only SSL) has been removed
* $CFG->loginhttps is now deprecated, do not use it.
* $PAGE->https_required and $PAGE->verify_https_required() are now deprecated. They are no longer used and will throw a coding_exception.
* $CFG->httpswwwroot is now deprecated and will always result in the same value as wwwroot.
* Added function core_role_set_view_allowed() to check if a user should be able to see a given role.
  This should be checked whenever displaying a list of roles to a user, however, core_role_set_assign_allowed may need to override it
  in some cases.
* Deprecated allow_override, allow_assign and allow_switch and replaced with core_role_set_*_allowed to avoid function names conflicting.

=== 3.3.1 ===

* ldap_get_entries_moodle() now always returns lower-cased attribute names in the returned entries.
  It was suppposed to do so before, but it actually didn't.

=== 3.3 ===

* Behat compatibility changes are now being documented at
  https://docs.moodle.org/dev/Acceptance_testing/Compatibility_changes
* PHPUnit's bootstrap has been changed to use HTTPS wwwroot (https://www.example.com/moodle) from previous HTTP version. Any
  existing test expecting the old HTTP URLs will need to be switched to the new HTTPS value (reference: MDL-54901).
* The information returned by the idp list has changed. This is usually only rendered by the login page and login block.
  The icon attribute is removed and an iconurl attribute has been added.
* Support added for a new type of external file: FILE_CONTROLLED_LINK. This is an external file that Moodle can control
  the permissions. Moodle makes files read-only but can grant temporary write access.
    When accessing a URL, the info from file_browser::get_file_info will be checked to determine if the user has write access,
    if they do - the remote file will have access controls set to allow editing.
* The method moodleform::after_definition() has been added and can now be used to add some logic
  to be performed after the form's definition was set. This is useful for intermediate subclasses.
* Moodle has support for font-awesome icons. Plugins should use the xxx_get_fontawesome_icon_map callback
  to map their custom icons to one from font-awesome.
* $OUTPUT->pix_url() has been deprecated because it is was used mostly to manually generate image tags for icons.
  We now distinguish between icons and "small images". The difference is that an icon does not have to be rendered as an image tag
  with a source. It is OK to still have "small images" - if this desired use $OUTPUT->image_icon() and $OUTPUT->image_url(). For
  other uses - use $OUTPUT->pix_icon() or the pix helper in mustache templates {{#pix}}...{{/pix}}
  For other valid use cases use $OUTPUT->image_url().
* Activity icons have been split from standard icons. Use $OUTPUT->image_icon instead of $OUTPUT->pix_icon for these
  type of icons (the coloured main icon for each activity).
* YUI module moodle-core-formautosubmit has been removed, use jquery .change() instead (see lib/templates/url_select.mustache for
  an example)
* $mform->init_javascript_enhancement() is deprecated and no longer does anything. Existing uses of smartselect enhancement
  should be switched to the searchableselector form element or other solutions.
* Return value of the validate_email() is now proper boolean as documented. Previously the function could return 1, 0 or false.
* The mcore YUI rollup which included various YUI modules such as moodle-core-notification is no longer included on every
  page. Missing YUI depdencies may be exposed by this change (e.g. missing a requirement on moodle-core-notification when
  using M.core.dialogue).
* Various legacy javascript functions have been removed:
    * M.util.focus_login_form and M.util.focus_login_error no longer do anything. Please use jquery instead. See
      lib/templates/login.mustache for an example.
    * Some outdated global JS functions have been removed and should be replaced with calls to jquery
      or alternative approaches:
        checkall, checknone, select_all_in_element_with_id, select_all_in, deselect_all_in, confirm_if, findParentNode,
        filterByParent, stripHTML
    * M.util.init_toggle_class_on_click has been removed.
* The following functions have been deprecated and should not be used any more:
  - file_storage::try_content_recovery  - See MDL-46375 for more information
  - file_storage::content_exists        - See MDL-46375 for more information
  - file_storage::deleted_file_cleanup  - See MDL-46375 for more information
  - file_storage::get_converted_document
  - file_storage::is_format_supported_by_unoconv
  - file_storage::can_convert_documents
  - file_storage::send_test_pdf
  - file_storage::test_unoconv_path
* Following behat steps have been removed from core:
    - I click on "<element_string>" "<selector_string>" in the "<row_text_string>" table row
    - I go to notifications page
    - I add "<filename_string>" file from recent files to "<filepicker_field_string>" filepicker
    - I upload "<filepath_string>" file to "<filepicker_field_string>" filepicker
    - I create "<foldername_string>" folder in "<filepicker_field_string>" filepicker
    - I open "<foldername_string>" folder from "<filepicker_field_string>" filepicker
    - I unzip "<filename_string>" file from "<filepicker_field_string>" filepicker
    - I zip "<filename_string>" folder from "<filepicker_field_string>" filepicker
    - I delete "<file_or_folder_name_string>" from "<filepicker_field_string>" filepicker
    - I send "<message_contents_string>" message to "<username_string>"
    - I add "<user_username_string>" user to "<cohort_idnumber_string>" cohort
    - I add "<username_string>" user to "<group_name_string>" group
    - I fill in "<field_string>" with "<value_string>"
    - I select "<option_string>" from "<select_string>"
    - I select "<radio_button_string>" radio button
    - I check "<option_string>"
    - I uncheck "<option_string>"
    - the "<field_string>" field should match "<value_string>" value
    - the "<checkbox_string>" checkbox should be checked
    - the "<checkbox_string>" checkbox should not be checked
    - I fill the moodle form with:
    - "<element_string>" "<selector_string>" should exists
    - "<element_string>" "<selector_string>" should not exists
    - the following "<element_string>" exists:
* get_user_capability_course() now has an additional parameter 'limit'. This can be used to return a set number of records with
  the submitted capability. The parameter 'fieldsexceptid' will now accept context fields which can be used for preloading.
* The caching option 'immutable' has been added to send_stored_file() and send_file().
* New adhoc task refresh_mod_calendar_events_task that updates existing calendar events of modules.
* New 'priority' column for the event table to determine which event to show in case of events with user and group overrides.
* Webservices core_course_search_courses and core_course_get_courses_by_field will always return the sortorder field.
* core_course_external::get_activities_overview has been deprecated. Please do not call this function any more.
* Changed the pix mustache template helper to accept context variables for the key, component and alt text.
* New auth_plugin_base helper methods:
  - get_identity_providers() - Retrieves available auth identity providers.
  - prepare_identity_providers_for_output() - Prepares auth identity provider data for output (e.g. to templates, WS, etc.).

=== 3.2 ===

* Custom roles with access to any part of site administration that do not use the manager archetype will need
  moodle/site:configview capability added.
* Admin setting "Show My courses expanded on Dashboard" has been removed.
* Some backwards and forwards compatibility has been added for different bootstrap versions.
  This is to allow the same markup to work in "clean" and "boost" themes alot of the time. It is also to allow user text
  with bootstrap classes to keep working in the new theme. See MDL-56004 for the list of supported classes.
* MForms element 'submitlink' has been deprecated.
* Searchable selector form element is now a wrapper for autocomplete. A "No selection" option is automatically
  added to the options list for best backwards compatibility - if you were manually adding a "no selection" option you will need
  to remove it.
* Node.js versions >=4 are now required to run grunt.
* JQuery has been updated to 3.1.0. JQuery migrate plugins are no longer shipped - please read
  https://jquery.com/upgrade-guide/3.0/ and update your javascript.
* New option 'blanktarget' added to format_text. This option adds target="_blank" to links
* A new webservice structure `external_files` has been created which provides a standardised view of files in Moodle and
  should be used for all file return descriptions.
  Files matching this format can be retrieved via the new `external_util::get_area_files` method.
  See MDL-54951 for further information.
* The parameter $usepost of the following functions has been deprecated and is not used any more:
  - get_max_upload_file_size()
  - get_user_max_upload_file_size()
* The following classes have been removed and should not be used any more:
    - boxclient - See MDL-49599 for more information.
* The following functions have been removed and should not be used any more:
    - file_modify_html_header() - See MDL-29738 for more information.
* core_grades_external::get_grades has been deprecated. Please do not call this function any more.
  External function gradereport_user_external::get_grade_items can be used for retrieving the course grades information.
* New option 'escape' added to format_string. When true (default), escapes HTML entities from the string
* The following functions have been deprecated and are not used any more:
  - get_records_csv() Please use csv_import_reader::load_csv_content() instead.
  - put_records_csv() Please use download_as_dataformat (lib/dataformatlib.php) instead.
  - zip_files()   - See MDL-24343 for more information.
  - unzip_file()  - See MDL-24343 for more information.
  - print_log()           - See MDL-43681 for more information
  - print_log_csv()       - See MDL-43681 for more information
  - print_log_ods()       - See MDL-43681 for more information
  - print_log_xls()       - See MDL-43681 for more information
  - print_mnet_log()      - See MDL-43681 for more information
  - build_logs_array()    - See MDL-43681 for more information
  - get_logs()            - See MDL-43681 for more information
  - get_logs_usercourse() - See MDL-43681 for more information
  - get_logs_userday()    - See MDL-43681 for more information
  - prevent_form_autofill_password() Please do not use anymore.
* The password_compat library was removed as it is no longer required.
* Phpunit has been upgraded to 5.4.x and following has been deprecated and is not used any more:
  - setExpectedException(), use @expectedException or $this->expectException() and $this->expectExceptionMessage()
  - getMock(), use createMock() or getMockBuilder()->getMock()
  - UnitTestCase class is removed.
* The following methods have been finally deprecated and should no longer be used:
  - course_modinfo::build_section_cache()
  - cm_info::get_deprecated_group_members_only()
  - cm_info::is_user_access_restricted_by_group()
* The following methods in cm_info::standardmethods have also been finally deprecated and should no longer be used:
  - cm_info::get_after_edit_icons()
  - cm_info::get_after_link()
  - cm_info::get_content()
  - cm_info::get_custom_data()
  - cm_info::get_extra_classes()
  - cm_info::get_on_click()
  - cm_info::get_url()
  - cm_info::obtain_dynamic_data()
  Calling them through the magic method __call() will throw a coding exception.
* The alfresco library has been removed from core. It was an old version of
  the library which was not compatible with newer versions of Alfresco.
* Added down arrow: $OUTPUT->darrow.
* All file_packer implementations now accept an additional parameter to allow a simple boolean return value instead of
  an array of individual file statuses.
* "I set the field "field_string" to multiline:" now end with colon (:), as PyStrings is supposed to end with ":"
* New functions to support deprecation of events have been added to the base event. See MDL-46214 for further details.
* A new function `get_name_with_info` has been added to the base event. This function adds information about event
  deprecations and should be used where this information is relevant.
* Following api's have been deprecated in behat_config_manager, please use behat_config_util instead.
  - get_features_with_tags
  - get_components_steps_definitions
  - get_config_file_contents
  - merge_behat_config
  - get_behat_profile
  - profile_guided_allocate
  - merge_config
  - clean_path
  - get_behat_tests_path
* behat_util::start_test_mode() accepts 3 options now:
  - 1. Theme sute with all features: If behat should initialise theme suite with all core features.
  - 2. Parallel runs: How many parallel runs will be running.
  - 3. Run: Which process behat should be initialise for.
* behat_context_helper::set_session() has been deprecated, please use behat_context_helper::set_environment() instead.
* data-fieldtype="type" attribute has been added to form field default template.
* form elements extending MoodleQuickForm_group must call $this->createFormElement() instead of
  @MoodleQuickForm::createElement() in order to be compatible with PHP 7.1
* Relative paths in $CFG->alternateloginurl will be resolved to absolute path within moodle site. Previously they
  were resolved to absolute path within the server. That means:
  - $CFG->wwwroot: http://example.com/moodle
  - $CFG->alternateloginurl : /my/super/login.php
  - Login url will be: http://example.com/moodle/my/super/login.php (moodle root based)
* Database (DML) layer:
  - new sql_equal() method available for places where case sensitive/insensitive varchar comparisons are required.
* PostgreSQL connections now use advanced options to reduce connection overhead.  These options are not compatible
  with some connection poolers.  The dbhandlesoptions parameter has been added to allow the database to configure the
  required defaults. The parameters that are required in the database are;
    ALTER DATABASE moodle SET client_encoding = UTF8;
    ALTER DATABASE moodle SET standard_conforming_strings = on;
    ALTER DATABASE moodle SET search_path = 'moodle,public';  -- Optional, if you wish to use a custom schema.
  You can set these options against the database or the moodle user who connects.
* Some form elements have been refined to better support right-to-left languages. In RTL,
  most fields should not have their direction flipped, a URL, a path to a file, a number, ...
  are always displayed LTR. Input fields and text areas now will best guess whether they
  should be forced to be displayed in LTR based on the PARAM type associated with it. You
  can call $mform->setForceLtr($elementName, true/false) on some form fields to manually
  set the value.
* Action menus do_not_enhance() is deprecated, use a list of action_icon instead.
* The user_not_fully_set_up() function has a new $strict parameter (defaulting to true) in order to decide when
  custom fields (and other checks) should be evaluated to determine if the user has been completely setup.
* profile_field_base class has new methods: get_field_config_for_external() and get_field_properties().
  This two new methods should be implemented by profile field plugins to make them compatible with Web Services.
* The minifier library used by core_minify has been switched to https://github.com/matthiasmullie/minify - there are minor differences
  in minifier output.
* context_header additional buttons can now have a class attribute provided in the link attributes.
* The return signature for the antivirus::scan_file() function has changed.
  The calling function will now handle removal of infected files from Moodle based on the new integer return value.
* The first parameter $eventdata of both message_send() and \core\message\manager::send_message() should
  be \core\message\message. Use of stdClass is deprecated.
* The message_sent event now expects other[courseid] to be always set, exception otherwise. For BC with contrib code,
  message_sent::create_from_ids() will show a debugging notice if the \core\message\message being sent is missing
  the courseid property, defaulting to SITEID automatically. In Moodle 3.6 (MDL-55449) courseid will be fully mandatory
  for all messages sent.
* The send_confirmation_email() function has a new optional parameter $confirmationurl to provide a different confirmation URL.
* Introduced a new hook for plugin developers:
    - <component>_course_module_background_deletion_recommended()
  This hook should be used in conjunction with the existing '<component>_pre_course_module_delete($mod)'. It must
  return a boolean and is called by core to check whether a plugin's implementation of
  <component>_pre_course_module_deleted($mod) will take a long time. A plugin should therefore only implement this
  function if it also implements <component>_pre_course_module_delete($mod).
  An example in current use is recyclebin, which performs what can be a lengthy backup process in
  tool_recyclebin_pre_course_module_delete. The recyclebin, if enabled, now returns true in its implementation of
  tool_recyclebin_course_module_background_deletion_recommended(), to indicate to core that the deletion (and
  execution of tool_recyclebin_pre_course_module_delete) should be handled with an adhoc task, meaning it will not
  occur in real time.

=== 3.1 ===

* Webservice function core_course_search_courses accepts a new parameter 'limittoenrolled' to filter the results
  only to courses the user is enrolled in, and are visible to them.
* External functions that are not calling external_api::validate_context are buggy and will now generate
  exceptions. Previously they were only generating warnings in the webserver error log.
  See https://docs.moodle.org/dev/External_functions_API#Security
* The moodle/blog:associatecourse and moodle/blog:associatemodule capabilities has been removed.
* The following functions has been finally deprecated and can not be used any more:
    - profile_display_badges()
    - useredit_shared_definition_preferences()
    - calendar_normalize_tz()
    - get_user_timezone_offset()
    - get_timezone_offset()
    - get_list_of_timezones()
    - calculate_user_dst_table()
    - dst_changes_for_year()
    - get_timezone_record()
    - test_get_list_of_timezones()
    - test_get_timezone_offset()
    - test_get_user_timezone_offset()
* The google api library has been updated to version 1.1.7. There was some important changes
  on the SSL handling. Now the SSL version will be determined by the underlying library.
  For more information see https://github.com/googleapis/google-api-php-client/pull/644
* The get_role_users() function will now add the $sort fields that are not part
  of the requested fields to the query result and will throw a debugging message
  with the added fields when that happens.
* The core_user::fill_properties_cache() static method has been introduced to be a reference
  and allow standard user fields data validation. Right now only type validation is supported
  checking it against the parameter (PARAM_*) type of the target user field. MDL-52781 is
  going to add support to null/not null and choices validation, replacing the existing code to
  validate the user fields in different places in a common way.
* Webservice function core_course_search_courses now returns results when the search string
  is less than 2 chars long.
* Webservice function core_course_search_courses accepts a new parameter 'requiredcapabilities' to filter the results
  by the capabilities of the current user.
* New mform element 'course' handles thousands of courses with good performance and usability.
* The redirect() function will now redirect immediately if output has not
  already started. Messages will be displayed on the subsequent page using
  session notifications. The type of message output can be configured using the
  fourth parameter to redirect().
* The specification of extra classes in the $OUTPUT->notification()
  function, and \core\output\notification renderable have been deprecated
  and will be removed in a future version.
  Notifications should use the levels found in \core\output\notification.
* The constants for NOTIFY_PROBLEM, NOTIFY_REDIRECT, and NOTIFY_MESSAGE in
  \core\output\notification have been deprecated in favour of NOTIFY_ERROR,
  NOTIFY_WARNING, and NOTIFY_INFO respectively.
* The following functions, previously used (exclusively) by upgrade steps are not available
  anymore because of the upgrade cleanup performed for this version. See MDL-51580 for more info:
    - upgrade_mysql_fix_unsigned_and_lob_columns()
    - upgrade_course_completion_remove_duplicates()
    - upgrade_save_orphaned_questions()
    - upgrade_rename_old_backup_files_using_shortname()
    - upgrade_mssql_nvarcharmax()
    - upgrade_mssql_varbinarymax()
    - upgrade_fix_missing_root_folders()
    - upgrade_course_modules_sequences()
    - upgrade_grade_item_fix_sortorder()
    - upgrade_availability_item()
* A new parameter $ajaxformdata was added to the constructor for moodleform. When building a
  moodleform in a webservice or ajax script (for example using the new fragments API) we
  cannot allow the moodleform to parse it's own data from _GET and _POST - we must pass it as
  an array.
* Plugins can extend the navigation for user by declaring the following callback:
  <frankenstyle>_extend_navigation_user(navigation_node $parentnode, stdClass $user,
                                        context_user $context, stdClass $course,
                                        context_course $coursecontext)
* The function notify() now throws a debugging message - see MDL-50269.
* Ajax calls going through lib/ajax/* now validate the return values before sending
  the response. If the validation does not pass an exception is raised. This behaviour
  is consistent with web services.
* Several changes in Moodle core, standard plugins and third party libraries to
  ensure compatibility with PHP7. All plugins are recommended to perform testing
  against PHP7 as well. Refer to https://docs.moodle.org/dev/Moodle_and_PHP7 for more
  information. The following changes may affect you:
  * Class moodleform, moodleform_mod and some module classes have been changed to use
    __construct() for the constructor. Calling parent constructors by the class
    name will display debugging message. Incorrect: parent::moodleform(),
    correct: parent::__construct()
  * All form elements have also changed the constructor syntax. No changes are
    needed for using form elements, however if plugin defines new form element it
    needs to use correct syntax. For example, incorrect: parent::HTML_QuickForm_input(),
    HTML_QuickForm_input::HTML_QuickForm_input(), $this->HTML_QuickForm_input().
    Correct: HTML_QuickForm_input::__construct() or parent::__construct().
  * profile_field_base::profile_field_base() is deprecated, use parent::__construct()
    in custom profile fields constructors. Similar deprecations in exsiting
    profile_field_* classes.
  * user_filter_type::user_filter_type() is deprecated, use parent::__construct() in
    custom user filters. Similar deprecations in existing user_filter_* classes.
  * table_default_export_format_parent::table_default_export_format_parent() is
    deprecated, use parent::__construct() in extending classes.
* groups_delete_group_members() $showfeedback parameter has been removed and is no longer
  respected. Users of this function should output their own feedback if required.
* Number of changes to Tags API, see tag/upgrade.txt for more details
* The previous events API handlers are being deprecated in favour of events 2 API, debugging messages are being displayed if
  there are 3rd party plugins using it. Switch to events 2 API please, see https://docs.moodle.org/dev/Event_2#Event_dispatching_and_observers
  Note than you will need to bump the plugin version so moodle is aware that you removed the plugin's event handlers.
* mforms validation functions are not available in the global JS namespace anymore, event listeners
  are assigned to fields and buttons through a self-contained JS function.
* Added $CFG->urlrewriteclass option to config.php allowing clean / semantic urls to
  be implemented in a plugin, eg local_cleanurls.
* $CFG->pathtoclam global setting has been moved to clamav antivirus plugin setting of the same name.
* clam_message_admins() and get_clam_error_code() have been deprecated, its functionality
  is now a part of \antivirus_clamav\scanner class methods.
* \repository::antivir_scan_file() has been deprecated, \core\antivirus\manager::scan_file() that
  applies antivirus plugins is replacing its functionality.
* Added core_text::str_max_bytes() which safely truncates multi-byte strings to a maximum number of bytes.
* Zend Framework has been removed completely.
* Any plugin can report when a scale is being used with the callback function [pluginname]_scale_used_anywhere(int $scaleid).
* Changes in file_rewrite_pluginfile_urls: Passing a new option reverse = true in the $options var will make the function to convert
  actual URLs in $text to encoded URLs in the @@PLUGINFILE@@ form.
* behat_util::is_server_running() is removed, please use behat_util::check_server_status() instead.
* Behat\Mink\Selector\SelectorsHandler::xpathLiteral() method is deprecated use behat_context_helper::escape instead
  when building Xpath, or pass the unescaped value when using the named selector.',
* table_sql download process is using the new data formats plugin which you can't use if you are buffering any output
    * flexible_table::get_download_menu(), considered private, has been deleted. Use
      $OUTPUT->download_dataformat_selector() instead.
  when building Xpath, or pass the unescaped value when using the named selector.
* Add new file_is_executable(), to consistently check for executables even in Windows (PHP bug #41062).
* Introduced new hooks for plugin developers.
    - <component>_pre_course_category_delete($category)
    - <component>_pre_course_delete($course)
    - <component>_pre_course_module_delete($cm)
    - <component>_pre_block_delete($instance)
    - <component>_pre_user_delete($user)
  These hooks allow developers to use the item in question before it is deleted by core. For example, if your plugin is
  a module (plugins located in the mod folder) called 'xxx' and you wish to interact with the user object before it is
  deleted then the function to create would be mod_xxx_pre_user_delete($user) in mod/xxx/lib.php.
* pear::Net::GeoIP has been removed.

=== 3.0 ===

* Minify updated to 2.2.1
* htmlpurifier upgraded to 4.7.0
* Less.php upgraded to 1.7.0.9
* The horde library has been updated to version 5.2.7.
* Google libraries (lib/google) updated to 1.1.5
* Html2Text library has been updated to the latest version of the library.
* External functions x_is_allowed_from_ajax() methods have been deprecated. Define 'ajax' => true in db/services.php instead.
* External functions can be called without a session if they define 'loginrequired' => true in db/services.php.
* All plugins are required to declare their frankenstyle component name via
  the $plugin->component property in their version.php file. See
  https://docs.moodle.org/dev/version.php for details (MDL-48494).
* PHPUnit is upgraded to 4.7. Some tests using deprecated assertions etc may need changes to work correctly.
* Users of the text editor API to manually create a text editor should call set_text before calling use_editor.
* Javascript - SimpleYUI and the Y instance used for modules have been merged. Y is now always the same instance of Y.
* get_referer() has been deprecated, please use the get_local_referer function instead.
* \core\progress\null is renamed to \core\progress\none for improved PHP7 compatibility as null is a reserved word (see MDL-50453).
* \webservice_xmlrpc_client now respects proxy server settings. If your XMLRPC server is available on your local network and not via your proxy server, you may need to add it to the list of proxy
  server exceptions in $CFG->proxybypass. See MDL-39353 for details.
* Group and groupings idnumbers can now be passed to and/or are returned from the following web services functions:
  ** core_group_external::create_groups
  ** core_group_external::get_groups
  ** core_group_external::get_course_groups
  ** core_group_external::create_groupings
  ** core_group_external::update_groupings
  ** core_group_external::get_groupings
  ** core_group_external::get_course_groupings
  ** core_group_external::get_course_user_groups
* Following functions are removed from core. See MDL-50049 for details.
    password_compat_not_supported()
    session_get_instance()
    session_is_legacy()
    session_kill_all()
    session_touch()
    session_kill()
    session_kill_user()
    session_set_user()
    session_is_loggedinas()
    session_get_realuser()
    session_loginas()
    js_minify()
    css_minify_css()
    update_login_count()
    reset_login_count()
    check_gd_version()
    update_log_display_entry()
    get_recent_enrolments()
    groups_filter_users_by_course_module_visible()
    groups_course_module_visible()
    error()
    formerr()
    editorhelpbutton()
    editorshortcutshelpbutton()
    choose_from_menu()
    update_event()
    get_generic_section_name()
    get_all_sections()
    add_mod_to_section()
    get_all_mods()
    get_course_section()
    format_weeks_get_section_dates()
    get_print_section_cm_text()
    print_section_add_menus()
    make_editing_buttons()
    print_section()
    print_overview()
    print_recent_activity()
    delete_course_module()
    update_category_button()
    make_categories_list()
    category_delete_move()
    category_delete_full()
    move_category()
    course_category_hide()
    course_category_show()
    get_course_category()
    create_course_category()
    get_all_subcategories()
    get_child_categories()
    get_categories()
    print_course_search()
    print_my_moodle()
    print_remote_course()
    print_remote_host()
    print_whole_category_list()
    print_category_info()
    get_course_category_tree()
    print_courses()
    print_course()
    get_category_courses_array()
    get_category_courses_array_recursively()
    blog_get_context_url()
    get_courses_wmanagers()
    convert_tree_to_html()
    convert_tabrows_to_tree()
    can_use_rotated_text()
    get_parent_contexts()
    get_parent_contextid()
    get_child_contexts()
    create_contexts()
    cleanup_contexts()
    build_context_path()
    rebuild_contexts()
    preload_course_contexts()
    context_moved()
    fetch_context_capabilities()
    context_instance_preload()
    get_contextlevel_name()
    print_context_name()
    mark_context_dirty()
    delete_context()
    get_context_url()
    get_course_context()
    get_user_courses_bycap()
    get_role_context_caps()
    get_courseid_from_context()
    context_instance_preload_sql()
    get_related_contexts_string()
    get_plugin_list_with_file()
    check_browser_operating_system()
    check_browser_version()
    get_device_type()
    get_device_type_list()
    get_selected_theme_for_device_type()
    get_device_cfg_var_name()
    set_user_device_type()
    get_user_device_type()
    get_browser_version_classes()
    generate_email_supportuser()
    badges_get_issued_badge_info()
    can_use_html_editor()
    enrol_cohort_get_cohorts()
    enrol_cohort_can_view_cohort()
    cohort_get_visible_list()
    enrol_cohort_enrol_all_users()
    enrol_cohort_search_cohorts()
* The never unused webdav_locks table was dropped.
* The actionmenu hideMenu() function now expects an EventFacade object to be passed to it,
  i.e. a call to M.core.actionmenu.instance.hideMenu() should be change to M.core.actionmenu.instance.hideMenu(e)
* In the html_editors (tinyMCE, Atto), the manage files button can be hidden by changing the 'enable_filemanagement' option to false.
* external_api::validate_context now is public, it can be called from other classes.
* rss_error() now supports returning of correct HTTP status of error and will return '404 Not Found'
  unless other status is specified.
* Plugins can extend the navigation for categories settings by declaring the following callback:
  <frankenstyle>_extend_navigation_category_settings(navigation_node, context_coursecat)
* The clilib.php provides two new functions cli_write() and cli_writeln() that should be used for outputting texts from the command
  line interface scripts.
* External function core_course_external::get_course_contents returned parameter "name" has been changed to PARAM_RAW,
  this is because the new external_format_string function may return raw data if the global moodlewssettingraw parameter is used.
* Function is_web_crawler() has been deprecated, please use core_useragent::is_web_crawler() instead.

=== 2.9.1 ===

* New methods grade_grade::get_grade_max() and get_grade_min() must be used rather than directly the public properties rawgrademax and rawgrademin.
* New method grade_item::is_aggregate_item() indicates when a grade_item is an aggreggated type grade.

=== 2.9 ===

* The default home page for users has been changed to the dashboard (formely my home). See MDL-45774.
* Support for rendering templates from php or javascript has been added. See MDL-49152.
* Support for loading AMD javascript modules has been added. See MDL-49046.
* Webservice core_course_delete_courses now return warning messages on any failures and does not try to rollback the entire deletion.
* \core\event\course_viewed 'other' argument renamed from coursesectionid to coursesectionnumber as it contains the section number.
* New API core_filetypes::add_type (etc.) allows custom filetypes to be added and modified.
* PHPUnit: PHPMailer Sink is now started for all tests and is setup within the phpunit wrapper for advanced tests.
  Catching debugging messages when sending mail will no longer work. Use $sink = $this->redirectEmails(); and then check
  the message in the sink instead.
* The file pluginlib.php was deprecated since 2.6 and has now been removed, do not include or require it.
* \core_component::fetch_subsystems() now returns a valid path for completion component instead of null.
* Deprecated JS global methods have been removed (show_item, destroy_item, hide_item, addonload, getElementsByTagName, findChildNodes).
* For 3rd party plugin specific environment.xml files, it's now possible to specify version independent checks by using the
  <PLUGIN name="component_name"> tag instead of the version dependent <MOODLE version="x.y"> one. If the PLUGIN tag is used any
  Moodle specific tags will be ignored.
* html_table: new API for adding captions to tables (new field, $table->caption) and subsequently hiding said captions from sighted users using accesshide (enabled using $table->captionhide).
* The authorization procedure in the mdeploy.php script has been improved. The script
  now relies on the main config.php when deploying an available update.
* sql_internal_reader and sql_select_reader interfaces have been deprecated in favour of sql_internal_table_reader
  and sql_reader which use iterators to be more memory efficient.
* $CFG->enabletgzbackups setting has been removed as now backups are stored internally using .tar.gz format by default, you can
  set $CFG->usezipbackups to store them in zip format. This does not affect the restore process, which continues accepting both.
* Added support for custom string manager implementations via $CFG->customstringmanager
  directive in the config.php. See MDL-49361 for details.
* Add new make_request_directory() for creation of per-request files.
* Added generate_image_thumbnail_from_string. This should be used instead of generate_image_thumbnail when the source is a string.
  This prevents the need to write files to disk unnecessarily.
* Added generate_image_thumbnail to stored_file class. This should be used when generating thumbnails for stored files.
  This prevents the need to write files to disk unnecessarily.
* Removed pear/HTTP/WebDav. See MDL-49534 for details.
* Use standard PHP date time classes and methods - see new core_date class for timezone normalisation methods.
* Moved lib/google/Google/ to lib/google/src/Google. This is to address autoloader issues with Google's provided autoloader
  for the library. See MDL-49519 for details.
* The outdated lib/google/Google_Client.php and related files have been completely removed. To use
  the new client, read lib/google/readme_moodle.txt, please.
* profile_display_badges() has been deprecated. See MDL-48935 for details.
* Added a new method add_report_nodes() to pagelib.php. If you are looking to add links to the user profile page under the heading "Reports"
  then please use this function to ensure that the breadcrumb and navigation block are created properly for all user profile pages.
* process_new_icon() now does not always return a PNG file. When possible, it will try to keep the format of the original file.
  Set the new argument $preferpng to true to force PNG. See MDL-46763 and MDL-50041 for details.

=== 2.8 ===

* Gradebook grade category option "aggregatesubcats" has been removed completely.
  This means that the database column is removed, the admin settings are removed and
  the properties from the grade_category object have been removed. If any courses were
  found to be using this setting, a warning to check the grades will be shown in the
  course grader report after upgrading the site. The same warning will be shown on
  courses restored from backup that had this setting enabled (see MDL-47503).
* lib/excelllib.class.php has been updated. The class MoodleExcelWorkbook will now only produce excel 2007 files.
* renderers: We now remove the suffix _renderable when looking for a render method for a renderable.
  If you have a renderable class named like "blah_renderable" and have a method on a renderer named "render_blah_renderable"
  you will need to change the name of your render method to "render_blah" instead, as renderable at the end is no longer accepted.
* New functions get_course_and_cm_from_cmid($cmorid, $modulename) and
  get_course_and_cm_from_instance($instanceorid, $modulename) can be used to
  more efficiently load these basic data objects at the start of a script.
* New function cm_info::create($cm) can be used when you need a cm_info
  object, but have a $cm which might only be a standard database record.
* $CFG->enablegroupmembersonly no longer exists.
* Scheduled tasks have gained support for syntax to introduce variability when a
  task will run across installs. When a when hour or minute are defined as 'R'
  they will be installed with a random hour/minute value.
* Several classes grade_edit_tree_column_xxx were removed since grades setup page
  has been significantly changed. These classes should not be used outside of
  gradebook or developers can copy them into their plugins from 2.7 branch.
* Google APIs Client Library (lib/google/) has been upgraded to 1.0.5-beta and
  API has changed dramatically without backward compatibility. Any code accessing
  it must be amended. It does not apply to lib/googleapi.php. See MDL-47297
* Added an extra parameter to the function get_formatted_help_string() (default null) which is used to specify
  additional string parameters.
* User settings node and course node in navigation now support callbacks from admin tools.
* grade_get_grades() optional parameteres $itemtype, $itemmodule, $iteminstance are now required.

DEPRECATIONS:
* completion_info->get_incomplete_criteria() is deprecated and will be removed in Moodle 3.0.
* grade_category::aggregate_values() is deprecated and will be removed in Moodle 3.0.
* groups_filter_users_by_course_module_visible() is deprecated; replace with
  core_availability\info::filter_user_list. Will be removed in Moodle 3.0.
* groups_course_module_visible() is deprecated; replace with $cm->uservisible.
* cm_info property $cm->groupmembersonly is deprecated and always returns 0.
  Use core_availability\info::filter_user_list if trying to determine which
  other users can see an activity.
* cm_info method $cm->is_user_access_restricted_by_group() is deprecated and
  always returns false. Use $cm->uservisible to determine whether the user can
  access the activity.
* Constant FEATURE_GROUPMEMBERSONLY (used in module _supports functions) is
  deprecated.
* cohort_get_visible_list() is deprecated. There is a better function cohort_get_available_cohorts()
  that respects user capabilities to view cohorts.
* enrol_cohort_get_cohorts() and enrol_cohort_search_cohorts() are deprecated since
  functionality is removed. Please use cohort_get_available_cohorts()
* enrol_cohort_enrol_all_users() is deprecated; enrol_manual is now responsible for this action
* enrol_cohort_can_view_cohort() is deprecated; replace with cohort_can_view_cohort()

=== 2.6.4 / 2.7.1 ===

* setnew_password_and_mail() and update_internal_user_password() will trigger
  \core\event\user_password_updated. Previously they used to generate
  \core\event\user_updated event.
* update_internal_user_password() accepts optional boolean $fasthash for fast
  hashing.
* user_update_user() and user_create_user() api's accept optional param
  $triggerevent to avoid respective events to be triggred from the api's.

=== 2.7 ===

* PHPUnit cannot be installed via PEAR any more, please use composer package manager instead.
* $core_renderer->block_move_target() changed to support more verbose move-block-here descriptions.

Events and Logging:
* Significant changes in Logging API. For upgrading existing events_trigger() and
  add_to_log() see http://docs.moodle.org/dev/Migrating_logging_calls_in_plugins
  For accessing logs from plugins see http://docs.moodle.org/dev/Migrating_log_access_in_reports
* The validation of the following events is now stricter (see MDL-45445):
    - \core\event\blog_entry_created
    - \core\event\blog_entry_deleted
    - \core\event\blog_entry_updated
    - \core\event\cohort_member_added
    - \core\event\cohort_member_removed
    - \core\event\course_category_deleted
    - \core\event\course_completed
    - \core\event\course_content_deleted
    - \core\event\course_created
    - \core\event\course_deleted
    - \core\event\course_restored
    - \core\event\course_section_updated (see MDL-45229)
    - \core\event\email_failed
    - \core\event\group_member_added
    - \core\event\group_member_removed
    - \core\event\note_created
    - \core\event\note_deleted
    - \core\event\note_updated
    - \core\event\role_assigned
    - \core\event\role_deleted
    - \core\event\role_unassigned
    - \core\event\user_graded
    - \core\event\user_loggedinas
    - \core\event\user_profile_viewed
    - \core\event\webservice_token_created

DEPRECATIONS:
* $module uses in mod/xxx/version.php files is now deprecated. Please use $plugin instead. It will be removed in Moodle 2.10.
* Update init methods in all event classes - "level" property was renamed to "edulevel", the level property is now deprecated.
* Abstract class \core\event\course_module_instances_list_viewed is deprecated now, use \core\event\instances_list_viewed instead.
* Abstract class core\event\content_viewed has been deprecated. Please extend base event or other relevant abstract class.
* mod_book\event\instances_list_viewed has been deprecated. Please use mod_book\event\course_module_instance_list_viewed instead.
* mod_chat\event\instances_list_viewed has been deprecated. Please use mod_chat\event\course_module_instance_list_viewed instead.
* mod_choice\event\instances_list_viewed has been deprecated. Please use mod_choice\event\course_module_instance_list_viewed instead.
* mod_feedback\event\instances_list_viewed has been deprecated. Please use mod_feedback\event\course_module_instance_list_viewed instead.
* mod_page\event\instances_list_viewed has been deprecated. Please use mod_page\event\course_module_instance_list_viewed instead.
* The constants FRONTPAGECOURSELIST, FRONTPAGETOPICONLY & FRONTPAGECOURSELIMIT have been removed.
* Conditional availability API has moved and changed. The condition_info class is
  replaced by \core_availability\info_module, and condition_info_section by
  \core_availability\info_section. (Code that uses the old classes will generally
  still work.)
* coursemodule_visible_for_user() has been deprecated but still works - replaced
  by a new static function \core_availability\info_module::is_user_visible()
* cm_info::is_user_access_restricted_by_conditional_access has been deprecated
  but still works (it has never done what its name suggests, and is
  unnecessary).
* cm_info and section_info property showavailability has been deprecated, but
  still works (with the caveat that this information is now per-user).
* cm_info and section_info properties availablefrom and availableuntil have been
  deprecated and always return zero (underlying data doesn't have these values).
* section_info property groupingid has been deprecated and always returns zero,
  same deal.
* Various cm_info methods have been deprecated in favour of their read-only properties (get_url(), get_content(), get_extra_classes(),
  get_on_click(), get_custom_data(), get_after_link, get_after_edit_icons)
* The ajaxenabled function has been deprecated and always returns true. All code should be fully functional in Javascript.
* count_login_failures() has been deprecated, use user_count_login_failures() instead. Refer MDL-42891 for details.

Conditional availability (activities and sections):
* New conditional availability API in /availability, including new availability
  condition plugins in /availability/condition. The new API is very similar with
  regard to checking availability, but any code that modifies availability settings
  for an activity or section is likely to need substantial changes.

YUI:
  * The lightbox attribute for moodle-core-notification-dialogue has been
    deprecated and replaced by the modal attribute. This was actually
    changed in Moodle 2.2, but has only been marked as deprecated now. It
    will be removed in Moodle 2.9.
  * When destroying any type of dialogue based on moodle-core-notification, the relevant content is also removed from
    the DOM. Previously it was left orphaned.

JavaSript:
    * The findChildNodes global function has been deprecated. Y.all should
      be used instead.
    * The callback argument to confirm_action and M.util.show_confirm_dialog has been deprecated. If you need to write a
      confirmation which includes a callback, please use moodle-core-notification-confirmation and attach callbacks to the
      events provided.

* New locking api and admin settings to configure the system locking type.
* New "Time spent waiting for the database" performance metric displayed along with the
  other MDL_PERF vars; the change affects both the error logs and the vars displayed in
  the page footer.
* Changes in the tag API. The component and contextid are now saved when assigning tags to an item. Please see
  tag/upgrade.txt for more information.

=== 2.6 ===

* Use new methods from core_component class instead of get_core_subsystems(), get_plugin_types(),
  get_plugin_list(), get_plugin_list_with_class(), get_plugin_directory(), normalize_component(),
  get_component_directory() and get_plugin_list_with_file(). The names of the new methods are
  exactly the same, the only differences are that core_component::get_plugin_types() now always returns
  full paths and core_component::get_plugin_list() does not accept empty parameter any more.
* Use core_text::* instead of textlib:: and also core_collator::* instead of collatorlib::*.
* Use new function moodleform::mock_submit() to simulate form submission in unit tests (backported).
* New $CFG->localcachedir setting useful for cluster nodes. Admins have to update X-Sendfile aliases if used.
* MS SQL Server drivers are now using NVARCHAR(MAX) instead of NTEXT and VARBINARY(MAX) instead of IMAGE,
  this change should be fully transparent and it should help significantly with add-on compatibility.
* The string manager classes were renamed. Note that they should not be modified or used directly,
  always use get_string_manager() to get instance of the string manager.
* The ability to use an 'insecure' rc4encrypt/rc4decrypt key has been removed.
* Use $CFG->debugdeveloper instead of debugging('', DEBUG_DEVELOPER).
* Use set_debugging(DEBUG_xxx) when changing debugging level for current request.
* Function moveto_module() does not modify $mod argument and instead now returns the new module visibility value.
* Use behat_selectors::get_allowed_text_selectors() and behat_selectors::get_allowed_selectors() instead of
  behat_command::$allowedtextselectors and behat_command::$allowedselectors
* Subplugins are supported in admin tools and local plugins.
* file_packer/zip_packer API has been modified so that key functions support a new file_progress interface
  to report progress during long operations. Related to this, zip_archive now supports an estimated_count()
  function that returns an approximate number of entries in the zip faster than the count() function.
* Class cm_info no longer extends stdClass. All properties are read-only and calculated on first request only.
* Class course_modinfo no longer extends stdClass. All properties are read-only.
* Database fields modinfo and sectioncache in table course are removed. Application cache core/coursemodinfo
  is used instead. Course cache is still reset, rebuilt and retrieved using function rebuild_course_cache() and
  get_fast_modinfo(). Purging all caches and every core upgrade purges course modinfo cache as well.
  If function get_fast_modinfo() is called for multiple courses make sure to include field cacherev in course
  object.
* Internal (noreply and support) user support has been added for sending/receiving message.
  Use core_user::get_noreply_user() and core_user::get_support_user() to get noreply and support user's respectively.
  Real users can be used as noreply/support users by setting $CFG->noreplyuserid and $CFG->supportuserid
* New function readfile_allow_large() in filelib.php for use when very large files may need sending to user.
* Use core_plugin_manager::reset_caches() when changing visibility of plugins.
* Implement new method get_enabled_plugins() method in subplugin info classes.
* Each plugin should include version information in version.php.
* Module and block tables do not contain version column any more, use get_config('xx_yy', 'version') instead.
* $USER->password field is intentionally unset so that session data does not contain password hashes.
* Use core_shutdown_manager::register_function() instead of register_shutdown_function().
* New file packer for .tar.gz files; obtain by calling get_file_packer('application/x-gzip'). Intended initially
  for use in backup/restore only, as there are limitations on supported filenames. Also new packer for
  backups which supports both compression formats; get_file_packer('application/vnd.moodle.backup').
* New optional parameter to stored_file::get_content_file_handle to open file handle with 'gzopen' instead
  of 'fopen' to read gzip-compressed files if required.
* update_internal_user_password() and setnew_password_and_mail() now trigger user_updated event.
* Add thirdpartylibs.xml file to plugins that bundle any 3rd party libraries.
* New class introduced to help auto generate zIndex values for modal dialogues. Class "moodle-has-zindex"
  should set on any element which uses a non-default zindex and needs to ensure it doesn't show above a
  dialogue.
* $CFG->filelifetime is now used consistently for most file serving operations, the default was lowered
  to 6 hours from 24 hours because etags and x-sendfile support should make file serving less expensive.
* Date format locale charset for windows server will come from calendar type and for gregorian it will use
  lang file.
* The library to interact with Box.net (class boxclient) is only compatible with their APIv1 which
  reaches its end of life on the 14th of Dec. You should migrate your scripts to make usage of the
  new class boxnet_client(). Note that the method names and return values have changed.
* Settings pages are now possible for Calendar type plugins. Calendar type plugins that require a settings page to
  work properly will need to set their requires version to a number that is equal to or grater than the 2.6.1 release version.
* The admin/tool/generator tool was overhauled to use testing data generators and the previous interface to create
  test data was removed (it was not working correctly anyway). If you were using this tool you will probably need to
  update your code.

DEPRECATIONS:
Various previously deprecated functions have now been altered to throw DEBUG_DEVELOPER debugging notices
and will be removed in a future release (target: 2.8), a summary follows:

Accesslib:
    * get_context_instance()                ->  context_xxxx::instance()
    * get_context_instance_by_id()          ->  context::instance_by_id($id)
    * get_system_context()                  ->  context_system::instance()
    * context_moved()                       ->  context::update_moved()
    * preload_course_contexts()             ->  context_helper::preload_course()
    * context_instance_preload()            ->  context_helper::preload_from_record()
    * context_instance_preload_sql()        ->  context_helper::get_preload_record_columns_sql()
    * get_contextlevel_name()               ->  context_helper::get_level_name()
    * create_contexts()                     ->  context_helper::create_instances()
    * cleanup_contexts()                    ->  context_helper::cleanup_instances()
    * build_context_path()                  ->  context_helper::build_all_paths()
    * print_context_name()                  ->  $context->get_context_name()
    * mark_context_dirty()                  ->  $context->mark_dirty()
    * delete_context()                      ->  $context->delete_content() or context_helper::delete_instance()
    * get_context_url()                     ->  $context->get_url()
    * get_course_context()                  ->  $context->get_course_context()
    * get_parent_contexts()                 ->  $context->get_parent_context_ids()
    * get_parent_contextid()                ->  $context->get_parent_context()
    * get_child_contexts()                  ->  $context->get_child_contexts()
    * rebuild_contexts()                    ->  $context->reset_paths()
    * get_user_courses_bycap()              ->  enrol_get_users_courses()
    * get_courseid_from_context()           ->  $context->get_course_context(false)
    * get_role_context_caps()               ->  (no replacement)
    * load_temp_role()                      ->  (no replacement)
    * remove_temp_roles()                   ->  (no replacement)
    * get_related_contexts_string()         ->  $context->get_parent_context_ids(true)
    * get_recent_enrolments()               ->  (no replacement)

Enrollment:
    * get_course_participants()             -> get_enrolled_users()
    * is_course_participant()               -> is_enrolled()

Output:
    * current_theme()                       -> $PAGE->theme->name
    * skip_main_destination()               -> $OUTPUT->skip_link_target()
    * print_container()                     -> $OUTPUT->container()
    * print_container_start()               -> $OUTPUT->container_start()
    * print_container_end()                 -> $OUTPUT->container_end()
    * print_continue()                      -> $OUTPUT->continue_button()
    * print_header()                        -> $PAGE methods
    * print_header_simple()                 -> $PAGE methods
    * print_side_block()                    -> $OUTPUT->block()
    * print_arrow()                         -> $OUTPUT->arrow()
    * print_scale_menu_helpbutton()         -> $OUTPUT->help_icon_scale($courseid, $scale)
    * print_checkbox()                      -> html_writer::checkbox()

Navigation:
    * print_navigation()                    -> $OUTPUT->navbar()
    * build_navigation()                    -> $PAGE->navbar methods
    * navmenu()                             -> (no replacement)
    * settings_navigation::
          get_course_modules()              -> (no replacement)

Files and repositories:
    * stored_file::replace_content_with()   -> stored_file::replace_file_with()
    * stored_file::set_filesize()           -> stored_file::replace_file_with()
    * stored_file::get_referencelifetime()  -> (no replacement)
    * repository::sync_external_file()      -> see repository::sync_reference()
    * repository::get_file_by_reference()   -> repository::sync_reference()
    * repository::
          get_reference_file_lifetime()     -> (no replacement)
    * repository::sync_individual_file()    -> (no replacement)
    * repository::reset_caches()            -> (no replacement)

Calendar:
    * add_event()                           -> calendar_event::create()
    * update_event()                        -> calendar_event->update()
    * delete_event()                        -> calendar_event->delete()
    * hide_event()                          -> calendar_event->toggle_visibility(false)
    * show_event()                          -> calendar_event->toggle_visibility(true)

Misc:
    * filter_text()                         -> format_text(), format_string()...
    * httpsrequired()                       -> $PAGE->https_required()
    * detect_munged_arguments()             -> clean_param([...], PARAM_FILE)
    * mygroupid()                           -> groups_get_all_groups()
    * js_minify()                           -> core_minify::js_files()
    * css_minify_css()                      -> core_minify::css_files()
    * course_modinfo::build_section_cache() -> (no replacement)
    * generate_email_supportuser()          -> core_user::get_support_user()

Sessions:
    * session_get_instance()->xxx()         -> \core\session\manager::xxx()
    * session_kill_all()                    -> \core\session\manager::kill_all_sessions()
    * session_touch()                       -> \core\session\manager::touch_session()
    * session_kill()                        -> \core\session\manager::kill_session()
    * session_kill_user()                   -> \core\session\manager::kill_user_sessions()
    * session_gc()                          -> \core\session\manager::gc()
    * session_set_user()                    -> \core\session\manager::set_user()
    * session_is_loggedinas()               -> \core\session\manager::is_loggedinas()
    * session_get_realuser()                -> \core\session\manager::get_realuser()
    * session_loginas()                     -> \core\session\manager::loginas()

User-agent related functions:
    * check_browser_operating_system()      -> core_useragent::check_browser_operating_system()
    * check_browser_version()               -> core_useragent::check_browser_version()
    * get_device_type()                     -> core_useragent::get_device_type()
    * get_device_type_list()                -> core_useragent::get_device_type_list()
    * get_selected_theme_for_device_type()  -> core_useragent::get_device_type_theme()
    * get_device_cfg_var_name()             -> core_useragent::get_device_type_cfg_var_name()
    * set_user_device_type()                -> core_useragent::set_user_device_type()
    * get_user_device_type()                -> core_useragent::get_user_device_type()
    * get_browser_version_classes()         -> core_useragent::get_browser_version_classes()

YUI:
    * moodle-core-notification has been deprecated with a recommendation of
      using its subclasses instead. This is to allow for reduced page
      transport costs. Current subclasses include:
      * dialogue
      * alert
      * confirm
      * exception
      * ajaxexception

Event triggering and event handlers:
    * All existing events and event handlers should be replaced by new
      event classes and matching new event observers.
    * See http://docs.moodle.org/dev/Event_2 for more information.
    * The following events will be entirely removed, though they can still
      be captured using handlers, but they should not be used any more.
      * groups_members_removed          -> \core\event\group_member_removed
      * groups_groupings_groups_removed -> (no replacement)
      * groups_groups_deleted           -> \core\event\group_deleted
      * groups_groupings_deleted        -> \core\event\grouping_deleted
    * edit_module_post_actions() does not trigger events any more.

=== 2.5.1 ===

* New get_course() function for use when obtaining the course record from database. Will
  reuse existing $COURSE or $SITE globals if possible to improve performance.

=== 2.5 ===

* The database drivers (moodle_database and subclasses) aren't using anymore the ::columns property
  for caching database metadata. MUC (databasemeta) is used instead. Any custom DB driver should
  apply for that change.
* The cron output has been changed to include time and memory usage (see cron_trace_time_and_memory()),
  so any custom utility relying on the old output may require modification.
* Function get_max_file_sizes now returns an option for (for example) "Course limit (500MB)" or
  "Site limit (200MB)" when appropriate with the option set to 0. This function no longer returns
  an option for 0 bytes. Existing code that was replacing the 0 option in the return
  from this function with a more sensible message, can now use the return from this function directly.
* Functions responsible for output in course/lib.php are deprecated, the code is moved to
  appropriate renderers: print_section(), print_section_add_menus(), get_print_section_cm_text(),
  make_editing_buttons()
  See functions' phpdocs in lib/deprecatedlib.php
* Function get_print_section_cm_text() is deprecated, replaced with methods in cm_info
* zip_packer may create empty zip archives, there is a new option to ignore
  problematic files when creating archive
* The function delete_course_module was deprecated and has been replaced with
  course_delete_module. The reason for this was because the function delete_course_module
  only partially deletes data, so wherever it was called extra code was needed to
  perform the whole deletion process. The function course_delete_module now takes care
  of the whole process.
* curl::setopt() does not accept constant values any more. As it never worked properly,
  we decided to make the type check stricter. Now, the keys of the array pass must be a string
  corresponding to the curl constant name.
* Function get_users_listing now return list of users except guest and deleted users. Previously
  deleted users were excluded by get_users_listing. As guest user is not expected while browsing users,
  and not included in get_user function, it will not be returned by get_users_listing.
* The add_* functions in course/dnduploadlib.php have been deprecated. Plugins should be using the
  MODNAME_dndupload_register callback instead.
* The signature of the add() method of classes implementing the parentable_part_of_admin_tree
  interface (such as admin_category) has been extended. The new parameter allows the caller
  to prepend the new node before an existing sibling in the admin tree.
* condition_info:get_condition_user_fields($formatoptions) now accepts the optional
  param $formatoptions, that will determine if the field names are processed by
  format_string() with the passed options.
* remove all references to $CFG->gdversion, GD PHP extension is now required
* Formslib will now throw a developer warning if a PARAM_ type hasn't been set for elements which
  need it. Please set PARAM_RAW explicitly if you do not want any cleaning.
* Functions responsible for managing and accessing course categories are moved to class coursecat
  in lib/coursecatlib.php, functions responsible for rendering courses and categories lists are
  moved to course/renderer.php. The following global functions are deprecated: make_categories_list(),
  category_delete_move(), category_delete_full(), move_category(), course_category_hide(),
  course_category_show(), get_course_category(), create_course_category(), get_all_subcategories(),
  get_child_categories(), get_categories(), print_my_moodle(), print_remote_course(),
  print_remote_host(), print_whole_category_list(), print_category_info(), get_course_category_tree(),
  print_courses(), print_course(), get_category_courses_array(), get_category_courses_array_recursively(),
  get_courses_wmanagers()
  See http://docs.moodle.org/dev/Courses_lists_upgrade_to_2.5
* $core_renderer->block_move_target() changed to support more verbose move-block-here descriptions.
* Additional (optional) param $onlyactive has been added to get_enrolled_users, count_enrolled_users
  functions to get information for only active (excluding suspended enrolments) users. Included two
  helper functions extract_suspended_users, get_suspended_userids to extract suspended user information.
* The core_plugin_manager class now provides two new helper methods for getting information
  about known plugins: get_plugins_of_type() and get_subplugins_of_plugin().
* The get_uninstall_url() method of all subclasses of \core\plugininfo\base class is now expected
  to always return moodle_url. Subclasses can use the new method is_uninstall_allowed()
  to control the availability of the 'Uninstall' link at the Plugins overview page (previously
  they would do it by get_uninstall_url() returning null). By default, URL to a new general plugin
  uninstall tool is returned. Unless the plugin type needs extra steps that can't be handled by
  plugininfo_xxx::uninstall() method or xmldb_xxx_uninstall() function, this default URL should
  satisfy all plugin types.

Database (DML) layer:
* $DB->sql_empty() is deprecated, you have to use sql parameters with empty values instead,
  please note hardcoding of empty strings in SQL queries breaks execution in Oracle database.
* Indexes must not be defined on the same columns as keys, this is now reported as fatal problem.
  Please note that internally we create indexes instead of foreign keys.

YUI changes:
* M.util.help_icon has been deprecated. Code should be updated to use moodle-core-popuphelp
  instead. To do so, remove any existing JS calls to M.util.help_icon from your PHP and ensure
  that your help link is placed in a span which has the class 'helplink'.

=== 2.4 ===

* Pagelib: Numerous deprecated functions were removed as classes page_base, page_course
  and page_generic_activity.
* use $CFG->googlemapkey3 instead of removed $CFG->googlemapkey and migrate to Google Maps API V3
* Function settings_navigation::add_course_editing_links() is completely removed
* function global_navigation::format_display_course_content() is removed completely (the
  functionality is moved to course format class)
* in the function global_navigation::load_generic_course_sections() the argument $courseformat is
  removed
* New component and itemid columns in groups_members table - this allows plugin to create protected
  group memberships using 'xx_yy_allow_group_member_remove' callback and there is also a new restore
  callback 'xx_yy_restore_group_member()'.
* New general role assignment restore plugin callback 'xx_yy_restore_role_assignment()'.
* functions get_generic_section_name(), get_all_sections(), add_mod_to_section(), get_all_mods()
  are deprecated. See their phpdocs in lib/deprecatedlib.php on how to replace them

YUI changes:
* moodle-enrol-notification has been renamed to moodle-core-notification
* YUI2 code must now use 2in3, see http://yuilibrary.com/yui/docs/yui/yui-yui2.html
* M.util.init_select_autosubmit() and M.util.init_url_select() have been deprecated. Code using this should be updated
  to use moodle-core-formautosubmit

Unit testing changes:
* output debugging() is not sent to standard output any more,
  use $this->assertDebuggingCalled(), $this->assertDebuggingNotCalled(),
  $this->getDebuggingMessages() or $this->assertResetDebugging() instead.

=== 2.3 ===

Database layer changes:
* objects are not allowed in paramters of DML functions, use explicit casting to strings if necessary

Note:
* DDL and DML methods which were deprecated in 2.0 have now been removed, they will no longer produce
debug messages and will produce fatal errors

API changes:

* send_stored_file() has changed its interface
* deleted several resourcelib_embed_* functions from resourcelib.php

=== 2.2 ===

removed unused libraries:
* odbc, base32, CodeSniffer, overlib, apd profiling, kses, Smarty, PEAR Console, swfobject, cssshover.htc, md5.js

API changes:
* new admin/tool plugin type
* new context API - old API is still available
* deleted users do not have context any more
* removed global search


=== 2.1 ===

API changes:
* basic suport for restore from 1.9
* new mobile devices API
* new questions API


=== 2.0 ===

API changes:
* new DML API - http://docs.moodle.org/dev/DML_functions
* new DDL API - http://docs.moodle.org/dev/DDL_functions
* new file API - http://docs.moodle.org/dev/File_API
* new $PAGE and $OUTPUT API
* new navigation API
* new theme API - http://docs.moodle.org/dev/Theme_changes_in_2.0
* new javascript API - http://docs.moodle.org/dev/JavaScript_usage_guide
* new portfolio API
* new local plugin type
* new translation support - http://lang.moodle.org
* new web service API
* new cohorts API
* new messaging API
* new rating API
* new comment API
* new sessions API
* new enrolment API
* new backup/restore API
* new blocks API
* new filters API
* improved plugin support (aka Frankenstyle)
* new registration and hub API
* new course completion API
* new plagiarism API
* changed blog API
* new text editor API
* new my moodle and profiles API<|MERGE_RESOLUTION|>--- conflicted
+++ resolved
@@ -72,12 +72,9 @@
 * The core/modal module and all their versions (SAVE_CANCEL, DELETE_CANCEL...) now has a setButtonDisable to disable or enable
   specific modal action buttons. This function allows developers to have modals that could only be submited if the user do some
   action in the modal body like ticking a checkbox or selecting an element.
-<<<<<<< HEAD
 * Course module indentation has been recovered for course format using components via Move right/left feature.
   Course formats using components will be allowed to use one level indentation only.
-=======
 * The method `flexible_table::set_columnsattributes` now can be used with 'class' key to add custom classes to the DOM.
->>>>>>> 292925d4
 
 === 4.1 ===
 
