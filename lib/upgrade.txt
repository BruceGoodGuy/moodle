This files describes API changes in core libraries and APIs,
information provided here is intended especially for developers.

=== 4.4 ===

* New modinfo methods related to delegated sections (sections controlled by a component):
    - course_modinfo::get_listed_section_info_all to get only the listed course sections.
    - course_modinfo::has_delegated_sections to know if a course has delegated sections.
    - section_info::is_delegated to check if the section is delegated.
    - section_info::get_component_instance to get the component section delegate integration instance.
* Added modalform config object `moduleName` param that can be used to define alternative modal type for the modalform. By default 'core/modal_save_cancel' is used.
* Add a new parameter to the debounce (core/utils) function to allow for cancellation.
* Add a new method core_user::get_initials to get the initials of a user in a way compatible with internationalisation.
* The `core/sortable_list` JS module adds a `sortable-list-is-dropped` class onto the dropped element after successful
  drag/drop, which can be used to add transition effects in calling code
* course_modinfo now has a purge_course_modules_cache() method, which takes a list of cmids and purges
  them all in a single cache set.
* The `core_plugin_manager::plugintype_name[_plural]` methods now require language strings for subplugin types always
  be defined in plugins (via `subplugintype_<type>` and `subplugintype_<type>_plural` language strings)
* Behat generators can now implement the function finish_generate_ to detect when the whole list of elements have been generated.
* New return value 'icon' has been added to the 'external_files' webservice structure. This return value represents the
  relative path to the relevant file type icon based on the file's mime type.
* Removed the sesskey passed from manageauths and manageenrols to their respective test_settings.php pages.
* The following previously deprecated methods have been removed and can no longer be used:
  - `download_as_dataformat`
* In enrollib.php, the method enrol_get_course_users() got an optional 5th parameter $usergroups that
  defaults to an empty array. Here, user group ids can be provided, to select enrolled users in a course
  that are also members of these groups.
* The options for `format_string()`, and `format_text()` are now checked for incorrectly passed context objects.
  Please note that this was never an accepted value but previously failed silently.
* The current page language is available in new `core/config` language property for Javascript modules
* The `html_writer::select_time` method has a `$timezone` parameter to use when formatting the time parameter
* The following functions have been added to adhoc_task class:
    - retry_until_success(): Used to indicate if the task should be re-run if it fails
      By default, tasks will be retried until they succeed, other tasks can override this method to change this behaviour.
    - set_attempts_available(): Used to set the number of attempts available for the task
    - get_attempts_available(): Used to get the number of attempts available for the task.
* There is a new DML method $DB->get_fieldset. For some reason, this did not exist even though get_fieldset_select etc. did.
* The following callbacks have been migrated to hooks:
  - before_standard_html_head() -> core\hook\output\before_standard_head_html_generation
  - bulk_user_actions() -> core_user\hook\extend_bulk_user_actions
  - before_http_headers() -> core\hook\output\before_http_headers
  - before_standard_top_of_body_html() -> core\hook\output\before_standard_top_of_body_html_generation
  - standard_after_main_region_html() -> core\hook\output\after_standard_main_region_html_generation
  - before_footer() -> core\hook\output\before_footer_html_generation
  - standard_footer_html() -> core\hook\output\before_standard_footer_html_generation
  - add_htmlattributes() -> core\hook\output\before_html_attributes
* Deprecated PARAM_ types with the exception of PARAM_CLEAN now emit a deprecation exception. These were all deprecated in Moodle 2.0.
* A new \core\attribute\deprecated attribute can be used to more clearly describe deprecated methods.
* A new \core\deprecation class can be used to inspect for deprecated attributes:
  - `\core\deprecation::is_deprecated(example::class);`
  - `\core\deprecation::emit_deprecation_if_present([self::class, 'some_method']);`
* Added missing deprecation for PARAM_CLEANFILE which was deprecated in Moodle 2.0.
* New Behat `heading` named selector to more easily assert the presence of H1-H6 elements on the page
* Login can now utilise new param 'loginredirect' to indicate when to use value set for $CFG->alternateloginurl.
* \action_menu_link::$instance has been deprecated as it is no longer used.
* The `format_string()` method has moved to `\core\formatting::format_string()`.
  The old method will be maintained, but new code should use the new method with first-class parameters.
* The `format_text()` method has moved to `\core\formatting::format_text()`.
  The old method will be maintained, but new code should use the new method with first-class parameters.
* The fourth parameter to `format_text` now emits a deprecation notice.
  It was originally deprecated in Moodle 2.0.
* The smiley option for format_text has been removed. It was deprecated in Moodle 2.0.
* The nocache option for format_text has been removed. It was deprecated in Moodle 2.3.
* The set_heading() method has a new parameter, $clean, to define whether the heading should be cleaned or not when no formatting
  is applied.
<<<<<<< HEAD
* The Horde library has been removed from core. It was only used by the tool_messageinbound. Now tool_messageinbound
  uses the new RoundCube library.
* Visibility of internal properties of the \core\task\manager have been changed from public to protected. These should not have been accessible.
  - $miniqueue
  - $numtasks
  - $mode
* Removed \zip_writer::sanitise_filepath and \zipwriter::sanitise_filename as they are now automatically sanitised in the zipstream.
* Plugins implementing callback `bulk_user_actions()` should be aware that bulk user actions can be executed
  from /admin/user.php as well as from the bulk actions page. The 'returnurl' parameter will be passed in the request.
* A new attribute helper has been created at \core\attribute_helper.
  This helper contains methods to fetch a single \ReflectionAttribute, or an array of \ReflectionAttribute for an item,
  or an instance, or a set of instances.
* New generic attributes have been added for:
 - \core\attribute\label - An untranslated text label of an object
 - \core\attribute\tags - A set of tags for an object
* The hook API now supports the use of \core\attribute\label and \core\attribute\tags
  as an alternative to implementing the \core\hook\described_hook interface.
* The hook API now supports the use of the new \core\attribute\hook\replaces_callbacks() attribute
  as an alternative to implementing the \core\hook\deprecated_callback_replacement interface.
* The following previously deprecated methods have been removed and can no longer be used:
  - `question_preview_url`
  - `question_preview_popup_params`
  - `question_hash`
  - `question_make_export_url`
  - `question_get_export_single_question_url`
  - `question_remove_stale_questions_from_category`
  - `flatten_category_tree`
  - `add_indented_names`
  - `question_category_select_menu`
  - `get_categories_for_contexts`
  - `question_category_options`
  - `question_add_context_in_key`
  - `question_fix_top_names`
* Added a new parameter to `core_renderer::container` and `core_renderer::container_start` to allow for the addition of
  custom attributes.
* Added a new method `navigation_node::add_attribute()` to allow adding HTML attributes to the node.
* Deprecated core\hook\manager::is_deprecated_plugin_callback() in favour of ::get_hooks_deprecating_plugin_callback(),
  which will return the classnames of hooks deprecating a callback, or null if it's not deprecated. The return value can be cast
  to bool if the original functionality is desired.
* The triggerSelector method in the `core/comboboxsearch/search_combobox` JS module is deprecated. It was not used.
* PHPUnit has been upgraded to 9.6 (see MDL-81266 for details).
  The main goal of the update is to allow developers to know in advance,
  via deprecations, which stuff is going to stop working (because of being removed)
  with PHPUnit 10 (see MDL-80969 for details). Other than that, the changes are minimal.
  This is the list of noticeable changes:
  - Deprecation: MDL-81281. A number of attribute-related assertions have been deprecated, will
    be removed with PHPUnit 10. Alternatives for *some* of them are available:
      - assertClassHasAttribute()
      - assertClassNotHasAttribute()
      - assertClassHasStaticAttribute()
      - assertClassNotHasStaticAttribute()
      - assertObjectHasAttribute()         => assertObjectHasProperty()
      - assertObjectNotHasAttribute()      => assertObjectNotHasProperty()
  - Deprecation: MDL-81266. A number of deprecation/notice/warning/error expectations have
    been deprecated, will be removed with PHPUnit 10. No alternative exists. A working
    replacement is available in the linked issue, hopefully there aren't many cases.
      - expectDeprecation()
      - expectDeprecationMessage()
      - expectDeprecationMessageMatches()
      - expectError()
      - expectErrorMessage()
      - expectErrorMessageMatches()
      - expectNotice()
      - expectNoticeMessage()
      - expectNoticeMessageMatches()
      - expectWarning()
      - expectWarningMessage()
      - expectWarningMessageMatches()
  - Deprecation: MDL-81308. The ->withConsecutive() functionality on PHPUnit mocks
    has been *silently* deprecated, will be removed with PHPUnit 10. Note that this
    won't affect PHPUnit 9.6 runs and an alternative path will be
    proposed in the linked issue, part of the PHPUnit 10 epic.
  - Deprecation: PHPUnit\Framework\TestCase::getMockClass() has been deprecated, will
    be removed with PHPUnit 10. No clear alternative exists and won't be investigated,
    because there aren't cases in core.
  - Deprecation: Cannot use the "Test" suffix on abstract test case classes. Proceed to
    rename them to end with "TestCase" instead.
* A new hook called after_failed_task_max_delay has been created. This hook will be triggered when an Ad-hoc or Scheduled task reaches its maximum failure delay.
* There is a new method called enrol_plugin::get_welcome_message_contact() that returns the contact details for the course welcome message.
* There is a new method called enrol_plugin::send_course_welcome_message_to_user() that sends the course welcome message to a user.
* The list of standard, and deleted, plugins is now located as JSON at lib/plugins.json.
=======
* groups_get_user_groups() in grouplib has a new $includehidden paramater, which will return groups for user even if they have
  GROUP_VISIBILITY_NONE. This is false by default, and should be used with care. The calling code must ensure that these groups
  are not exposed to the user as this may be a privacy issue.
>>>>>>> 238ea3d1

=== 4.3 ===

* Unnecessary parameters of admin_apply_default_settings() function were removed; upgrade script lists
  setting names in the same format as admin UI; default setting writing errors now trigger debugging messages;
  duplicate setting names (with different plugin part) in one setting page do not cause problems any more.
* Added a new render of caption for the table in render_caption. It can be used by
  set_caption($caption, $captionattributes).
    e.g. $caption = 'Caption for table'
    e.g. $captionattributes = ['class' => 'inline'];
* Admin settings for passwords (admin_setting_configpasswordunmask) can now be a required field using the following class:
    - admin_setting_requiredpasswordunmask
* The `$a` argument passed to `get_string` can now include any stringable type, removing the need for explicit casts (for
  example, of `\moodle_url` instances)
* The badges_get_oauth2_service_options() method has been deprecated, because it's not required anymore. It should no longer
  be used.
* The following class constants are deprecated, as Sodium is now required and we no longer support the OpenSSL fallback except
  when decrypting existing content for backwards compatibility:
  - `\core\encryption::METHOD_OPENSSL`
  - `\core\encryption::OPENSSL_CIPHER`
* The `\core\encryption::is_sodium_installed` method is deprecated, as Sodium is now a requirement
* The `drop_plugin_tables` method now returns immediately after deleting tables defined by plugin XMLDB file
* Support for the following phpunit coverage info properties, deprecated since 3.11, has been removed:
  - `whitelistfolders`
  - `whitelistfiles`
* The following previously deprecated methods have been removed and can no longer be used:
  - `get_extra_user_fields`
  - `get_extra_user_fields_sql`
  - `get_user_field_name`
  - `get_all_user_name_fields`
  - `unzip_file`
  - `zip_files`
* Added a new parameter in address_in_subnet to give us the ability to check for 0.0.0.0 or not.
* New method moodleform::add_sticky_action_buttons() is created to enable sticky footer for QuickForms.
* Added new \admin_setting::is_forceable() method to determine whether the setting can be overridden or not. Therefore,
  whether the settings can be overriden or not will depend on the value of implemented \admin_setting::is_forceable() method,
  even if we define the settings in config.php.
* New core_renderer::paragraph method to replace the overused html_writer::tag('p', ...) pattern.
* All functions associated with device specific themes have been deprecated.
  - core_useragent::get_device_type_theme()
  - core_useragent::get_device_type_cfg_var_name()
  - theme_is_device_locked()
  - theme_get_locked_theme_for_device()
* Addition of new 'name' field in the external_tokens table.
* \core_external\util::generate_token() has a new optional argument "name" used as a token name.
* Introduce a new public function \core_external\util::generate_token_name()
* Legacy (and custom) Behat --skip-passed option has been removed completely. Please, use the standard
  --rerun option that provides exactly the same (execution of failed scenarios only).
* Allowed database identifier lengths have been raised:
  - From 28 characters to 53 for table names (xmldb_table::NAME_MAX_LENGTH).
  - From 30 characters to 63 for column names (xmldb_field::NAME_MAX_LENGTH).
  - Maximum length for table prefixes has been set to 10 characters (xmldb_table::PREFIX_MAX_LENGTH). And it's enforced
    by environmental checks.
* New scheduled tasks show_started_courses_task and hide_ended_courses_task that updates the course visibility when the current
  day matches course start date/end date. They are disabled by default. Once they are enabled, only courses with start/end dates
  near the past 24 hours will be checked. The visibility of these courses will only changed when their start/end dates are higher
  than the current one, to avoid updating the course visibility early.
* New events course_started and course_ended have been created. For now, they are triggered when courses change automatically their
  visibility through the new scheduled tasks to hide/show courses based on their start/end dates.
* The action_menu::set_constraint() method is deprecated. Please use action_menu::set_boundary() instead.
* New \core\output\activity_header::get_heading_level() method to get the heading level for a given heading level depending whether
  the page displays a heading for the activity (usually a h2 heading containing the activity name).
* New method moodleform::filter_shown_headers() is created to show some expanded headers only and hide the rest.
* count_words() and count_letters() have a new optional parameter called $format to format the text before doing the counting.
* New core_renderer::sr_text method to generate screen reader only inline texts without using html_writer.
* New events \core\event\qbank_plugin_enabled and \core\event\qbank_plugin_disabled are triggered when a qbank plugin is enabled or
  disabled respectively, with the plugin's frankenstyle name. Any plugins that need to perform an action in response to a qbank
  plugin being enabled or disabled should observe these events.
* Code calling to qbank plugins was moved from question_delete_question in questionlib.php into the plugins themselves. Any plugins
  that need to perform processing when a question is deleted should observe the \core\event\question_deleted event instead.
* The external function core_grades_get_groups_for_selector is now relocated.
  Please use it at core_group_get_groups_for_selector instead.
* The M.util.show_confirm_dialog function has been rewritten as an ESM to use the core/notification module instead.
  See MDL-77174 for further information.
* The moodle-core-notification-confirm module, found under the M.core.confirm namespace, has been deprecated.
  Any code using it should be rewritten as an ESM and use the core/notification module instead.
  See MDL-77174 for further information.
* New set of output generic components. Check the component library for more information:
  - core\output\local\action_menu\subpanel to add subpanels to action menus.
  - core\output\local\dropdown\dialog to display HTML inside a dropdown element.
  - core\output\local\dropdown\status to render a user choice into a dropdown.
  - core\output\choicelist class to render a list of user choices. It combines with dropdown status and action menu subpanels.
* The behat step I choose "WHATEVER" in the open action menu is now compatible with action menus subpanels
  using the ">" symbol to suparate the item link text and subitem one. For example:
  - I choose "Group mode > Visible groups" in the open action menu
* addHelpButton() function has a new optional $a parameter to allow variables with translation strings.
* help_icon constructor has a new optional $a parameter to allow variables with translation strings.
* The random_bytes_emulate() function has been deprecated, because it's not required anymore. PHP native function random_bytes()
  should be used instead.
* New behat behat_navigation::i_close_block_drawer_if_open() and behat_navigation::i_keep_block_drawer_closed()
to ensure in some test that the block drawer is closed. This helps with random failures due to the block drawer
being forced open in all behat tests.
* The core_useragent::get_device_type_list() function has been deprecated. Use core_useragent::devicetypes instead as a replacement.
* The parameter $size of the following functions has been deprecated and is not used any more:
  - file_extension_icon
  - file_file_icon
  - file_folder_icon
  - file_mimetype_icon
  - mimeinfo_from_type
  - url_guess_icon
* The xxxxxxx-yyy.png MIME icons placed in pix/f have been removed and replaced with new SVG files.
  In order to reduce the number of icons for the MIME types, a few MIME icons have been removed and
  replaced with their generic from the existing ones:
    - avi -> video
    - base -> database
    - bmp -> image
    - html -> markup
    - jpeg -> image
    - mov -> video
    - mp3 -> audio
    - mpeg -> video
    - png -> image
    - quicktime -> video
    - tiff -> image
    - wav -> audio
    - wmv -> video
  Apart from that, the following MIME icons have been completely removed:
    - clip-353 --> It was added in MDL-75362 by mistake.
    - edit
    - env
    - explore
    - folder-open
    - help
    - move
    - parent
* The signature of the static method `can_user_share` in the `core\moodlenet\local\can_share_manager` class has been updated to include an additional parameter `$type`.
  This parameter specifies the type of resource being checked for sharing capabilities, which can either be 'activity' or 'course'.
* The method 'share_activity' in 'core\moodlenet\activity_sender' class has been deprecated and renamed to 'share_resource'. The method signature is the same as before and
  the new method is coming from the base class 'core\moodlenet\resource_sender'.
* Final deprecation and removal of legacy cron. This includes the functions:
  - cron_execute_plugin_type()
  - cron_bc_hack_plugin_functions()
  Please, use the Task API instead: https://moodledev.io/docs/apis/subsystems/task
* Final deprecation and removal of the following classes:
  - \core\task\legacy_plugin_cron_task
  - \mod_quiz\task\legacy_quiz_reports_cron
  - \mod_quiz\task\legacy_quiz_accessrules_cron
  - \mod_workshop\task\legacy_workshop_allocation_cron
  Please, use the Task API instead: https://moodledev.io/docs/apis/subsystems/task
* New method login_captcha_enabled() is created to check whether the login captcha is enabled or not.
* New method validate_login_captcha() is created to validate the login captcha.
* A new parameter $loginrecaptcha has been added to the authenticate_user_login() to check whether the login captcha is needed to verify or not. The default value is false.
* A new parameter $compactmode has been added to the recaptcha_get_challenge_html() to define whether the reCaptcha element should be displayed in the compact mode or not.
  Default value is false.
* A new native event in the `core_filters/events` AMD module eventTypes.filterContentRenderingComplete has been created to determine when the filter is complete the rendering.
* New parameters for \get_time_interval_string():
  - `$dropzeroes` - Passing `true` will exclude zero date/time units from the output.
  - `$fullformat` - Passing `true` will return date/time units in full format (e.g. `1 day` instead of `1d`).
* The print_object function (for temporary debugging use only) can now be used on objects that have recursive references,
  and has an improved display and other changes. (New parameters are available; see function documentation.)
* New `filteroptions` field added to getFilterValue() in core/datafilter/filtertype. This is generated by `get filterOptions()`
  and returns an arbitrary list of options specific to the filter type, in [{name:, value}] format. This allows filters to extend
  the values returned with additional fields.
* New `required` field added to core\output\datafilter. This will be output via the data-required property in filter_type.mustache,
  any additional filter types will need to output this property as well. Filters with data-required="1" will not be removable from
  the list of filters.
* addFilterRow() in core/datafilter now accepts a filterdata object to add a row with a pre-defined filter.
* New "binary" datafilter type added for creating filters with a single yes/no option.
* New "joinlist" parameter added to core\output\datafilter::get_filter_object(). This takes an array of datafilter::JOINTYPE_*
  constants to define which types of join the filter supports. By default this will include all three of "Any", "All" and "None",
  but a subset can be specified instead.
* core/form-autocomplete now supports disabled options in the source select list. These will be displayed in the autocomplete
  options with the aria-disabled attribute, and will not be selectable.
* The method grade_item::set_locked() now returns true if the grade item needs to be updated. The method schedules the locking of
  the grade item once the recalculations are completed. (This was fixed in 4.3, 4.2.2)
* Added a new constant called MAX_PASSWORD_CHARACTERS in moodlelib.php to hold a length of accepted password.
* Added a new method called exceeds_password_length in moodlelib.php to validate the password length.
* The core/modal_factory has been deprecated. From Moodle 4.3 onwards pleáse instantiate new modals using the ModalType.create method instead.
  Please note that this method does not support the `trigger` option.
* \moodle_page::set_title() has been updated to append the site name depending on the value of $CFG->sitenameintitle and whether
  the site's fullname/shortname has been set. So there's no need to manually add the site name whenever calling $PAGE->set_title().
  If it's necessary to override this, pass `false` to its new optional parameter `$appendsitename`.
* New page title separator constant `moodle_page:TITLE_SEPARATOR` has been created to help standardise the separators used in page
  titles.
* New Behat step \behat_general::the_page_title_should_contain() has been added to allow checking of page titles. You can use this
  when writing feature files to check that the page title contains the expected string.
  e.g. `And the page title should contain "Some title"`
* Ensure that all system icons now come with an accompanying SVG file. Any missing SVG files have been addressed, and to maintain
  this consistency, a PHPUnit test has been implemented to validate the inclusion of SVG files for any new icons.
* The $CFG->svgicons setting has been removed because all modern browsers now handle SVG files correctly.
* The method `\core_renderer->supportemail()` has an updated signature. It now allows a second optional parameter.
  Set it to true if you want to embed the generated link in other inline content.
* The users_search_sql function parameter $searchanywhere has been change to $searchtype for different type of search. $searchtype is a int parameter and has three constant value:
  USER_SEARCH_STARTS_WITH: 0, USER_SEARCH_CONTAINS: 1, USER_SEARCH_EXACT_MATCH: 2
  See MDL-78312 for further information.
* Function course_modinfo::clear_instance_cache now has an extra optional parameter $newcacherev, although this is really
  intended only for use by rebuild_course_cache.

=== 4.2 ===

* All context classes were moved to \core\context namespace while keeping full backwards compatibility.
  Please note it is not necessary to update plugins unless they rely on exact class names returned from
  get_class() or context_helper.
* Travis CI integration has been removed from core (MDLSITE-7135). Please, use GitHub Actions (GHA) instead. For
  more information visit https://moodledev.io/general/development/tools/gha
* A new constant COMPLETION_COMPLETE_FAIL_HIDDEN is introduced to mark that user has received a failing grade
  for a hidden grade item. This state returned by internal_get_grade_state() and is only used by get_core_completion_state()
  for processing the passgrade completion data.
* \single_button constructor signature has been changed to manage more types than just primary buttons.
  The boolean "primary" parameter has been deprecated and replaced by a more generic type allowing to use
  Bootstrap styles of buttons (danger, warning...). The constructor will still manage the boolean primary
  parameter but will display a debugging message.
* In enrollib.php, the methods get_enrolled_with_capabilities_join, get_enrolled_sql, get_enrolled_users and
  count_enrolled_users used to only be able to accept a single group id, even though internally, they used
  groups_get_members_join which could also accept an array of groups, or the constant USERSWITHOUTGROUP.
  This has now been made consistent. These enrol methods now accept all the group-related options that
  groups_get_members_join can handle.
* assign_capability() now has an optional $performancehints parameter which can be used in
  situations where it is being called in a loop in response to a database query, to reduce the
  amount of checks it has to do.
* New DB parameter 'versionfromdb', only available for MySQL and MariaDB drivers. It allows to force the DB version to be
  evaluated through an explicit call to VERSION() to skip the PHP client version which appears to be sometimes fooled by the
  underlying infrastructure, e.g. PaaS on Azure.
* The actionmenu component has now a set_kebab_trigger that will setup the action menu for use in kebab menus.
* The useexternalyui configuration setting has been removed as a part of the migration away from YUI.
  It only worked with http sites and did not officially support SSL, and is at risk of disappearing should Yahoo! decide
  to remove it.
* New `properties_filter` method of persistent class for filtering properties of a record against persistent definition
* Added 'extrainfo' in the DB options config. Its extra information for the DB driver, e.g. SQL Server
  has additional configuration according to its environment, which the administrator can specify to alter and
  override any connection options.
* In outputcomponents.php, initials_bar() can now be rendered in a smaller (mini) way. This provides purely the
  initials bar without the bootstrapping and form handling on each initials bar. If you use this mini render,
  you'll need to implement your own form handling. Example usage can be found within the grader report.
* There is a new helper function mtrace_exception to help with reporting exceptions you have caught in scheduled tasks.
* Box/Spout has been archived and is no longer maintained, so it has now been removed and replaced by OpenSpout.
* The following parts of the external API have been moved to the core_external subsystem:
  Classes:
    - external_api                      => core_external\external_api
    - external_description              => core_external\external_description
    - external_files                    => core_external\files
    - external_format_value             => core_external\external_format_value
    - external_function_parameters      => core_external\external_function_parameters
    - external_multiple_structure       => core_external\external_multiple_structure
    - external_settings                 => core_external\external_settings
    - external_single_structure         => core_external\external_single_structure
    - external_util                     => core_external\util
    - external_value                    => core_external\external_value
    - external_warnings                 => core_external\external_warnings
    - restricted_context_exception      => core_external\restricted_context_exception
  Functions:
    - external_format_string()          => core_external\util::format_string()
    - external_format_text()            => core_external\util::format_text()
    - external_create_service_token()   => core_external\util::generate_token()
    - external_generate_token()         => core_external\util::generate_token()
    - external_generate_token_for_current_user()
                                        => core_external\util::generate_token_for_current_user()
    - external_log_token_request        => core_external\util::log_token_request()

  The old class locations have been aliased for backwards compatibility and will emit a deprecation notice in a future
  release.
* The following methods, deprecated since 3.10, have been removed and can no longer be used:
  - `\core\output\mustache_helper_collection::strip_blacklisted_helpers`
  - `\core_form\filetypes_util::is_whitelisted`
  - `\core_form\filetypes_util::get_not_whitelisted`
* Convert a floating value to an integer in lib/graphlib.php to avoid PHP 8.1 deprecated function error.
* The $required parameter for \core_external\external_description is now being validated in order to prevent
  unintentionally passing incorrect parameters to the external_description's (and its subclasses') constructors (e.g. the parameter
  description being incorrectly passed for the $required parameter). A debugging notice will be shown when such cases occur.
* The moodle-core-popuphelp YUI modal has been removed. It has not been actively used in Moodle since 3.3. It should be replaced with appropriate ESM/AMD JavaScript.
* The moodle-core-tooltip YUI modal has been removed. It should be replaced with appropriate ESM/AMD JavaScript.
* A `\core\event\role_created` event is now triggered when roles are created via the `create_role` API.
* Event \core\event\user_created is now triggered if the user is created during course restore. In this case
  $event->other has properties 'restoreid' and 'courseid'.
* The core/modal module and all their versions (SAVE_CANCEL, DELETE_CANCEL...) now has a setButtonDisable to disable or enable
  specific modal action buttons. This function allows developers to have modals that could only be submited if the user do some
  action in the modal body like ticking a checkbox or selecting an element.
* Course module indentation has been recovered for course format using components via Move right/left feature.
  Course formats using components will be allowed to use one level indentation only.
* The method `flexible_table::set_columnsattributes` now can be used with 'class' key to add custom classes to the DOM.
* The editor_tinymce plugin has been removed from core.
* A new grunt task, upgradablelibs, has been added to get the list of libraries that have a newer version in their repositories.
* Support for serving of AMD modules built in really old versions of Moodle (<= 3.8) has been removed.
  Please ensure that your AMD modules have been rebuilt with a supported Moodle version.
* Addition of new 'visibility' and 'participation' fields in the groups table, and 'moodle/group:viewhiddengroups' capability.
  The following grouplib functions will now return groups and members based on group visibility and the user's permissions:
   - groups_get_all_groups()
   - groups_get_user_groups()
   - groups_get_my_groups()
   - groups_is_member()
   - groups_get_members()
   - groups_get_groups_members()
  groups_print_activity_menu() will now only return groups where particiation == true.
* Cron utility functions have been moved from the global namespaces to the \core\cron class, these include:
  - cron_setup_user()                => \core\cron::setup_user()
  - cron_run()                       => \core\cron::run_main_process()
  - cron_run_scheduled_task()        => \core\cron::run_scheduled_tasks()
  - cron_run_adhoc_task()            => \core\cron::run_adhoc_tasks()
  - cron_run_inner_scheduled_task()  => \core\cron::run_inner_scheduled_task()
  - cron_run_inner_adhoc_task()      => \core\cron::run_inner_adhoc_task()
  - cron_set_process_title()         => \core\cron::set_process_title()
  - cron_trace_time_and_memory()     => \core\cron::trace_time_and_memory()
  - cron_prepare_core_renderer()     => \core\cron::prepare_core_renderer()
* The `run_scheduled_tasks` and `run_adhoc_tasks` functions take an additional parameter to calculate the start of a run.
* The following phpunit advanced testcase helper methods, deprecated since 3.10, have been removed and can no longer be used:
  - `createXMLDataSet`
  - `createCsvDataSet`
  - `createArrayDataSet`
  - `loadDataSet`
* The external function core_grades_get_enrolled_users_for_search_widget is now deprecated.
  Please use the new core_grades_get_enrolled_users_for_selector external function instead.
* The external function core_grades_get_groups_for_search_widget is now deprecated.
  Please use the new core_grades_get_groups_for_selector external function instead.
* New \core_component::has_monologo_icon() that determines whether a plugin has monologo icons. This can be used to
  determine whether to apply CSS filtering to the plugin's icon when rendering it.
* \cm_info::get_icon_url() resolves the icon's file type and adds a `filtericon` parameter in the URL when rendering the monologo
  version of the course module icon or when the plugin declares, via its `filtericon` custom data, that the icon needs to be
  filtered. This additional information can be used by plugins when rendering the module icon to determine whether to apply
  CSS filtering to the icon.
* Activity plugins displaying activity module icons using \cm_info::get_icon_url() can declare the `filtericon` custom data in their
  `get_coursemodule_info()` callback. If set, this will be used by \cm_info::get_icon_url() to set the icon URL's `filtericon`
  parameter. This information can be used by the plugins when enclosing the icons in `.activityiconcontainer .icon` or
  `.activityiconcontainer .activityicon` containers to determine whether CSS filtering should be applied to the icon. If the icon
  needs to be rendered as is and not whitened out, the `.nofilter` CSS class needs to be applied to the icon.
* New moodle_url::export_params_for_template() returns the params as an array of key => value pairs. You should use this when
  you want to pass URL params to a template. An example can be found in single button.
* Functions get_next_adhoc_task() and cron::run_adhoc_tasks() have additional parameter $classname to filter by the specified class.
* Function cron::run_adhoc_tasks() has additional parameter $number to limit the number of the tasks to run.
* Function get_adhoc_tasks() has additional parameter $failedonly to return only failed tasks.
* admin/cli/adhoc_task.php has additional parameters:
  - id - to run individual tasks by id
  - classname - to run tasks by classname
  - taskslimit - to limit the number of tasks in one run
  - failed - to limit the run to only the tasks that failed in their previous run
  Can be mixed, apart from 'id' of course.
* The file_system class now declares a new, optional, `get_psr_stream` function which allows a Stream implementing `\Psr\Http\Message\StreamInterface` to be returned.
  A default implementation which uses the existing file handle resource is used by default, but this should be extended by file_system implementations where relevant.

=== 4.1 ===

* HTMLPurifier has been upgraded to the latest version - 4.16.0
* A process to deprecate capabilities by flagging them in the access.php by adding a $deprecatedcapabilities variable (an array).
  This array will list the deprecated capabilities and a possible replacement. Once we declare the capability as deprecated, a debugging
  message will be displayed (in DEBUG_DEVELOPPER mode only) when using the deprecated capability.
  Declaration is as follow:
    $deprecatedcapabilities = [
        'fake/access:fakecapability' => ['replacement' => '', 'message' => 'This capability should not be used anymore.']
    ];
* coursemodinfo cache uses the new `requirelockingbeforewrite` option, and rebuilding the cache now uses the cache lock API, rather
  than using the core lock factory directly. This allows the locks to be stored locally if the cache is stored locally, and
  avoids the risk of delays and timeouts when multiple nodes need to rebuild the cache locally, but are waiting for a central lock.
* Final deprecation and removal of the class \admin_setting_managelicenses, please use \tool_licensemanager\manager instead.
* Final deprecation and removal of the function license_manager::add(). Please use license_manager::save() instead.
* Final deprecation of the following functions behat_field_manager::get_node_type() and behat_field_manager::get_field()
  please call behat_field_manager::get_field_node_type() and behat_field_manager::get_form_field().
* Final deprecation and removal of the following class, please use \core\task\manager.
    - \tool_task\run_from_cli
* Final deprecation and removal of the following CLI scripts:
  - admin/tool/task/cli/schedule_task.php please use admin/cli/scheduled_task.php
  - admin/tool/task/cli/adhoc_task.php please use admin/cli/adhoc_task.php
* Final deprecation and removal of cron_run_single_task(), please use \core\task\manager::run_from_cli().
* The $USER->groupmember hack that fills the user object with the groups that the user belongs to has been removed.
  Please use the Groups API function groups_get_user_groups() to fetch the cached list of groups the user is a member of.
* The following functions, previously used (exclusively) by upgrade steps are not available anymore
  because of the upgrade cleanup performed for this version. See MDL-71747 for more info:
    - upgrade_analytics_fix_contextids_defaults()
    - upgrade_convert_hub_config_site_param_names()
    - upgrade_rename_prediction_actions_useful_incorrectly_flagged()
* The method ensure_adhoc_task_qos() in lib/classes/task/manager.php  has been deprecated, please use get_next_adhoc_task()
  instead.
* New setting $CFG->enrolments_sync_interval controls the minimum time in seconds between re-synchronization of enrollment via enrol_check_plugins.
  This only applies to web requests without a session such as webservice calls, tokenpluginfile.php and rss links Function
  enrol_check_plugins now has $ignoreintervalcheck flag to bypass checking for that setting.
* For performance reasons, sql_reader interface has a new function get_events_select_exists() which determines whether
  an event exists with the given criteria (see MDL-72723 for details).
   - Breaking: 3rd party log readers implementing interface sql_reader will need to implement get_events_select_exists()
* Added $strictness parameter to persistent `get_record` method, optionally allowing caller to ensure record exists
* New DML driver method `$DB->sql_cast_to_char` for casting given field/expression to char
* The core renderer `edit_button` method now accepts an optional `$method` argument (get/post) for the button
* For plugins that override secondary navigation, the namespace for the custom secondary navigation class has
  changed. It was (for example) mod_mymodule\local\views\secondary but is now
  mod_mymodule\navigation\views\secondary. The old location will continue to work, but is deprecated.
* The check for $plugin->incompatible was found to be incorrect. The $plugin->incompatible attribute is meant to define the minimum
  Moodle version the plugin is incompatible with but the implemented logic for the check was the opposite. Plugins declaring this
  attribute may encounter different behaviours between older Moodle versions (<v3.11.8, <v4.0.2) and the later ones. We recommend
  plugin developers to not use this attribute for Moodle versions 4.0 and below in order to avoid this problem.
* Added $CFG->proxylogunsafe and proxyfixunsafe to detect code which doesn't honor the proxy config
* Function admin_externalpage_setup() now has additional option 'nosearch' allowing to remove Site administration search form.
* The function print_error has been deprecated. Kindly use moodle_exception.
* When exporting table content, HTML tags/entities will be removed when the selected dataformat does not support HTML
* The abstract `get_name` method has been moved from `\core\task\scheduled_task` to the `\core\task\task_base` class and can now be
  implemented by adhoc tasks. For backwards compatibility, a default implementation has been added to `\core\task\adhoc_task` to
  return the class name.
* The function get_module_metadata() has been finally deprecated and can not be used anymore.
* New DML driver method `$DB->sql_order_by_null` for sorting nulls sort nulls first when ascending and last when descending.
* Allow plugins to callback on all pages just prior to the session start.
* New function set_additional_classes() has been implemented to add additional classes to action_menu.
* Most Behat functionality for the Moodle App has been removed from core, refer to the documentation in order to upgrade your testing
  setup: https://moodledev.io/general/app/development/testing/acceptance-testing#upgrading-tests-from-an-older-version
* New DML driver methods `$DB->sql_regex_get_word_beginning_boundary_marker` and `$DB->sql_regex_get_word_end_boundary_marker`
  for managing word boundary markers in a database driver supporting regex syntax when searching.
* The plugin_functions cache in core has been made localisable by prefixing the
  key it uses with the all versions hash, which only changes when there are code
  changes.

=== 4.0 ===

* To better detect wrong floats (like, for example, unformatted, using local-dependent separators ones) a number of
  gradebook functions now have stricter float type checking. All them will require now the "float" being passed to be
  a correct float value (numeric or string). Usually, that's achieved by using unformat_float() or
  PARAM_LOCALISEDFLOAT for all the user-entered grades before any processing on them. Functions affected are:
    - grade_format_gradevalue(), $value param (keeping it as optional/nullable).
    - grade_format_gradevalue_real(), $value param (keeping it as optional/nullable).
    - grade_format_gradevalue_percentage(), $value param (keeping it as optional/nullable).
    - grade_format_gradevalue_letter(), $value param (keeping it as optional/nullable).
    - grade_floats_different(), $f1 and $f2 params (keeping them as optional/nullable).
    - grade_floats_equal(), $f1 and $f2 params (keeping them as optional/nullable).
* The method action_menu->set_alignment() has been deprecated, please use action_menu->set_menu_left if you need a dropdown
  to align to the left of the dropdown button.
* The $OUTPUT->should_display_main_logo() function has been deprecated and should no longer be used.
* New method flexible_table::set_columnsattributes() has been introduced to add column attributes applied in every cell.
* New method flexible_table::get_row_cells_html() has been introduced, extracted from flexible_table::get_row_html
  so it can be overriden individually.
* Since Boxnet has been remove from core then boxnet_client() class has been removed from core too.
* New navigation classes to mimic the new navigation project. The existing navigation callbacks are still available and
  will be called. The following behaviour will be the new standard for nodes added via callbacks in Boost and Boost-based themes:
  - Module nodes added will be appended to the end and will appear within the More menu.
  - Course nodes added will also be appended and appear within the 'More' menu.
* The core/event events have been renamed and now fire native events, in addition to the legacy YUI and jQuery events.
  The following events have been renamed:
  - The BLOCK_CONTENT_UPDATED event has been replaced with a new native event in the `core_block/events` AMD module
    eventTypes.blockContentUpdated.
  - The EDITOR_CONTENT_RESTORED event has been replaced with a new native event in the `core_editor/events` AMD module
    eventTypes.editorContentRestored.
  - The FILTER_CONTENT_UPDATED event has been replaced with a new native event in the `core_filters/events` AMD module
    eventTypes.filterContentUpdated.
  - The FORM_FIELD_VALIDATION event has been replaced with a new native event in the `core_form/events` AMD module
    eventTypes.formFieldValidationFailed.
  - The FORM_SUBMIT_AJAX event has been replaced with a new native event in the `core_form/events` AMD module
    eventTypes.formSubmittedByJavascript.
* The block template now includues a block-instanceid data attribute.
* The core/event::getLegacyEvents() function has been deprecated and should no longer be used.
* Typo3 has now been removed. Use native mbstring or iconv functions.
* A new index has been added on mdl_user_preferences.name. This upgrade step might take some time on big sites.
* The completion_info function display_help_icon() which returned the 'Your progress' help icon has been deprecated and
  should no longer be used.
* The completion_info function print_help_icon() which has been deprecated since Moodle 2.0 should no longer be used.
* @babel/polyfill has been removed in favour of corejs@3.
* A new parameter $partialrebuild has been added to the rebuild_course_cache to invalidate the cache
  of the section or module only, not the whole course cache
* A new parameter $isbulkupdate has been added to the following functions:
  - grade_category::update()
  - grade_category::insert()
  - grade_grade::update()
  - grade_grade::insert()
  - grade_grade::notify_changed()
  - grade_item::insert()
  - grade_item::update()
  - grade_item::update_final_grade()
  - grade_item::update_raw_grade()
  - grade_object::update()
  - grade_object::insert()
  - grade_outcome::update()
  - grade_outcome::insert()
  - grade_scale::update()
  - grade_scale::insert()
  - grade_update()
  - completion_info::inform_grade_changed()
  - completion_info::update_state()
  - completion_info::internal_set_data()
  All functions except completion_info::internal_set_data() are only passing this parameter from very beginning of
  workflow (like grade report page where bulk grade update is possible) so this parameter is used in
  completion_info::internal_set_data() to decide if we need to mark completions instantly without waiting for cron.
* Following methods now return an int instead of bool:
  - completion_completion::_save()
  - completion_completion::mark_enrolled()
  - completion_completion::mark_inprogress()
  - completion_completion::mark_complete()
  which is needed to store id of completion record on successful update which is later beeing used by
  completion_info::internal_set_data() to reaggregate completions that have been marked for instant course completion.
* The following functions have been finally deprecated and can not be used anymore:
  - generate_uuid
* The YUI moodle-core-formchangechecker module has been deprecated and replaced with a new AMD module
  core_form/changechecker.
* New method \core_user::awaiting_action() has been introduced to check if the user is fully ready to use the site or
  whether there is an action (such as filling the missing profile field, changing password or agreeing to the site
  policy) needed.
* The signature of the get_name() function for grade_category and grade_item has been extended. The new parameter allows
  callers to get the name without escaped characters.
* The inplace_editable element constructor now accepts an optional pix_icon parameter to use as it's editing icon when
  rendered. The default icon for "select" types has also changed to a dropdown caret ("t/expanded").
* The inplace_editable Javascript module now emits native events, removing the jQuery dependency from calling code
  that wants to listen for the events. Backwards compatibility with existing code using jQuery is preserved.
* The function message_send() in messagelib.php now returns false if there is an error sending the message to the
  message processor (MDL-70046).
* Moodle 4.0 has major changes to the question bank. Therefore, there are major changes in questionlib.php
  and the core_question database tables. These are documented in detail in question/upgrade.txt.
* The postgres driver now wraps calls to pg_field_type() and caches them in databasemeta to save an invisible internal
  DB call on every request.
* The default type of 'core/toast' messages has been changed to 'information' (callers can still explicitely set the type)
* As the message_jabber notification plugin has been moved to the plugins database, the XMPPHP library (aka Jabber) has been
completely removed from Moodle core too.
* The SWF media player has been completely removed (The Flash Player was deprecated in 2017 and officially discontinued
  on 31 December 2020).
* The display_size function has been improved to add new optional parameters (decimal places,
  fixed units), to always include a non-breaking space between the number and unit, and to use
  consistent rounding (always 1 decimal place by default).
* The persistent method get() now returns the correct type for each property defined in the persistent class.
* The persistent method from_record() now only attempts to load record properties defined in the persistent class.
* New persistent set_many() helper for setting multiple properties in single method call.
* Require pass grade criteria is now part of core.
  Refer to upgrade.php to see transitioning from similar plugin criteria to core
  Refer to completion/upgrade.txt for additional information.
* The method enable_plugin() has been added to the core_plugininfo\base class and it has been implemented by all the plugininfo
classes extending it. When possible, the enable_plugin() method will store these changes into the config_log table, to let admins
check when and who has enabled/disabled plugins.
* Final deprecation: The following functions along with associated tests have been removed:
  - core_grades_external::get_grades
  - core_grades_external::get_grade_item
  - report_insights_context_insights
* \core\session\manager::init_empty_session() has a new optional parameter $newsid to indicate whether this is a new user session
* New html_table attribute "$responsive" which defaults to true. When set to true, tables created via html_writer::table() will be enclosed
  in a .table-responsive div container which will allow the table to be scrolled horizontally with ease, especially when the table is rendered in smaller viewports.
  Set to false to prevent the table from being enclosed in the responsive container.
* Two new helper functions have been added to lib/datalib.php, for safely preparing SQL ORDER BY statements where user
  interactions define sort parameters (see the respective docblocks for full details and examples):
  -get_safe_orderby() - where a single sort parameter is required.
  -get_safe_orderby_multiple() - where multiple sort parameters are required.
* Added the cleanstr mustache template helper to clean strings after loading them from language packs.
* The following behat functions have been modified to work with the new navigation
  - i_add_the_block
  - the_add_block_selector_should_contain_block
  - the_add_block_selector_should_contain_block
  - go_to_the_current_course_activity_completion_report
  - i_navigate_to_course_participants
  - i_go_to_advanced_grading_page
  - i_navigate_to_in_the_course_gradebook
  - should_exist_in_current_page_administration
  - should_not_exist_in_current_page_administration
  - go_to_main_course_page
  - select_on_administration_page
  - find_header_administration_menu
  - select_from_administration_menu
  - i_edit_the_lesson
  - i_add_a_question_filling_the_form_with
* The following behat step has been deprecated
  - i_select_from_flat_navigation_drawer
* The type for the "message" field in the external_warnings() structure has been changed from PARAM_TEXT to PARAM_RAW
* A new parameter $displayoptions has been added to the core_renderer::confirm() to allow better customization for confirming page
such as the title and strings for continue and cancel buttons.
* The method get_enabled_plugin($pluginname) has been added to the core_plugininfo\base class. It has a default implementation for
all the plugininfo classes and it can be overwritten when required (like it has been done with filter). This method returns the
current value for a pluginname depending on its status (enabled, disabled, other...).
* Unit Test coverage defaults have been updated to include some sensible defaults.
  The default values now include:
  * /classes/
  * /tests/generator/
  * /externallib.php
  * /lib.php
  * /locallib.php
  * /renderer.php
  * /rsslib.php
  This default applies both when there is no supplied coverage.php file, and is used to supplement any existing coverage configuration file if one is found.
* New method get_unaddable_by_theme_block_types() has been added to block_manager class. It uses the 'unaddableblocks' theme setting
value to get the list of blocks that won't be displayed for a theme.
* Loggedin / Loggedoff component settings on notification preferences have been merged to a single enabled switch:
  MESSAGE_DEFAULT_LOGGEDIN and MESSAGE_DEFAULT_LOGGEDOFF are now deprecated, so plugins should be updated if db/messages.php is present and replace
    MESSAGE_DEFAULT_LOGGEDIN + MESSAGE_DEFAULT_LOGGEDOFF to MESSAGE_DEFAULT_ENABLED. Backward compatibility will take any of both settings as enabled.
  MESSAGE_DEFAULT_PERMITTED also deprecated.
  core_message_get_user_notification_preferences and core_message_get_user_message_preferences Webservice are now returning enabled boolean on
    components > notifications > processors. loggedin and loggedoff are deprecated but present for backward compatibility.
* A new parameter $strength of type int is added to method search_for_active_node. This parameter would help us to search for the active nodes based on the
  $strength passed to it.
* A new method get_page() has been added to the settings_navigation class. This method can be used to obtain the
  moodle_page object associated to the settings navigation.
* A new interface, `core\output\named_templatable` has been created to allow renderable classes to define a
  `get_template_name(\renderer_base): string` function which will inform the default render() function with a template
  name.
* The parameter $modinfo of the get_data method in completion_info class has been deprecated and is not used anymore.
* A new method, get_default_home_page(), has been added to moodlelib to get the default home page to display if current one is not
defined or can't be applied.
* A new language_menu renderable is created to handle collecting available languages and generating the menu for use in different situations
* New primary navigation classes to mimic the primary nav. Consists of the views/primary.php and output/primary.php. The
  base nodes are added within the views/primary.php while output/primary.php is a renderable that combines the primary
  view and the lang, user and any custom menu items.
  - The language menu now resides within the user menu.
* New primary and secondary magic getters/setters included in pagelib.php that also initialises the objects
* All secondary navigation nodes have a predefined ordering within the relevant context and are defined as a
  mapping construct within core\navigation\views\secondary. Secondary navigation ordering can be overridden by
  generating a custom secondary class within a plugin's {plugin}\local\views namespace. This is only applicable to the
  following plugin types and is automatically loaded:
    * Module - refer to mod_assign\local\views\secondary for examples and magic_get_secondarynav for calling code
    * Block - refer to core_block\local\views\secondary for examples and blocklib::get_secondarynav for calling code
  - Additionally a custom secondary object may be set using the convenient setters in pagelib.php.
  - Secondary nav nodes can be forced into the 'More' menu using the 'set_force_into_more_menu'. It is advisable to set
    this in the existing nav callbacks when generating the nodes. Alternately, the corresponding
    'get_default_{admin/course/module}_more_menu_nodes functions in secondary can be overridded to provide a custom set
    of node keys to push into the more menu
  - The secondary navigation can be omitted from a theme/page by setting $PAGE->set_secondary_navigation(false). e.g. admin/search.php and in classic.
  - Within a single activity course format, the course and module level secondary navigation options are displayed within
    dropdowns in the secondary navigation bar
* New function 'get_overflow_menu_data' introduced in core\navigation\views\secondary to get additional/custom sub navigation
  to be displayed as a url_select for tertiary navigation.
* It is required that the action provided to navigation_node::create be of type moodle_url/action_link. Non conformance
  results in a debugging message being thrown.
* New page lib config '_navigationoverflow' and associated getters/setters to toggle whether the overflow menu is displayed
* New functions to explicitly set what tabs should be highlighted on the primary and secondary navigation
* Breadcrumbs modified to follow standards defined here https://www.nngroup.com/articles/breadcrumbs/
  - New navbar class in boost to follow the standards defined above.
* Settings cog have been removed and replaced with either secondary and tertiary navigation components
* New activity_header class to handle display of common content for plugins.
  * Handles display of the activity name, completion information and description.
  * New pagelib.php magic getters to fetch activity_header
  * New theme level config to govern display of the activity name $THEME->activityheaderconfig['notitle']
        - Default for boost is to show no activity title.
  * New page layout level option to handle display within activity header. Options should be defined
    within 'activityheader' and accept the following array keys:
        - notitle
        - nocompletion
        - nodescription
  * Convenient functions to set the parameters in the header OR hide them altogether.
* Category navigations has been updated with a preference of tertiary navigation components over buttons within the page
  content and/or context header actions
* A new 'My courses' page has been introduced which houses the course overview block
* Default blocks for dashboard has been updated. The page will now have the following in the corresponding region:
    * Calendar, Timeline - Center
    * Recently accessed courses - Side bar/blocks drawer
* Flat navigation classes have been marked for deprecation with the introduction of primary and secondary navigation concepts.
* A new method, force_lock_all_blocks(), has been added to the moodle_page class to allow pages to force the value of
  user_can_edit_blocks() to return false where necessary. This makes it possible to remove block editing on a page
  from ALL users, including admins, where required on pages with multi region layouts exist, such as "My courses".
* Add an early $CFG->session_redis_acquire_lock_warn option
* Removed $CFG->conversionattemptlimit setting from config.php. assignfeedback_editpdf\task\convert_submissions task
  is now replaced with adhoc tasks with standard fail delay approach.
* With strftime() being deprecated in PHP 8.1, a new function \core_date::strftime() that can be used as a PHP 8.1-compatible
  alternative has been introduced.

=== 3.11.4 ===
* A new option dontforcesvgdownload has been added to the $options parameter of the send_file() function.
  Note: This option overrides the forced download of directly accessed SVGs, so should only be used where the calling method is
  rendering SVGs directly for content created using XSS risk flagged capabilities (such as creating a SCORM activity).
  This is also not necessary where SVGs are already being safely loaded into <img> tags by Moodle (eg within forum posts).

=== 3.11.2 ===
* For security reasons, filelib has been updated so all requests now use emulated redirects.
  For this reason, manually disabling emulateredirects will no longer have any effect (and will generate a debugging message).

=== 3.11 ===
* PHPUnit has been upgraded to 9.5 (see MDL-71036 for details).
  That comes with a few changes:
  - Breaking: All the changes that were deprecated with PHPUnit 8.5
    are now removed (see the 3.10 section below).
  - Breaking: assertContains() now performs stricter comparison (like assertSame()
    does). New assertContainsEquals() has been created to provide the old
    behavior.
  - Deprecation: A number of file-related assertions have been deprecated, will
    be removed with PHPUnit 10. Alternatives for all them have been created:
      - assertNotIsReadable()         -> assertIsNotReadable()
      - assertNotIsWritable()         -> assertIsNotWritable()
      - assertDirectoryNotExists()    -> assertDirectoryDoesNotExist()
      - assertDirectoryNotIsReadable()-> assertDirectoryIsNotReadable()
      - assertDirectoryNotIsWritable()-> assertDirectoryIsNotWritable()
      - assertFileNotExists()         -> assertFileDoesNotExist()
      - assertFileNotIsReadable()     -> assertFileIsNotReadable()
      - assertFileNotIsWritable()     -> assertFileIsNotWritable()
  - Deprecation: Regexp-related assertions have been deprecated, will be
    removed with PHPUnit 10. Alternatives for all them have been created:
      - assertRegExp()     -> assertMatchesRegularExpression()
      - assertNotRegExp()  -> assertDoesNotMatchRegularExpression()
  - Deprecation: The expectException() for Notice, Warning, Deprecation and
    Error is deprecated, will be removed with PHPUnit 10. New expectations
    have been created to better define the expectation:
      - expectDeprecation() for E_DEPRECATED and E_USER_DEPRECATED.
      - expectNotice() for E_NOTICE, E_USER_NOTICE, and E_STRICT.
      - expectWarning() for E_WARNING and E_USER_WARNING.
      - expectError() for everything else.
   - Deprecation: The Mock->at() matcher has been deprecated and will be
     removed with PHPUnit 10. Switch to better, more deterministic and clearer
     matchers is recommended (->once(), ->exactly(), ->never()...).
   - Deprecation: The Mock->setMethods() method has been *silently* deprecated
     and will be removed in the future. Change uses to the new Mock->onlyMethods()
     alternative. Also, it doesn't accept "null" anymore, new default must
     be [] (empty array).
   - Mostly internal: With the raise to PHP 7.3 as lower version supported,
     various internal bits perform now stricter type checking in params and
     return values. If your tests have own-created comparators, assertions...
     they may need to be adjusted.
   - Mostly internal: The phpunit.xml schema has changed, basically removing
     the old <filter> section and replacing it with a new, less confusing
     <coverage> section. Also the elements within them have been changed:
       - <whitelist> has been replaced by <include>.
       - <exclude> is not a child of <whitelist> anymore, but of <coverage>.
     Note that this only will affect if you've custom phpunit.xml files
     instead of using the automatically generated ones by Moodle.
   - Deprecation: Related to the previous point, the $whitelistxxx properties
     used by the coverage.php files have been deprecated (will continue
     working until Moodle 4.3) to follow the same pattern:
       - whitelistfolders -> includelistfolders
       - whitelistfiles   -> includelistfiles
   - Internal: Custom autoloaders are deprecated and will be removed with
     PHPUnit 10. Hence we have removed our one already.
     Note that it was not useful since PHPUnit 8.5, where the ability
     to run tests by class name was removed.
   - Warning: Because of some new restrictions about how test files and
     test classes must be named (that Moodle haven't followed ever) it's not
     possible to run individual test files any more. Use any of the alternative
     execution methods (filter, suite, config) to specify which tests
     you want to run. This will be hopefully fixed in MDL-71049
     once it has been agreed which the best way to proceed is.
* The horde library has been updated to version 5.2.23.
* New optional parameter $extracontent for print_collapsible_region_start(). This allows developers to add interactive HTML elements
  (e.g. a help icon) after the collapsible region's toggle link.
* Final deprecation i_dock_block() in behat_deprecated.php
* Final deprecation of get_courses_page. Function has been removed and core_course_category::get_courses() should be
  used instead.
* New encryption API in \core\encryption allows secure encryption and decryption of data. By
  default the key is stored in moodledata but admins can configure a different, more secure
  location in config.php if required. To get the best possible security for this feature, we
  recommend enabling the Sodium PHP extension.
  The OpenSSL alternative for this API, used when Sodium is not available, is considered deprecated
  at all effects, and will be removed in Moodle 4.2. See MDL-71421 for more information.
* Behat timeout constants behat_base::TIMEOUT, EXTENDED_TIMEOUT, and REDUCED_TIMEOUT, which were deprecated in 3.7, have been removed.
* \core_table\local\filter\filterset::JOINTYPE_DEFAULT is being changed from 1 (ANY) to 2 (ALL). Filterset implementations
  can override the default filterset join type by overriding \core_table\local\filter\filterset::get_join_type() instead.
* HTMLPurifier has been upgraded to the latest version - 4.13.0
* Markdown lib has been upgraded to the latest version - 1.9.0
* The minify lib has been upgraded to 1.3.63 and pathconvertor to 1.1.3
* A new optional parameter `$sort` has been added to all `$context->get_capabilities()` methods to be able to define order of
  returned capability array.
* Spout has been upgraded to the latest version - 3.1.0
* emoji-data has been upgraded to 6.0.0.
* The final deprecation of /message/defaultoutputs.php file and admin_page_defaultmessageoutputs.
  All their settings moved to admin/message.php (see MDL-64495). Please use admin_page_managemessageoutputs class instead.
* Behat now supports date selection from the date form element. Examples:
    - I set the field "<field_string>" to "##15 March 2021##"
    - I set the field "<field_string>" to "##first day of January last year##"
* Behat now supports date and time selection from the datetime form element. Examples:
    - I set the field "<field_string>" to "##15 March 2021 08:15##"
    - I set the field "<field_string>" to "##first day of January last year noon##"
* New DML driver method `$DB->sql_group_concat` for performing group concatenation of a field within a SQL query
* Added new class, AMD modules and WS that allow displaying forms in modal popups or load and submit in AJAX requests.
  See https://docs.moodle.org/dev/Modal_and_AJAX_forms for more details.
* New base class for defining an activity's custom completion requirements: \core_completion\activity_custom_completion.
  Activity module plugins that define custom completion conditions should implement a mod_[modname]\completion\custom_completion
  subclass and the following methods:
  - get_state(): Provides the completion state for a given custom completion rule.
  - get_defined_custom_rules(): Returns an array of the activity module's custom completion rules.
    e.g. ['completionsubmit']
  - get_custom_rule_descriptions(): Returns an associative array with values containing the user-facing textual description
    of the custom completion rules (which serve as the keys to these values).
    e.g. ['completionsubmit' => 'Must submit']
  - get_sort_order(): Returns an array listing the order the activity module's completion rules should be displayed to the user,
    including both custom completion and relevant core completion rules
    e.g. ['completionview', 'completionsubmit', 'completionusegrade']
* Admin setting admin_setting_configmulticheckbox now supports lazy-loading the options list by
  supplying a callback function instead of an array of options.
* A new core API class \core_user\fields provides ways to get lists of user fields, and SQL related to
  those fields. This replaces existing functions get_extra_user_fields(), get_extra_user_fields_sql(),
  get_user_field_name(), get_all_user_name_fields(), and user_picture::fields(), which have all been
  deprecated.
* Allow plugins to augment the curl security helper via callback. The plugin's function has to be defined as
  plugintype_pluginname_curl_security_helper in pluginname/lib.php file and the function should return a plugin's security
  helper instance.
* The behat transformation 'string time to timestamp' no longer supports datetime format. If provided, the format must
  be strftime compatible. Example:
    - I should see "##tomorrow noon##%A, %d %B %Y, %I:%M %p##"
* External functions implementation classes should use 'execute' as the method name, in which case the
  'methodname' property should not be specified in db/services.php file.
* The core_grades_create_gradecategory webservice has been deprecated in favour of core_grades_create_gradecategories, which is
  functionally identical but allows for parallel gradecategory creations by supplying a data array to the webservice.
* The signature of the get_context_name() function in the abstract class context and all extending classes (such as context_course)
  has been extended. The new parameter allows the to get the name without escaped characters.
* The signature of the question_category_options() has been extended. The new parameter allows the to get the categories name
  in the returned array without escaped characters.
* The \core\hub\site_registration_form::add_select_with_email() method has been deprecated in favour of
  \core\hub\site_registration_form::add_checkbox_with_email().

=== 3.10 ===
* PHPUnit has been upgraded to 8.5. That comes with a few changes:
  - Breaking change: All the "template methods" (setUp(), tearDown()...) now require to return void. This implies
    that the minimum version of PHP able to run tests will be PHP 7.1
  - A good number of assertions have been deprecated with this version
    and will be removed in a future one. In core all cases have been removed
    (so it's deprecation-warnings free). It's recommended to perform the
    switch to their new counterparts ASAP:
      - assertInternalType() has been deprecated. Use the assertIsXXX() methods instead.
      - assertArraySubset() has been deprecated. Use looping + assertArrayHasKey() or similar.
      - @expectedExceptionXXX annotations have been deprecated. Use the expectExceptionXXX()
        methods instead (and put them exactly before the line that is expected to throw the exception).
      - assertAttributeXXX() have been deprecated. If testing public attributes use normal assertions. If
        testing non-public attributes... you're doing something wrong :-)
      - assertContains() to find substrings on strings has been deprecated. Use assertStringContainsString() instead.
        (note that there are "IgnoringCase()" variants to perform case-insensitive matching.
      - assertEquals() extra params have been deprecated and new assertions for them created:
        - delta => use assertEqualsWithDelta()
        - canonicalize => use assertEqualsCanonicalizing()
        - ignoreCase => use assertEqualsIgnoringCase()
        - maxDepth => removed without replacement.
  - The custom printer that was used to show how to rerun a failure has been removed, it was old and "hacky"
    solution, for more information about how to run tests, see the docs, there are plenty of options.
  - phpunit/dbunit is not available any more and it has been replaced by a lightweight phpunit_dataset class, able to
    load XML/CSV and PHP arrays, send the to database and return rows to calling code (in tests). That implies the
    follwoing changes in the advanced_testcase class:
      - createFlatXMLDataSet() has been removed. No uses in core, uses can switch to createXMLDataSet() (read below).
      - createXMLDataSet() has been deprecated. Use dataset_from_files() instead.
      - createCsvDataSet() has been deprecated. Use dataset_from_files() instead.
      - createArrayDataSet() has been deprecated. This method was using the phpunit_ArrayDataSet class
        that has been also removed from core. Use dataset_from_array() instead.
      - loadDataSet() has been deprecated. Use phpunit_dataset->to_database() instead.
      - All the previous uses of phpunit/dbunit methods like Dataset:getRows(), Dataset::getRowCount()
        must be replaced by the new phpunit_dataset->get_rows() method.
* Retains the source course id when a course is copied from another course on the same site.
* Added function setScrollable in core/modal. This function can be used to set the modal's body to be scrollable or not
  when the modal's height exceeds the browser's height. This is also supported in core/modal_factory through the
  'scrollable' config parameter which can be set to either true or false. If not explicitly defined, the default value
  of 'scrollable' is true.
* The `$CFG->behat_retart_browser_after` configuration setting has been removed.
  The browser session is now restarted between all tests.
* add_to_log() has been through final deprecation, please rewrite your code to the new events API.
* The following functions have been finally deprecated and can not be used anymore:
  - print_textarea
  - calendar_get_all_allowed_types
  - groups_get_all_groups_for_courses
  - events_get_cached
  - events_uninstall
  - events_cleanup
  - events_dequeue
  - events_get_handlers
  - get_roles_on_exact_context
  - get_roles_with_assignment_on_context
  - message_add_contact
  - message_remove_contact
  - message_unblock_contact
  - message_block_contact
  - message_get_contact
  - get_legacy_logdata
  - set_legacy_logdata
  - get_legacy_eventname
  - get_legacy_eventdata
* The following renamed classes have been completely removed:
    - course_in_list (now: core_course_list_element)
    - coursecat (now: core_course_category)
* The form element 'htmleditor', which was deprecated in 3.6, has been removed.
* The `core_output_load_fontawesome_icon_map` web service has been deprecated and replaced by
  `core_output_load_fontawesome_icon_system_map` which takes the name of the theme to generate the icon system map for.
* A new parameter `$rolenamedisplay` has been added to `get_viewable_roles()` and `get_switchable_roles` to define how role names
  should be returned.
* The class coursecat_sortable_records has been removed.
* Admin setting admin_setting_configselect now supports lazy-loading the options list by supplying
  a callback function instead of an array of options.
* Admin setting admin_setting_configselect now supports validating the selection by supplying a
  callback function.
* The task system has new functions adhoc_task_starting() and scheduled_task_starting() which must
  be called before executing a task, and a new function \core\task\manager::get_running_tasks()
  returns information about currently-running tasks.
* New library function rename_to_unused_name() to rename a file within its current location.
* Constant \core_h5p\file_storage::EDITOR_FILEAREA has been deprecated
  because it's not required any more.
* The ZipStream-PHP library has been added to Moodle core in /lib/zipstream.
* The php-enum library has been added to Moodle core in /lib/php-enum.
* The http-message library has been added to Moodle core in /lib/http-message.
* Methods `filetypes_util::is_whitelisted()` and `filetypes_util::get_not_whitelisted()` have been deprecated and
  renamed to `is_listed()` and `get_not_listed()` respectively.
* Method `mustache_helper_collection::strip_blacklisted_helpers()` has been deprecated and renamed to
  `strip_disallowed_helpers()`.
* A new admin externalpage type `\core_admin\local\externalpage\accesscallback` for use in plugin settings is available that allows
  a callback to be provided to determine whether page can be accessed.
* New setting $CFG->localrequestdir overrides which defaults to sys_get_temp_dir()
* Function redirect() now emits a line of backtrace into the X-Redirect-By header when debugging is on
* New DML function $DB->delete_records_subquery() to delete records based on a subquery in a way
  that will work across databases.
* Add support for email DKIM signatures via $CFG->emaildkimselector

=== 3.9 ===
* Following function has been deprecated, please use \core\task\manager::run_from_cli().
    - cron_run_single_task()
* Following class has been deprecated, please use \core\task\manager.
    - \tool_task\run_from_cli
* Following CLI scripts has been deprecated:
  - admin/tool/task/cli/schedule_task.php please use admin/cli/scheduled_task.php
  - admin/tool/task/cli/adhoc_task.php please use admin/cli/adhoc_task.php
* Old Safe Exam Browser quiz access rule (quizaccess_safebrowser) replaced by new Safe Exam Browser access rule (quizaccess_seb).
  Experimental setting enablesafebrowserintegration was deleted.
* New CFPropertyList library has been added to Moodle core in /lib/plist.
* behat_data_generators::the_following_exist() has been removed, please use
  behat_data_generators::the_following_entities_exist() instead. See MDL-67691 for more info.
* admin/tool/task/cli/adhoc_task.php now observers the concurrency limits.
  If you want to get the previous (unlimited) behavior, use the --ignorelimits switch).
* Removed the following deprecated functions:
  - question_add_tops
  - question_is_only_toplevel_category_in_context
* format_float() now accepts a special value (-1) as the $decimalpoints parameter
  which means auto-detecting number of decimal points.
* plagiarism_save_form_elements() has been deprecated. Please use {plugin name}_coursemodule_edit_post_actions() instead.
* plagiarism_get_form_elements_module() has been deprecated. Please use {plugin name}_coursemodule_standard_elements() instead.
* Changed default sessiontimeout to 8 hours to cover most normal working days
* Plugins can now explicitly declare supported and incompatible Moodle versions in version.php
  - $plugin->supported = [37,39];
    supported takes an array of ascending numbers, that correspond to a range of branch numbers of supported versions, inclusive.
    Moodle versions that are outside of this range will produce a message notifying at install time, but will allow for installation.
  - $plugin->incompatible = 36;
    incompatible takes a single int corresponding to the first incompatible branch. Any Moodle versions including and
    above this will be prevented from installing the plugin, and a message will be given when attempting installation.
* Added the <component>_bulk_user_actions() callback which returns a list of custom action_links objects
* Add 'required' admin flag for mod forms allows elements to be toggled between being required or not in admin settings.
  - In mod settings, along with lock, advanced flags, the required flag can now be set with $setting->set_required_flag_options().
    The name of the admin setting must be exactly the same as the mod_form element.
  - Currently supported by:
    - mod_assign
    - mod_quiz
* Added a native MySQL / MariaDB lock implementation
* The database drivers (moodle_database and subclasses) don't need to implement get_columns() anymore.
  They have to implement fetch_columns instead.
* Added function cleanup_after_drop to the database_manager class to take care of all the cleanups that need to be done after a table is dropped.
* The 'xxxx_check_password_policy' callback now only fires if $CFG->passwordpolicy is true
* grade_item::update_final_grade() can now take an optional parameter to set the grade->timemodified. If not present the current time will carry on being used.
* lib/outputrequirementslib::get_jsrev now is public, it can be called from other classes.
* H5P libraries have been moved from /lib/h5p to h5p/h5plib as an h5plib plugintype.
* mdn-polyfills has been renamed to polyfills. The reason there is no polyfill from the MDN is
  because there is no example polyfills on the MDN for this functionality.
* AJAX pages can be called without requiring a session lock if they set READ_ONLY_SESSION to true, eg.
  define('READ_ONLY_SESSION', true); Note - this also requires $CFG->enable_read_only_sessions to be set to true.
* External functions can be called without requiring a session lock if they define 'readonlysession' => true in
  db/services.php. Note - this also requires $CFG->enable_read_only_sessions to be set to true.
* database_manager::check_database_schema() now checks for missing and extra indexes.
* Implement a more direct xsendfile_file() method for an alternative_file_system_class
* A new `dynamic` table interface has been defined, which allows any `flexible_table` to be converted into a table which
  is updatable via ajax calls. See MDL-68495 and `\core_table\dynamic` for further information.
* The core/notification module has been updated to use AMD modals for its confirmation and alert dialogues.
  The confirmation dialogue no longer has a configurable "No" button as per similar changes in MDL-59759.
  This set of confirmation modals was unintentionally missed from that deprecation process.
* The download_as_dataformat() method has been deprecated. Please use \core\dataformat::download_data() instead
* The following functions have been updated to support passing in an array of group IDs (but still support passing in a single ID):
  * groups_get_members_join()
  * groups_get_members_ids_sql()
* Additional parameters were added to core_get_user_dates:
    - type: specifies the calendar type. Optional, defaults to Gregorian.
    - fixday: Whether to remove leading zero for day. Optional, defaults to 1.
    - fixhour: Whether to remove leading zero for hour. Optional, defaults to 1.
* Legacy cron has been deprecated and will be removed in Moodle 4.1. This includes the functions:
  - cron_execute_plugin_type()
  - cron_bc_hack_plugin_functions()
  Please, use the Task API instead: https://moodledev.io/docs/apis/subsystems/task
* Introduce new hooks for plugin developers:
    - <component>_can_course_category_delete($category)
    - <component>_can_course_category_delete_move($category, $newcategory)
  These hooks allow plugin developers greater control over category deletion. Plugin can return false in those
  functions if category deletion or deletion with content move to the new parent category is not permitted.
  Both $category and $newcategory params are instances of core_course_category class.
    - <component>_pre_course_category_delete_move($category, $newcategory)
  This hook is expanding functionality of existing <component>_pre_course_category_delete hook and allow plugin developers
  to execute code prior to category deletion when its content is moved to another category.
  Both $category and $newcategory params are instances of core_course_category class.
    - <component>_get_course_category_contents($category)
  This hook allow plugin developers to add information that is displayed on category deletion form. Function should
  return string, which will be added to the list of category contents shown on the form. $category param is an instance
  of core_course_category class.
* Data generator create_user in both unittests and behat now validates user fields and triggers user_created event

=== 3.8 ===
* Add CLI option to notify all cron tasks to stop: admin/cli/cron.php --stop
* The rotate_image function has been added to the stored_file class (MDL-63349)
* The yui checknet module is removed. Call \core\session\manager::keepalive instead.
* The generate_uuid() function has been deprecated. Please use \core\uuid::generate() instead.
* Remove lib/pear/auth/RADIUS.php (MDL-65746)
* Core components are now defined in /lib/components.json instead of coded into /lib/classes/component.php
* Subplugins should now be defined using /db/subplugins.json instead of /db/subplugins.php
* The following functions have been finally deprecated and can not be used anymore:
    * allow_override()
    * allow_assign()
    * allow_switch()
    * https_required()
    * verify_https_required()
* Remove duplicate font-awesome SCSS, Please see /theme/boost/scss/fontawesome for usage (MDL-65936)
* Remove lib/pear/Crypt/CHAP.php (MDL-65747)
* New output component available: \core\output\checkbox_toggleall
  - This allows developers to easily output groups of checkboxes that can be toggled by master controls in the form of a checkbox or
    a button. Action elements which perform actions on the selected checkboxes can also be enabled/disabled depending on whether
    at least a single checkbox item is selected or not.
* Final deprecation (removal) of the core/modal_confirm dialogue.
* Upgrade scssphp to v1.0.2, This involves renaming classes from Leafo => ScssPhp as the repo has changed.
* Implement supports_xsendfile() method and allow support for xsendfile in alternative_file_system_class
  independently of local files (MDL-66304).
* The methods get_local_path_from_storedfile and get_remote_path_from_storedfile in lib/filestore/file_system.php
  are now public. If you are overriding these then you will need to change your methods to public in your class.
* It is now possible to use sub-directories for AMD modules.
  The standard rules for Level 2 namespaces also apply to AMD modules.
  The sub-directory used must be either an valid component, or placed inside a 'local' directory to ensure that it does not conflict with other components.

    The following are all valid module names and locations in your plugin:
      mod_forum/view: mod/forum/amd/src/view.js
      mod_forum/local/views/post: mod/forum/amd/src/local/views/post
      mod_forum/form/checkbox-toggle: mod/forum/amd/src/form/checkbox-toggle.js

    The following are all invalid module names and locations in your plugin:
      mod_forum/views/post: mod/forum/amd/src/views/post
* The 'xxxx_check_password_policy' method now has an extra parameter: $user. It contains the user object to perform password
validation against and defaults to null (so, no user needed) if not provided.
* It is now possible to use sub-directories when creating mustache templates.
  The standard rules for Level 2 namespaces also apply to templates.
  The sub-directory used must be either an valid component, or placed inside a 'local' directory to ensure that it does not conflict with other components.

    The following are all valid template names and locations in your plugin:
      mod_forum/forum_post: mod/forum/templates/forum_post.mustache
      mod_forum/local/post/user: mod/forum/templates/local/post/user.mustache
      mod_forum/form/checkbox_toggle: mod/forum/templates/form/checkbox_toggle.mustache

    The following are _invalid_ template names and locations:
      mod_forum/post/user: mod/forum/templates/local/post/user.mustache
* Following behat steps have been removed from core:
    - I go to "<gradepath_string>" in the course gradebook
* A new admin setting widget 'core_admin\local\settings\filesize' is added.
* Core capabilities 'moodle/community:add' and 'moodle/community:download' have been removed from core as part of Moodle.net sunsetting.
* As part of Moodle.net sunsetting process the following hub api functions have been deprecated:
    - get_courses
    - unregister_courses
    - register_course
    - add_screenshot
    - download_course_backup
    - upload_course_backup
* A new setting 'Cache templates' was added (see MDL-66367). This setting determines if templates are cached or not.
  This setting can be set via the UI or by defining $CFG->cachetemplates in your config.php file. It is a boolean
  and should be set to either false or true. Developers will probably want to set this to false.
* The core_enrol_edit_user_enrolment webservice has been deprecated. Please use core_enrol_submit_user_enrolment_form instead.
* \single_button constructor has a new attributes param to add attributes to the button HTML tag.
* Improved url matching behaviour for profiled urls and excluded urls
* Attempting to use xsendfile via the 3rd param of readstring_accel() is now ignored.
* New H5P libraries have been added to Moodle core in /lib/h5p.
* New H5P core subsystem have been added.
* Introduced new callback for plugin developers '<component>_get_path_from_pluginfile($filearea, $args)': This will return
the itemid and filepath for the filearea and path defined in $args. It has been added in order to get the correct itemid and
filepath because some components, such as mod_page or mod_resource, add the revision to the URL where the itemid should be placed
(to prevent caching problems), but then they don't store it in database.
* New utility function \core_form\util::form_download_complete should be called if your code sends
  a file with Content-Disposition: Attachment in response to a Moodle form submit button (to ensure
  that disabled submit buttons get re-enabled in that case). It is automatically called by the
  filelib.php send_xx functions.
* If you have a form which sends a file in response to a Moodle form submit button, but you cannot
  call the above function because the file is sent by a third party library, then you should add
  the attribute data-double-submit-protection="off" to your form.

=== 3.7 ===

* Nodes in the navigation api can have labels for each group. See set/get_collectionlabel().
* The method core_user::is_real_user() now returns false for userid = 0 parameter
* 'mform1' dependencies (in themes, js...) will stop working because a randomly generated string has been added to the id
attribute on forms to avoid collisions in forms loaded in AJAX requests.
* A new method to allow queueing or rescheduling of an existing scheduled task was added. This allows an existing task
  to be updated or queued as required. This new functionality can be found in \core\task\manager::reschedule_or_queue_adhoc_task.
* Icons are displayed for screen readers unless they have empty alt text (aria-hidden). Do not provide an icon with alt text immediately beside an element with exactly the same text.
* admin_settingpage has a new function hide_if(), modeled after the same functionality in the forms library. This allows admin settings to be dynamically hidden based on the values of other settings.
* The \core_rating provider's get_sql_join function now accepts an optional $innerjoin parameter.
  It is recommended that privacy providers using this function call rewrite any long query into a number of separate
  calls to add_from_sql for improved performance, and that the new argument is used.
  This will allow queries to remain backwards-compatible with older versions of Moodle but will have significantly better performance in version supporting the innerjoin parameter.
* /message/defaultoutputs.php file and admin_page_defaultmessageoutputs class have been deprecated
  and all their settings moved to admin/message.php (see MDL-64495). Please use admin_page_managemessageoutputs class instead.
* A new parameter $lang has been added to mustache_template_source_loader->load_with_dependencies() method
  so it is possible for Mustache to request string in a specific language.
* Behat timeout constants behat_base::TIMEOUT, EXTENDED_TIMEOUT, and REDUCED_TIMEOUT have been
  deprecated. Please instead use the functions behat_base::get_timeout(), get_extended_timeout(),
  and get_reduced_timeout(). These allow for timeouts to be increased by a setting in config.php.
* The $draftitemid parameter of file_save_draft_area_files() function now supports the constant IGNORE_FILE_MERGE:
  When the parameter is set to that constant, the function won't process file merging, keeping the original state of the file area.
  Notice also than when $text is set, pluginfile rewrite won't be processed so the text will not be modified.
* Introduced new callback for plugin developers '<component>_pre_processor_message_send($procname, $proceventdata)':
  This will allow any plugin to manipulate messages or notifications before they are sent by a processor (email, mobile...)
* New capability 'moodle/category:viewcourselist' in category context that controls whether user is able to browse list of courses
  in this category. To work with list of courses use API methods in core_course_category and also 'course' form element.
* It is possible to pass additional conditions to get_courses_search();
  core_course_category::search_courses() now allows to search only among courses with completion enabled.
* Add support for a new xxx_after_require_login callback
* A new conversation type has been created for self-conversations. During the upgrading process:
  - Firstly, the existing self-conversations will be starred and migrated to the new type, removing the duplicated members in the
  message_conversation_members table.
  - Secondly, the legacy self conversations will be migrated from the legacy 'message_read' table. They will be created using the
  new conversation type and will be favourited.
  - Finally, the self-conversations for all remaining users without them will be created and starred.
Besides, from now, a self-conversation will be created and starred by default to all the new users (even when $CFG->messaging
is disabled).
* New optional parameter $throwexception for \get_complete_user_data(). If true, an exception will be thrown when there's no
  matching record found or when there are multiple records found for the given field value. If false, it will simply return false.
  Defaults to false when not set.
* Exposed submit button to allow custom styling (via customclassoverride variable) which can override btn-primary/btn-secondary classes
* `$includetoken` parameter type has been changed. Now supports:
   boolean: False indicates to not include the token, true indicates to generate a token for the current user ($USER).
   integer: Indicates to generate a token for the user whose id is the integer value.
* The following functions have been updated to support the new usage:
    - make_pluginfile_url
    - file_rewrite_pluginfile_urls
* New mform element 'float' handles localised floating point numbers.

=== 3.6 ===

* A new token-based version of pluginfile.php has been added which can be used for out-of-session file serving by
  setting the `$includetoken` parameter to true on the `moodle_url::make_pluginfile_url()`, and
  `moodle_url::make_file_url()` functions.
* The following picture functions have been updated to support use of the new token-based file serving:
    - print_group_picture
    - get_group_picture_url
* The `user_picture` class has a new public `$includetoken` property which can be set to make use of the new token-based
  file serving.
* Custom AJAX handlers for the form autocomplete fields can now optionally return string in their processResults()
  callback. If a string is returned, it is displayed instead of the list of suggested items. This can be used, for
  example, to inform the user that there are too many items matching the current search criteria.
* The form element 'htmleditor' has been deprecated. Please use the 'editor' element instead.
* The print_textarea() function has been deprecated. Please use $OUTPUT->print_textarea() instead.
* The following functions have been finally deprecated and can not be used any more:
    - external_function_info()
    - core_renderer::update_module_button()
    - events_trigger()
    - events_cron()
    - events_dispatch()
    - events_is_registered()
    - events_load_def()
    - events_pending_count()
    - events_process_queued_handler()
    - events_queue_handler()
    - events_trigger_legacy()
    - events_update_definition()
    - get_file_url()
    - course_get_cm_rename_action()
    - course_scale_used()
    - site_scale_used()
    - clam_message_admins()
    - get_clam_error_code()
    - get_records_csv()
    - put_records_csv()
    - print_log()
    - print_mnet_log()
    - print_log_csv()
    - print_log_xls()
    - print_log_ods()
    - build_logs_array()
    - get_logs_usercourse()
    - get_logs_userday()
    - get_logs()
    - prevent_form_autofill_password()
    - prefixed_tablenode_transformations()
    - core_media_renderer
    - core_media
* Following api's have been removed in behat_config_manager, please use behat_config_util instead.
    - get_features_with_tags()
    - get_components_steps_definitions()
    - get_config_file_contents()
    - merge_behat_config()
    - get_behat_profile()
    - profile_guided_allocate()
    - merge_config()
    - clean_path()
    - get_behat_tests_path()
* Following behat steps have been removed from core:
    - I set the field "<field_string>" to multiline
    - I follow "<link_string>"" in the open menu
* The following behat steps have been deprecated, please do not use these step definitions any more:
    - behat_navigation.php: i_navigate_to_node_in()
    - theme/boost/tests/behat/behat_theme_boost_behat_navigation.php: i_navigate_to_node_in()
  Use one of the following steps instead:
    - I navigate to "PATH > ITEM" in current page administration
    - I navigate to "PATH > ITEM" in site administration
    - I navigate to course participants
    - I navigate to "TAB1 > TAB2" in the course gradebook
  If some items are not available without Navigation block at all, one can use combination of:
    - I add the "Navigation" block if not present
    - I click on "LINK" "link" in the "Navigation" "block"
* The core\session\util class has been removed. This contained one function only used by the memcached class which has
  been moved there instead (connection_string_to_memcache_servers).
* Removed the lib/password_compat/lib/password.php file.
* The eventslib.php file has been deleted and its functions have been moved to deprecatedlib.php. The affected functions are:
  - events_get_cached()
  - events_uninstall()
  - events_cleanup()
  - events_dequeue()
  - events_get_handlers()
* coursecat::get() now has optional $user parameter.
* coursecat::is_uservisible() now has optional $user parameter.
* Removed the lib/form/submitlink.php element which was deprecated in 3.2.
* The user_selector classes do not support custom list of extra identity fields any more. They obey the configured user
  policy and respect the privacy setting made by site administrators. The list of user identifiers should never be
  hard-coded. Instead, the setting $CFG->showuseridentity should be always respected, which has always been the default
  behaviour (MDL-59847).
* The function message_send() in messagelib.php will now only take the object \core\message\message as a parameter.
* The method message_sent::create_from_ids() parameter courseid is now required. A debugging
  message was previously displayed, and the SITEID was used, when not provided.
* The method \core\message\manager::send_message() now only takes the object \core\message\message as the first parameter.
* Following functions have been deprecated, please use get_roles_used_in_context.
    - get_roles_on_exact_context()
    - get_roles_with_assignment_on_context()
* New functions to support the merging of user draft areas from the interface; see MDL-45170 for details:
  - file_copy_file_to_file_area()
  - file_merge_draft_areas()
  - file_replace_file_area_in_text()
  - extract_draft_file_urls_from_text()
* Class coursecat is now alias to autoloaded class core_course_category, course_in_list is an alias to
  core_course_list_element, class coursecat_sortable_records is deprecated without replacement.
* \core_user_external::create_users() and \core_user_external::update_users() can now accept more user profile fields so user
  creation/update via web service can now be very similar to the edit profile page's functionality. The new fields that have been
  added are:
  - maildisplay
  - interests
  - url
  - icq
  - skype
  - aim
  - yahoo
  - msn
  - institution
  - department
  - phone1
  - phone2
  - address
* New function mark_user_dirty() must be called after changing data that gets cached in user sessions. Examples:
  - Assigning roles to users.
  - Unassigning roles from users.
  - Enrolling users into courses.
  - Unenrolling users from courses.
* New optional parameter $context for the groups_get_members_join() function and ability to filter users that are not members of
any group. Besides, groups_get_members_ids_sql, get_enrolled_sql and get_enrolled_users now accepts -1 (USERSWITHOUTGROUP) for
the groupid field.
* Added $CFG->conversionattemptlimit setting to config.php allowing a maximum number of retries before giving up conversion
  of a given document by the assignfeedback_editpdf\task\convert_submissions task. Default value: 3.
* The following events have been deprecated and should not be used any more:
  - message_contact_blocked
  - message_contact_unblocked
  The reason for this is because you can now block/unblock users without them necessarily being a contact. These events
  have been replaced with message_user_blocked and message_user_unblocked respectively.
* The event message_deleted has been changed, it no longer records the value of the 'useridto' due to
  the introduction of group messaging. Please, if you have any observers or are triggering this event
  in your code you will have to make some changes!
* The gradebook now supports the ability to accept files as feedback. This can be achieved by adding
  'feedbackfiles' to the $grades parameter passed to grade_update().
    For example -
        $grades['feedbackfiles'] = [
            'contextid' => 1,
            'component' => 'mod_xyz',
            'filearea' => 'mod_xyz_feedback',
            'itemid' => 2
        ];
  These files will be then copied to the gradebook file area.
* Allow users to choose who can message them for privacy reasons, with a 'growing circle of contactability':
  - Added $CFG->messagingallusers, for enabling messaging to all site users. Default value: 0.
    When $CFG->messagingallusers = false users can choose being contacted by only contacts or contacts and users sharing a course with them.
    In that case, the default user preference is MESSAGE_PRIVACY_COURSEMEMBER (users sharing a course).
    When $CFG->messagingallusers = true users have a new option for the privacy messaging preferences: "Anyone on the site". In that case,
    the default user preference is MESSAGE_PRIVACY_SITE (all site users).
  - Added $CFG->keepmessagingallusersenabled setting to config.php to force enabling $CFG->messagingallusers during the upgrading process.
    Default value: 0.
    When $CFG->keepmessagingallusersenabled is set to true, $CFG->messagingallusers will be also set to true to enable messaging site users.
    However, when it is empty, $CFG->messagingallusers will be disabled during the upgrading process, so the users will only be able to
    message contacts and users sharing a course with them.
* There has been interface and functional changes to admin_apply_default_settings() (/lib/adminlib.php).  The function now takes two
  additional optional parameters, $admindefaultsettings and $settingsoutput.  It also has a return value $settingsoutput.
  The function now does not need to be called twice to ensure all default settings are set.  Instead the function calls itself recursively
  until all settings have been set. The additional parameters are used recursively and shouldn't be need to be explicitly passed in when calling
  the function from other parts of Moodle.
  The return value: $settingsoutput is an array of setting names and the values that were set by the function.
* Webservices no longer update the lastaccess time for a user in a course. Call core_course_view_course() manually if needed.
* A new field has been added to the context table. Please ensure that any contxt preloading uses get_preload_record_columns_sql or get_preload_record_columns to fetch the list of columns.

=== 3.5 ===

* There is a new privacy API that every subsystem and plugin has to implement so that the site can become GDPR
  compliant. Plugins use this API to report what information they store or process regarding users, and provide ability
  to export and delete personal data. See https://moodledev.io/docs/apis/subsystems/privacy for guidelines on how to implement the
  privacy API in your plugin.
* The cron runner now sets up a fresh PAGE and OUTPUT between each task.
* The core_renderer methods notify_problem(), notify_success(), notify_message() and notify_redirect() that were
  deprecated in Moodle 3.1 have been removed. Use \core\notification::add(), or \core\output\notification as required.
* The maximum supported precision (the total number of digits) for XMLDB_TYPE_NUMBER ("number") fields raised from 20 to
  38 digits. Additionally, the whole number part (precision minus scale) must not be longer than the maximum length of
  integer fields (20 digits). Note that PHP floats commonly support precision of roughly 15 digits only (MDL-32113).
* Event triggering and event handlers:
    - The following events, deprecated since moodle 2.6, have been finally removed: groups_members_removed,
      groups_groupings_groups_removed, groups_groups_deleted, groups_groupings_deleted.
* The following functions have been finally deprecated and can not be used any more:
  - notify()
* XMLDB now validates the PATH attribute on every install.xml file. Both the XMLDB editor and installation will fail
  when a problem is detected with it. Please ensure your plugins contain correct directory relative paths.
* Add recaptchalib_v2.php for support of reCAPTCHA v2.
* Plugins can define class 'PLUGINNAME\privacy\local\sitepolicy\handler' if they implement an alternative mechanisms for
  site policies managements and agreements. Administrators can define which component is to be used for handling site
  policies and agreements.
* Scripts can define a constant NO_SITEPOLICY_CHECK and set it to true before requiring the main config.php file. It
  will make the require_login() skipping the test for the user's policyagreed status. This is useful for plugins that
  act as a site policy handler.
* There is a new is_fulltext_search_supported() DML function. The default implementation returns false. This function
  is used by 'Simple search' global search engine to determine if the database full-text search capabilities can be used.
* The following have been removed from the list of core subsystems:
   - core_register
   - core_publish
  Following this change, \core_register_renderer and \core_publish_renderer have been removed and their methods have been
  moved to \core_admin_renderer and \core_course_renderer respectively.

=== 3.4 ===

* oauth2_client::request method has an extra parameter to specify the accept header for the response (MDL-60733)
* The following functions, previously used (exclusively) by upgrade steps are not available
  anymore because of the upgrade cleanup performed for this version. See MDL-57432 for more info:
    - upgrade_mimetypes()
    - upgrade_fix_missing_root_folders_draft()
    - upgrade_minmaxgrade()
    - upgrade_course_tags()

* Added new moodleform element 'filetypes' and new admin setting widget 'admin_setting_filetypes'. These new widgets
  allow users to define a list of file types; either by typing them manually or selecting them from a list. The widgets
  directly support the syntax used to feed the 'accepted_types' option of the filemanager and filepicker elements. File
  types can be specified as extensions (.jpg or just jpg), mime types (text/plain) or groups (image).
* Removed accesslib private functions: load_course_context(), load_role_access_by_context(), dedupe_user_access() (MDL-49398).
* Internal "accessdata" structure format has changed to improve ability to perform role definition caching (MDL-49398).
* Role definitions are no longer cached in user session (MDL-49398).
* External function core_group_external::get_activity_allowed_groups now returns an additional field: canaccessallgroups.
  It indicates whether the user will be able to access all the activity groups.
* file_get_draft_area_info does not sum the root folder anymore when calculating the foldercount.
* The moodleform element classes can now optionally provide a public function validateSubmitValue(). This method can be
  used to perform implicit validation of submitted values - without the need to explicitly add the validation rules to
  every form. The method should accept a single parameter with the submitted value. It should return a string with the
  eventual validation error, or an empty value if the validation passes.
* New user_picture attribute $includefullname to determine whether to include the user's full name with the user's picture.
* Enrol plugins which provide enrolment actions can now declare the following "data-action" attributes in their implementation of
  enrol_plugin::get_user_enrolment_actions() whenever applicable:
  * "editenrolment" - For editing a user'e enrolment details. Defined by constant ENROL_ACTION_EDIT.
  * "unenrol" - For unenrolling a student. Defined by constant ENROL_ACTION_UNENROL.
  These attributes enable enrol actions to be rendered via modals. If not added, clicking on the enrolment action buttons will still
  redirect the user to the appropriate enrolment action page. Though optional, it is recommended to add these attributes for a
  better user experience when performing enrol actions.
* The enrol_plugin::get_user_enrolment_actions() implementations for core enrol plugins have been removed and moved to
  the parent method itself. New enrol plugins don't have to implement get_user_enrolment_actions(), but just need to
  make sure that they override:
  - enrol_plugin::allow_manage(), and/or
  - enrol_plugin::allow_unenrol_user() or enrol_plugin::allow_unenrol()
  Existing enrol plugins that override enrol_plugin::get_user_enrolment_actions() don't have to do anything, but can
  also opt to remove their own implementation of the method if they basically have the same logic as the parent method.
* New optional parameter $enrolid for the following functions:
  - get_enrolled_join()
  - get_enrolled_sql()
  - get_enrolled_with_capabilities_join()
  Setting this parameter to a non-zero value will add a condition to the query such that only users that were enrolled
  with this enrolment method will be returned.
* New optional parameter 'closeSuggestionsOnSelect' for the enhance() function for form-autocomplete. Setting this to true will
  close the suggestions popup immediately after an option has been selected. If not specified, it defaults to true for single-select
  elements and false for multiple-select elements.
* user_can_view_profile() now also checks the moodle/user:viewalldetails capability.
* The core/modal_confirm dialogue has been deprecated. Please use the core/modal_save_cancel dialogue instead. Please ensure you
  update to use the ModalEvents.save and ModalEvents.cancel events instead of their yes/no counterparts.
* Instead of checking the 'moodle/course:viewparticipants' and 'moodle/site:viewparticipants' capabilities use the
  new functions course_can_view_participants() and course_require_view_participants().
* $stored_file->add_to_curl_request() now adds the filename to the curl request.
* The option for Login HTTPS (authentication-only SSL) has been removed
* $CFG->loginhttps is now deprecated, do not use it.
* $PAGE->https_required and $PAGE->verify_https_required() are now deprecated. They are no longer used and will throw a coding_exception.
* $CFG->httpswwwroot is now deprecated and will always result in the same value as wwwroot.
* Added function core_role_set_view_allowed() to check if a user should be able to see a given role.
  This should be checked whenever displaying a list of roles to a user, however, core_role_set_assign_allowed may need to override it
  in some cases.
* Deprecated allow_override, allow_assign and allow_switch and replaced with core_role_set_*_allowed to avoid function names conflicting.

=== 3.3.1 ===

* ldap_get_entries_moodle() now always returns lower-cased attribute names in the returned entries.
  It was suppposed to do so before, but it actually didn't.

=== 3.3 ===

* Behat compatibility changes are now being documented at https://moodledev.io
* PHPUnit's bootstrap has been changed to use HTTPS wwwroot (https://www.example.com/moodle) from previous HTTP version. Any
  existing test expecting the old HTTP URLs will need to be switched to the new HTTPS value (reference: MDL-54901).
* The information returned by the idp list has changed. This is usually only rendered by the login page and login block.
  The icon attribute is removed and an iconurl attribute has been added.
* Support added for a new type of external file: FILE_CONTROLLED_LINK. This is an external file that Moodle can control
  the permissions. Moodle makes files read-only but can grant temporary write access.
    When accessing a URL, the info from file_browser::get_file_info will be checked to determine if the user has write access,
    if they do - the remote file will have access controls set to allow editing.
* The method moodleform::after_definition() has been added and can now be used to add some logic
  to be performed after the form's definition was set. This is useful for intermediate subclasses.
* Moodle has support for font-awesome icons. Plugins should use the xxx_get_fontawesome_icon_map callback
  to map their custom icons to one from font-awesome.
* $OUTPUT->pix_url() has been deprecated because it is was used mostly to manually generate image tags for icons.
  We now distinguish between icons and "small images". The difference is that an icon does not have to be rendered as an image tag
  with a source. It is OK to still have "small images" - if this desired use $OUTPUT->image_icon() and $OUTPUT->image_url(). For
  other uses - use $OUTPUT->pix_icon() or the pix helper in mustache templates {{#pix}}...{{/pix}}
  For other valid use cases use $OUTPUT->image_url().
* Activity icons have been split from standard icons. Use $OUTPUT->image_icon instead of $OUTPUT->pix_icon for these
  type of icons (the coloured main icon for each activity).
* YUI module moodle-core-formautosubmit has been removed, use jquery .change() instead (see lib/templates/url_select.mustache for
  an example)
* $mform->init_javascript_enhancement() is deprecated and no longer does anything. Existing uses of smartselect enhancement
  should be switched to the searchableselector form element or other solutions.
* Return value of the validate_email() is now proper boolean as documented. Previously the function could return 1, 0 or false.
* The mcore YUI rollup which included various YUI modules such as moodle-core-notification is no longer included on every
  page. Missing YUI depdencies may be exposed by this change (e.g. missing a requirement on moodle-core-notification when
  using M.core.dialogue).
* Various legacy javascript functions have been removed:
    * M.util.focus_login_form and M.util.focus_login_error no longer do anything. Please use jquery instead. See
      lib/templates/login.mustache for an example.
    * Some outdated global JS functions have been removed and should be replaced with calls to jquery
      or alternative approaches:
        checkall, checknone, select_all_in_element_with_id, select_all_in, deselect_all_in, confirm_if, findParentNode,
        filterByParent, stripHTML
    * M.util.init_toggle_class_on_click has been removed.
* The following functions have been deprecated and should not be used any more:
  - file_storage::try_content_recovery  - See MDL-46375 for more information
  - file_storage::content_exists        - See MDL-46375 for more information
  - file_storage::deleted_file_cleanup  - See MDL-46375 for more information
  - file_storage::get_converted_document
  - file_storage::is_format_supported_by_unoconv
  - file_storage::can_convert_documents
  - file_storage::send_test_pdf
  - file_storage::test_unoconv_path
* Following behat steps have been removed from core:
    - I click on "<element_string>" "<selector_string>" in the "<row_text_string>" table row
    - I go to notifications page
    - I add "<filename_string>" file from recent files to "<filepicker_field_string>" filepicker
    - I upload "<filepath_string>" file to "<filepicker_field_string>" filepicker
    - I create "<foldername_string>" folder in "<filepicker_field_string>" filepicker
    - I open "<foldername_string>" folder from "<filepicker_field_string>" filepicker
    - I unzip "<filename_string>" file from "<filepicker_field_string>" filepicker
    - I zip "<filename_string>" folder from "<filepicker_field_string>" filepicker
    - I delete "<file_or_folder_name_string>" from "<filepicker_field_string>" filepicker
    - I send "<message_contents_string>" message to "<username_string>"
    - I add "<user_username_string>" user to "<cohort_idnumber_string>" cohort
    - I add "<username_string>" user to "<group_name_string>" group
    - I fill in "<field_string>" with "<value_string>"
    - I select "<option_string>" from "<select_string>"
    - I select "<radio_button_string>" radio button
    - I check "<option_string>"
    - I uncheck "<option_string>"
    - the "<field_string>" field should match "<value_string>" value
    - the "<checkbox_string>" checkbox should be checked
    - the "<checkbox_string>" checkbox should not be checked
    - I fill the moodle form with:
    - "<element_string>" "<selector_string>" should exists
    - "<element_string>" "<selector_string>" should not exists
    - the following "<element_string>" exists:
* get_user_capability_course() now has an additional parameter 'limit'. This can be used to return a set number of records with
  the submitted capability. The parameter 'fieldsexceptid' will now accept context fields which can be used for preloading.
* The caching option 'immutable' has been added to send_stored_file() and send_file().
* New adhoc task refresh_mod_calendar_events_task that updates existing calendar events of modules.
* New 'priority' column for the event table to determine which event to show in case of events with user and group overrides.
* Webservices core_course_search_courses and core_course_get_courses_by_field will always return the sortorder field.
* core_course_external::get_activities_overview has been deprecated. Please do not call this function any more.
* Changed the pix mustache template helper to accept context variables for the key, component and alt text.
* New auth_plugin_base helper methods:
  - get_identity_providers() - Retrieves available auth identity providers.
  - prepare_identity_providers_for_output() - Prepares auth identity provider data for output (e.g. to templates, WS, etc.).

=== 3.2 ===

* Custom roles with access to any part of site administration that do not use the manager archetype will need
  moodle/site:configview capability added.
* Admin setting "Show My courses expanded on Dashboard" has been removed.
* Some backwards and forwards compatibility has been added for different bootstrap versions.
  This is to allow the same markup to work in "clean" and "boost" themes alot of the time. It is also to allow user text
  with bootstrap classes to keep working in the new theme. See MDL-56004 for the list of supported classes.
* MForms element 'submitlink' has been deprecated.
* Searchable selector form element is now a wrapper for autocomplete. A "No selection" option is automatically
  added to the options list for best backwards compatibility - if you were manually adding a "no selection" option you will need
  to remove it.
* Node.js versions >=4 are now required to run grunt.
* JQuery has been updated to 3.1.0. JQuery migrate plugins are no longer shipped - please read
  https://jquery.com/upgrade-guide/3.0/ and update your javascript.
* New option 'blanktarget' added to format_text. This option adds target="_blank" to links
* A new webservice structure `external_files` has been created which provides a standardised view of files in Moodle and
  should be used for all file return descriptions.
  Files matching this format can be retrieved via the new `external_util::get_area_files` method.
  See MDL-54951 for further information.
* The parameter $usepost of the following functions has been deprecated and is not used any more:
  - get_max_upload_file_size()
  - get_user_max_upload_file_size()
* The following classes have been removed and should not be used any more:
    - boxclient - See MDL-49599 for more information.
* The following functions have been removed and should not be used any more:
    - file_modify_html_header() - See MDL-29738 for more information.
* core_grades_external::get_grades has been deprecated. Please do not call this function any more.
  External function gradereport_user_external::get_grade_items can be used for retrieving the course grades information.
* New option 'escape' added to format_string. When true (default), escapes HTML entities from the string
* The following functions have been deprecated and are not used any more:
  - get_records_csv() Please use csv_import_reader::load_csv_content() instead.
  - put_records_csv() Please use download_as_dataformat (lib/dataformatlib.php) instead.
  - zip_files()   - See MDL-24343 for more information.
  - unzip_file()  - See MDL-24343 for more information.
  - print_log()           - See MDL-43681 for more information
  - print_log_csv()       - See MDL-43681 for more information
  - print_log_ods()       - See MDL-43681 for more information
  - print_log_xls()       - See MDL-43681 for more information
  - print_mnet_log()      - See MDL-43681 for more information
  - build_logs_array()    - See MDL-43681 for more information
  - get_logs()            - See MDL-43681 for more information
  - get_logs_usercourse() - See MDL-43681 for more information
  - get_logs_userday()    - See MDL-43681 for more information
  - prevent_form_autofill_password() Please do not use anymore.
* The password_compat library was removed as it is no longer required.
* Phpunit has been upgraded to 5.4.x and following has been deprecated and is not used any more:
  - setExpectedException(), use @expectedException or $this->expectException() and $this->expectExceptionMessage()
  - getMock(), use createMock() or getMockBuilder()->getMock()
  - UnitTestCase class is removed.
* The following methods have been finally deprecated and should no longer be used:
  - course_modinfo::build_section_cache()
  - cm_info::get_deprecated_group_members_only()
  - cm_info::is_user_access_restricted_by_group()
* The following methods in cm_info::standardmethods have also been finally deprecated and should no longer be used:
  - cm_info::get_after_edit_icons()
  - cm_info::get_after_link()
  - cm_info::get_content()
  - cm_info::get_custom_data()
  - cm_info::get_extra_classes()
  - cm_info::get_on_click()
  - cm_info::get_url()
  - cm_info::obtain_dynamic_data()
  Calling them through the magic method __call() will throw a coding exception.
* The alfresco library has been removed from core. It was an old version of
  the library which was not compatible with newer versions of Alfresco.
* Added down arrow: $OUTPUT->darrow.
* All file_packer implementations now accept an additional parameter to allow a simple boolean return value instead of
  an array of individual file statuses.
* "I set the field "field_string" to multiline:" now end with colon (:), as PyStrings is supposed to end with ":"
* New functions to support deprecation of events have been added to the base event. See MDL-46214 for further details.
* A new function `get_name_with_info` has been added to the base event. This function adds information about event
  deprecations and should be used where this information is relevant.
* Following api's have been deprecated in behat_config_manager, please use behat_config_util instead.
  - get_features_with_tags
  - get_components_steps_definitions
  - get_config_file_contents
  - merge_behat_config
  - get_behat_profile
  - profile_guided_allocate
  - merge_config
  - clean_path
  - get_behat_tests_path
* behat_util::start_test_mode() accepts 3 options now:
  - 1. Theme sute with all features: If behat should initialise theme suite with all core features.
  - 2. Parallel runs: How many parallel runs will be running.
  - 3. Run: Which process behat should be initialise for.
* behat_context_helper::set_session() has been deprecated, please use behat_context_helper::set_environment() instead.
* data-fieldtype="type" attribute has been added to form field default template.
* form elements extending MoodleQuickForm_group must call $this->createFormElement() instead of
  @MoodleQuickForm::createElement() in order to be compatible with PHP 7.1
* Relative paths in $CFG->alternateloginurl will be resolved to absolute path within moodle site. Previously they
  were resolved to absolute path within the server. That means:
  - $CFG->wwwroot: http://example.com/moodle
  - $CFG->alternateloginurl : /my/super/login.php
  - Login url will be: http://example.com/moodle/my/super/login.php (moodle root based)
* Database (DML) layer:
  - new sql_equal() method available for places where case sensitive/insensitive varchar comparisons are required.
* PostgreSQL connections now use advanced options to reduce connection overhead.  These options are not compatible
  with some connection poolers.  The dbhandlesoptions parameter has been added to allow the database to configure the
  required defaults. The parameters that are required in the database are;
    ALTER DATABASE moodle SET client_encoding = UTF8;
    ALTER DATABASE moodle SET standard_conforming_strings = on;
    ALTER DATABASE moodle SET search_path = 'moodle,public';  -- Optional, if you wish to use a custom schema.
  You can set these options against the database or the moodle user who connects.
* Some form elements have been refined to better support right-to-left languages. In RTL,
  most fields should not have their direction flipped, a URL, a path to a file, a number, ...
  are always displayed LTR. Input fields and text areas now will best guess whether they
  should be forced to be displayed in LTR based on the PARAM type associated with it. You
  can call $mform->setForceLtr($elementName, true/false) on some form fields to manually
  set the value.
* Action menus do_not_enhance() is deprecated, use a list of action_icon instead.
* The user_not_fully_set_up() function has a new $strict parameter (defaulting to true) in order to decide when
  custom fields (and other checks) should be evaluated to determine if the user has been completely setup.
* profile_field_base class has new methods: get_field_config_for_external() and get_field_properties().
  This two new methods should be implemented by profile field plugins to make them compatible with Web Services.
* The minifier library used by core_minify has been switched to https://github.com/matthiasmullie/minify - there are minor differences
  in minifier output.
* context_header additional buttons can now have a class attribute provided in the link attributes.
* The return signature for the antivirus::scan_file() function has changed.
  The calling function will now handle removal of infected files from Moodle based on the new integer return value.
* The first parameter $eventdata of both message_send() and \core\message\manager::send_message() should
  be \core\message\message. Use of stdClass is deprecated.
* The message_sent event now expects other[courseid] to be always set, exception otherwise. For BC with contrib code,
  message_sent::create_from_ids() will show a debugging notice if the \core\message\message being sent is missing
  the courseid property, defaulting to SITEID automatically. In Moodle 3.6 (MDL-55449) courseid will be fully mandatory
  for all messages sent.
* The send_confirmation_email() function has a new optional parameter $confirmationurl to provide a different confirmation URL.
* Introduced a new hook for plugin developers:
    - <component>_course_module_background_deletion_recommended()
  This hook should be used in conjunction with the existing '<component>_pre_course_module_delete($mod)'. It must
  return a boolean and is called by core to check whether a plugin's implementation of
  <component>_pre_course_module_deleted($mod) will take a long time. A plugin should therefore only implement this
  function if it also implements <component>_pre_course_module_delete($mod).
  An example in current use is recyclebin, which performs what can be a lengthy backup process in
  tool_recyclebin_pre_course_module_delete. The recyclebin, if enabled, now returns true in its implementation of
  tool_recyclebin_course_module_background_deletion_recommended(), to indicate to core that the deletion (and
  execution of tool_recyclebin_pre_course_module_delete) should be handled with an adhoc task, meaning it will not
  occur in real time.

=== 3.1 ===

* Webservice function core_course_search_courses accepts a new parameter 'limittoenrolled' to filter the results
  only to courses the user is enrolled in, and are visible to them.
* External functions that are not calling external_api::validate_context are buggy and will now generate
  exceptions. Previously they were only generating warnings in the webserver error log.
  See https://moodledev.io/docs/apis/subsystems/external/security
* The moodle/blog:associatecourse and moodle/blog:associatemodule capabilities has been removed.
* The following functions has been finally deprecated and can not be used any more:
    - profile_display_badges()
    - useredit_shared_definition_preferences()
    - calendar_normalize_tz()
    - get_user_timezone_offset()
    - get_timezone_offset()
    - get_list_of_timezones()
    - calculate_user_dst_table()
    - dst_changes_for_year()
    - get_timezone_record()
    - test_get_list_of_timezones()
    - test_get_timezone_offset()
    - test_get_user_timezone_offset()
* The google api library has been updated to version 1.1.7. There was some important changes
  on the SSL handling. Now the SSL version will be determined by the underlying library.
  For more information see https://github.com/googleapis/google-api-php-client/pull/644
* The get_role_users() function will now add the $sort fields that are not part
  of the requested fields to the query result and will throw a debugging message
  with the added fields when that happens.
* The core_user::fill_properties_cache() static method has been introduced to be a reference
  and allow standard user fields data validation. Right now only type validation is supported
  checking it against the parameter (PARAM_*) type of the target user field. MDL-52781 is
  going to add support to null/not null and choices validation, replacing the existing code to
  validate the user fields in different places in a common way.
* Webservice function core_course_search_courses now returns results when the search string
  is less than 2 chars long.
* Webservice function core_course_search_courses accepts a new parameter 'requiredcapabilities' to filter the results
  by the capabilities of the current user.
* New mform element 'course' handles thousands of courses with good performance and usability.
* The redirect() function will now redirect immediately if output has not
  already started. Messages will be displayed on the subsequent page using
  session notifications. The type of message output can be configured using the
  fourth parameter to redirect().
* The specification of extra classes in the $OUTPUT->notification()
  function, and \core\output\notification renderable have been deprecated
  and will be removed in a future version.
  Notifications should use the levels found in \core\output\notification.
* The constants for NOTIFY_PROBLEM, NOTIFY_REDIRECT, and NOTIFY_MESSAGE in
  \core\output\notification have been deprecated in favour of NOTIFY_ERROR,
  NOTIFY_WARNING, and NOTIFY_INFO respectively.
* The following functions, previously used (exclusively) by upgrade steps are not available
  anymore because of the upgrade cleanup performed for this version. See MDL-51580 for more info:
    - upgrade_mysql_fix_unsigned_and_lob_columns()
    - upgrade_course_completion_remove_duplicates()
    - upgrade_save_orphaned_questions()
    - upgrade_rename_old_backup_files_using_shortname()
    - upgrade_mssql_nvarcharmax()
    - upgrade_mssql_varbinarymax()
    - upgrade_fix_missing_root_folders()
    - upgrade_course_modules_sequences()
    - upgrade_grade_item_fix_sortorder()
    - upgrade_availability_item()
* A new parameter $ajaxformdata was added to the constructor for moodleform. When building a
  moodleform in a webservice or ajax script (for example using the new fragments API) we
  cannot allow the moodleform to parse it's own data from _GET and _POST - we must pass it as
  an array.
* Plugins can extend the navigation for user by declaring the following callback:
  <frankenstyle>_extend_navigation_user(navigation_node $parentnode, stdClass $user,
                                        context_user $context, stdClass $course,
                                        context_course $coursecontext)
* The function notify() now throws a debugging message - see MDL-50269.
* Ajax calls going through lib/ajax/* now validate the return values before sending
  the response. If the validation does not pass an exception is raised. This behaviour
  is consistent with web services.
* Several changes in Moodle core, standard plugins and third party libraries to
  ensure compatibility with PHP7. All plugins are recommended to perform testing
  against PHP7 as well. Refer to https://moodledev.io/general/development/policies/php for more
  information. The following changes may affect you:
  * Class moodleform, moodleform_mod and some module classes have been changed to use
    __construct() for the constructor. Calling parent constructors by the class
    name will display debugging message. Incorrect: parent::moodleform(),
    correct: parent::__construct()
  * All form elements have also changed the constructor syntax. No changes are
    needed for using form elements, however if plugin defines new form element it
    needs to use correct syntax. For example, incorrect: parent::HTML_QuickForm_input(),
    HTML_QuickForm_input::HTML_QuickForm_input(), $this->HTML_QuickForm_input().
    Correct: HTML_QuickForm_input::__construct() or parent::__construct().
  * profile_field_base::profile_field_base() is deprecated, use parent::__construct()
    in custom profile fields constructors. Similar deprecations in exsiting
    profile_field_* classes.
  * user_filter_type::user_filter_type() is deprecated, use parent::__construct() in
    custom user filters. Similar deprecations in existing user_filter_* classes.
  * table_default_export_format_parent::table_default_export_format_parent() is
    deprecated, use parent::__construct() in extending classes.
* groups_delete_group_members() $showfeedback parameter has been removed and is no longer
  respected. Users of this function should output their own feedback if required.
* Number of changes to Tags API, see tag/upgrade.txt for more details
* The previous events API handlers are being deprecated in favour of events 2 API, debugging messages are being displayed if
  there are 3rd party plugins using it. Switch to events 2 API please, see https://docs.moodle.org/dev/Events_API#Event_dispatching_and_observers
  Note than you will need to bump the plugin version so moodle is aware that you removed the plugin's event handlers.
* mforms validation functions are not available in the global JS namespace anymore, event listeners
  are assigned to fields and buttons through a self-contained JS function.
* Added $CFG->urlrewriteclass option to config.php allowing clean / semantic urls to
  be implemented in a plugin, eg local_cleanurls.
* $CFG->pathtoclam global setting has been moved to clamav antivirus plugin setting of the same name.
* clam_message_admins() and get_clam_error_code() have been deprecated, its functionality
  is now a part of \antivirus_clamav\scanner class methods.
* \repository::antivir_scan_file() has been deprecated, \core\antivirus\manager::scan_file() that
  applies antivirus plugins is replacing its functionality.
* Added core_text::str_max_bytes() which safely truncates multi-byte strings to a maximum number of bytes.
* Zend Framework has been removed completely.
* Any plugin can report when a scale is being used with the callback function [pluginname]_scale_used_anywhere(int $scaleid).
* Changes in file_rewrite_pluginfile_urls: Passing a new option reverse = true in the $options var will make the function to convert
  actual URLs in $text to encoded URLs in the @@PLUGINFILE@@ form.
* behat_util::is_server_running() is removed, please use behat_util::check_server_status() instead.
* Behat\Mink\Selector\SelectorsHandler::xpathLiteral() method is deprecated use behat_context_helper::escape instead
  when building Xpath, or pass the unescaped value when using the named selector.',
* table_sql download process is using the new data formats plugin which you can't use if you are buffering any output
    * flexible_table::get_download_menu(), considered private, has been deleted. Use
      $OUTPUT->download_dataformat_selector() instead.
  when building Xpath, or pass the unescaped value when using the named selector.
* Add new file_is_executable(), to consistently check for executables even in Windows (PHP bug #41062).
* Introduced new hooks for plugin developers.
    - <component>_pre_course_category_delete($category)
    - <component>_pre_course_delete($course)
    - <component>_pre_course_module_delete($cm)
    - <component>_pre_block_delete($instance)
    - <component>_pre_user_delete($user)
  These hooks allow developers to use the item in question before it is deleted by core. For example, if your plugin is
  a module (plugins located in the mod folder) called 'xxx' and you wish to interact with the user object before it is
  deleted then the function to create would be mod_xxx_pre_user_delete($user) in mod/xxx/lib.php.
* pear::Net::GeoIP has been removed.

=== 3.0 ===

* Minify updated to 2.2.1
* htmlpurifier upgraded to 4.7.0
* Less.php upgraded to 1.7.0.9
* The horde library has been updated to version 5.2.7.
* Google libraries (lib/google) updated to 1.1.5
* Html2Text library has been updated to the latest version of the library.
* External functions x_is_allowed_from_ajax() methods have been deprecated. Define 'ajax' => true in db/services.php instead.
* External functions can be called without a session if they define 'loginrequired' => true in db/services.php.
* All plugins are required to declare their frankenstyle component name via
  the $plugin->component property in their version.php file. See
  https://moodledev.io/docs/apis/commonfiles/version.php for details (MDL-48494).
* PHPUnit is upgraded to 4.7. Some tests using deprecated assertions etc may need changes to work correctly.
* Users of the text editor API to manually create a text editor should call set_text before calling use_editor.
* Javascript - SimpleYUI and the Y instance used for modules have been merged. Y is now always the same instance of Y.
* get_referer() has been deprecated, please use the get_local_referer function instead.
* \core\progress\null is renamed to \core\progress\none for improved PHP7 compatibility as null is a reserved word (see MDL-50453).
* \webservice_xmlrpc_client now respects proxy server settings. If your XMLRPC server is available on your local network and not via your proxy server, you may need to add it to the list of proxy
  server exceptions in $CFG->proxybypass. See MDL-39353 for details.
* Group and groupings idnumbers can now be passed to and/or are returned from the following web services functions:
  ** core_group_external::create_groups
  ** core_group_external::get_groups
  ** core_group_external::get_course_groups
  ** core_group_external::create_groupings
  ** core_group_external::update_groupings
  ** core_group_external::get_groupings
  ** core_group_external::get_course_groupings
  ** core_group_external::get_course_user_groups
* Following functions are removed from core. See MDL-50049 for details.
    password_compat_not_supported()
    session_get_instance()
    session_is_legacy()
    session_kill_all()
    session_touch()
    session_kill()
    session_kill_user()
    session_set_user()
    session_is_loggedinas()
    session_get_realuser()
    session_loginas()
    js_minify()
    css_minify_css()
    update_login_count()
    reset_login_count()
    check_gd_version()
    update_log_display_entry()
    get_recent_enrolments()
    groups_filter_users_by_course_module_visible()
    groups_course_module_visible()
    error()
    formerr()
    editorhelpbutton()
    editorshortcutshelpbutton()
    choose_from_menu()
    update_event()
    get_generic_section_name()
    get_all_sections()
    add_mod_to_section()
    get_all_mods()
    get_course_section()
    format_weeks_get_section_dates()
    get_print_section_cm_text()
    print_section_add_menus()
    make_editing_buttons()
    print_section()
    print_overview()
    print_recent_activity()
    delete_course_module()
    update_category_button()
    make_categories_list()
    category_delete_move()
    category_delete_full()
    move_category()
    course_category_hide()
    course_category_show()
    get_course_category()
    create_course_category()
    get_all_subcategories()
    get_child_categories()
    get_categories()
    print_course_search()
    print_my_moodle()
    print_remote_course()
    print_remote_host()
    print_whole_category_list()
    print_category_info()
    get_course_category_tree()
    print_courses()
    print_course()
    get_category_courses_array()
    get_category_courses_array_recursively()
    blog_get_context_url()
    get_courses_wmanagers()
    convert_tree_to_html()
    convert_tabrows_to_tree()
    can_use_rotated_text()
    get_parent_contexts()
    get_parent_contextid()
    get_child_contexts()
    create_contexts()
    cleanup_contexts()
    build_context_path()
    rebuild_contexts()
    preload_course_contexts()
    context_moved()
    fetch_context_capabilities()
    context_instance_preload()
    get_contextlevel_name()
    print_context_name()
    mark_context_dirty()
    delete_context()
    get_context_url()
    get_course_context()
    get_user_courses_bycap()
    get_role_context_caps()
    get_courseid_from_context()
    context_instance_preload_sql()
    get_related_contexts_string()
    get_plugin_list_with_file()
    check_browser_operating_system()
    check_browser_version()
    get_device_type()
    get_device_type_list()
    get_selected_theme_for_device_type()
    get_device_cfg_var_name()
    set_user_device_type()
    get_user_device_type()
    get_browser_version_classes()
    generate_email_supportuser()
    badges_get_issued_badge_info()
    can_use_html_editor()
    enrol_cohort_get_cohorts()
    enrol_cohort_can_view_cohort()
    cohort_get_visible_list()
    enrol_cohort_enrol_all_users()
    enrol_cohort_search_cohorts()
* The never unused webdav_locks table was dropped.
* The actionmenu hideMenu() function now expects an EventFacade object to be passed to it,
  i.e. a call to M.core.actionmenu.instance.hideMenu() should be change to M.core.actionmenu.instance.hideMenu(e)
* In the html_editors (tinyMCE, Atto), the manage files button can be hidden by changing the 'enable_filemanagement' option to false.
* external_api::validate_context now is public, it can be called from other classes.
* rss_error() now supports returning of correct HTTP status of error and will return '404 Not Found'
  unless other status is specified.
* Plugins can extend the navigation for categories settings by declaring the following callback:
  <frankenstyle>_extend_navigation_category_settings(navigation_node, context_coursecat)
* The clilib.php provides two new functions cli_write() and cli_writeln() that should be used for outputting texts from the command
  line interface scripts.
* External function core_course_external::get_course_contents returned parameter "name" has been changed to PARAM_RAW,
  this is because the new external_format_string function may return raw data if the global moodlewssettingraw parameter is used.
* Function is_web_crawler() has been deprecated, please use core_useragent::is_web_crawler() instead.

=== 2.9.1 ===

* New methods grade_grade::get_grade_max() and get_grade_min() must be used rather than directly the public properties rawgrademax and rawgrademin.
* New method grade_item::is_aggregate_item() indicates when a grade_item is an aggreggated type grade.

=== 2.9 ===

* The default home page for users has been changed to the dashboard (formely my home). See MDL-45774.
* Support for rendering templates from php or javascript has been added. See MDL-49152.
* Support for loading AMD javascript modules has been added. See MDL-49046.
* Webservice core_course_delete_courses now return warning messages on any failures and does not try to rollback the entire deletion.
* \core\event\course_viewed 'other' argument renamed from coursesectionid to coursesectionnumber as it contains the section number.
* New API core_filetypes::add_type (etc.) allows custom filetypes to be added and modified.
* PHPUnit: PHPMailer Sink is now started for all tests and is setup within the phpunit wrapper for advanced tests.
  Catching debugging messages when sending mail will no longer work. Use $sink = $this->redirectEmails(); and then check
  the message in the sink instead.
* The file pluginlib.php was deprecated since 2.6 and has now been removed, do not include or require it.
* \core_component::fetch_subsystems() now returns a valid path for completion component instead of null.
* Deprecated JS global methods have been removed (show_item, destroy_item, hide_item, addonload, getElementsByTagName, findChildNodes).
* For 3rd party plugin specific environment.xml files, it's now possible to specify version independent checks by using the
  <PLUGIN name="component_name"> tag instead of the version dependent <MOODLE version="x.y"> one. If the PLUGIN tag is used any
  Moodle specific tags will be ignored.
* html_table: new API for adding captions to tables (new field, $table->caption) and subsequently hiding said captions from sighted users using accesshide (enabled using $table->captionhide).
* The authorization procedure in the mdeploy.php script has been improved. The script
  now relies on the main config.php when deploying an available update.
* sql_internal_reader and sql_select_reader interfaces have been deprecated in favour of sql_internal_table_reader
  and sql_reader which use iterators to be more memory efficient.
* $CFG->enabletgzbackups setting has been removed as now backups are stored internally using .tar.gz format by default, you can
  set $CFG->usezipbackups to store them in zip format. This does not affect the restore process, which continues accepting both.
* Added support for custom string manager implementations via $CFG->customstringmanager
  directive in the config.php. See MDL-49361 for details.
* Add new make_request_directory() for creation of per-request files.
* Added generate_image_thumbnail_from_string. This should be used instead of generate_image_thumbnail when the source is a string.
  This prevents the need to write files to disk unnecessarily.
* Added generate_image_thumbnail to stored_file class. This should be used when generating thumbnails for stored files.
  This prevents the need to write files to disk unnecessarily.
* Removed pear/HTTP/WebDav. See MDL-49534 for details.
* Use standard PHP date time classes and methods - see new core_date class for timezone normalisation methods.
* Moved lib/google/Google/ to lib/google/src/Google. This is to address autoloader issues with Google's provided autoloader
  for the library. See MDL-49519 for details.
* The outdated lib/google/Google_Client.php and related files have been completely removed. To use
  the new client, read lib/google/readme_moodle.txt, please.
* profile_display_badges() has been deprecated. See MDL-48935 for details.
* Added a new method add_report_nodes() to pagelib.php. If you are looking to add links to the user profile page under the heading "Reports"
  then please use this function to ensure that the breadcrumb and navigation block are created properly for all user profile pages.
* process_new_icon() now does not always return a PNG file. When possible, it will try to keep the format of the original file.
  Set the new argument $preferpng to true to force PNG. See MDL-46763 and MDL-50041 for details.

=== 2.8 ===

* Gradebook grade category option "aggregatesubcats" has been removed completely.
  This means that the database column is removed, the admin settings are removed and
  the properties from the grade_category object have been removed. If any courses were
  found to be using this setting, a warning to check the grades will be shown in the
  course grader report after upgrading the site. The same warning will be shown on
  courses restored from backup that had this setting enabled (see MDL-47503).
* lib/excelllib.class.php has been updated. The class MoodleExcelWorkbook will now only produce excel 2007 files.
* renderers: We now remove the suffix _renderable when looking for a render method for a renderable.
  If you have a renderable class named like "blah_renderable" and have a method on a renderer named "render_blah_renderable"
  you will need to change the name of your render method to "render_blah" instead, as renderable at the end is no longer accepted.
* New functions get_course_and_cm_from_cmid($cmorid, $modulename) and
  get_course_and_cm_from_instance($instanceorid, $modulename) can be used to
  more efficiently load these basic data objects at the start of a script.
* New function cm_info::create($cm) can be used when you need a cm_info
  object, but have a $cm which might only be a standard database record.
* $CFG->enablegroupmembersonly no longer exists.
* Scheduled tasks have gained support for syntax to introduce variability when a
  task will run across installs. When a when hour or minute are defined as 'R'
  they will be installed with a random hour/minute value.
* Several classes grade_edit_tree_column_xxx were removed since grades setup page
  has been significantly changed. These classes should not be used outside of
  gradebook or developers can copy them into their plugins from 2.7 branch.
* Google APIs Client Library (lib/google/) has been upgraded to 1.0.5-beta and
  API has changed dramatically without backward compatibility. Any code accessing
  it must be amended. It does not apply to lib/googleapi.php. See MDL-47297
* Added an extra parameter to the function get_formatted_help_string() (default null) which is used to specify
  additional string parameters.
* User settings node and course node in navigation now support callbacks from admin tools.
* grade_get_grades() optional parameteres $itemtype, $itemmodule, $iteminstance are now required.

DEPRECATIONS:
* completion_info->get_incomplete_criteria() is deprecated and will be removed in Moodle 3.0.
* grade_category::aggregate_values() is deprecated and will be removed in Moodle 3.0.
* groups_filter_users_by_course_module_visible() is deprecated; replace with
  core_availability\info::filter_user_list. Will be removed in Moodle 3.0.
* groups_course_module_visible() is deprecated; replace with $cm->uservisible.
* cm_info property $cm->groupmembersonly is deprecated and always returns 0.
  Use core_availability\info::filter_user_list if trying to determine which
  other users can see an activity.
* cm_info method $cm->is_user_access_restricted_by_group() is deprecated and
  always returns false. Use $cm->uservisible to determine whether the user can
  access the activity.
* Constant FEATURE_GROUPMEMBERSONLY (used in module _supports functions) is
  deprecated.
* cohort_get_visible_list() is deprecated. There is a better function cohort_get_available_cohorts()
  that respects user capabilities to view cohorts.
* enrol_cohort_get_cohorts() and enrol_cohort_search_cohorts() are deprecated since
  functionality is removed. Please use cohort_get_available_cohorts()
* enrol_cohort_enrol_all_users() is deprecated; enrol_manual is now responsible for this action
* enrol_cohort_can_view_cohort() is deprecated; replace with cohort_can_view_cohort()

=== 2.6.4 / 2.7.1 ===

* setnew_password_and_mail() and update_internal_user_password() will trigger
  \core\event\user_password_updated. Previously they used to generate
  \core\event\user_updated event.
* update_internal_user_password() accepts optional boolean $fasthash for fast
  hashing.
* user_update_user() and user_create_user() api's accept optional param
  $triggerevent to avoid respective events to be triggred from the api's.

=== 2.7 ===

* PHPUnit cannot be installed via PEAR any more, please use composer package manager instead.
* $core_renderer->block_move_target() changed to support more verbose move-block-here descriptions.

Events and Logging:
* Significant changes in Logging API. For upgrading existing events_trigger() and
  add_to_log() see http://docs.moodle.org/dev/Migrating_logging_calls_in_plugins
  For accessing logs from plugins see http://docs.moodle.org/dev/Migrating_log_access_in_reports
* The validation of the following events is now stricter (see MDL-45445):
    - \core\event\blog_entry_created
    - \core\event\blog_entry_deleted
    - \core\event\blog_entry_updated
    - \core\event\cohort_member_added
    - \core\event\cohort_member_removed
    - \core\event\course_category_deleted
    - \core\event\course_completed
    - \core\event\course_content_deleted
    - \core\event\course_created
    - \core\event\course_deleted
    - \core\event\course_restored
    - \core\event\course_section_updated (see MDL-45229)
    - \core\event\email_failed
    - \core\event\group_member_added
    - \core\event\group_member_removed
    - \core\event\note_created
    - \core\event\note_deleted
    - \core\event\note_updated
    - \core\event\role_assigned
    - \core\event\role_deleted
    - \core\event\role_unassigned
    - \core\event\user_graded
    - \core\event\user_loggedinas
    - \core\event\user_profile_viewed
    - \core\event\webservice_token_created

DEPRECATIONS:
* $module uses in mod/xxx/version.php files is now deprecated. Please use $plugin instead. It will be removed in Moodle 2.10.
* Update init methods in all event classes - "level" property was renamed to "edulevel", the level property is now deprecated.
* Abstract class \core\event\course_module_instances_list_viewed is deprecated now, use \core\event\instances_list_viewed instead.
* Abstract class core\event\content_viewed has been deprecated. Please extend base event or other relevant abstract class.
* mod_book\event\instances_list_viewed has been deprecated. Please use mod_book\event\course_module_instance_list_viewed instead.
* mod_chat\event\instances_list_viewed has been deprecated. Please use mod_chat\event\course_module_instance_list_viewed instead.
* mod_choice\event\instances_list_viewed has been deprecated. Please use mod_choice\event\course_module_instance_list_viewed instead.
* mod_feedback\event\instances_list_viewed has been deprecated. Please use mod_feedback\event\course_module_instance_list_viewed instead.
* mod_page\event\instances_list_viewed has been deprecated. Please use mod_page\event\course_module_instance_list_viewed instead.
* The constants FRONTPAGECOURSELIST, FRONTPAGETOPICONLY & FRONTPAGECOURSELIMIT have been removed.
* Conditional availability API has moved and changed. The condition_info class is
  replaced by \core_availability\info_module, and condition_info_section by
  \core_availability\info_section. (Code that uses the old classes will generally
  still work.)
* coursemodule_visible_for_user() has been deprecated but still works - replaced
  by a new static function \core_availability\info_module::is_user_visible()
* cm_info::is_user_access_restricted_by_conditional_access has been deprecated
  but still works (it has never done what its name suggests, and is
  unnecessary).
* cm_info and section_info property showavailability has been deprecated, but
  still works (with the caveat that this information is now per-user).
* cm_info and section_info properties availablefrom and availableuntil have been
  deprecated and always return zero (underlying data doesn't have these values).
* section_info property groupingid has been deprecated and always returns zero,
  same deal.
* Various cm_info methods have been deprecated in favour of their read-only properties (get_url(), get_content(), get_extra_classes(),
  get_on_click(), get_custom_data(), get_after_link, get_after_edit_icons)
* The ajaxenabled function has been deprecated and always returns true. All code should be fully functional in Javascript.
* count_login_failures() has been deprecated, use user_count_login_failures() instead. Refer MDL-42891 for details.

Conditional availability (activities and sections):
* New conditional availability API in /availability, including new availability
  condition plugins in /availability/condition. The new API is very similar with
  regard to checking availability, but any code that modifies availability settings
  for an activity or section is likely to need substantial changes.

YUI:
  * The lightbox attribute for moodle-core-notification-dialogue has been
    deprecated and replaced by the modal attribute. This was actually
    changed in Moodle 2.2, but has only been marked as deprecated now. It
    will be removed in Moodle 2.9.
  * When destroying any type of dialogue based on moodle-core-notification, the relevant content is also removed from
    the DOM. Previously it was left orphaned.

JavaSript:
    * The findChildNodes global function has been deprecated. Y.all should
      be used instead.
    * The callback argument to confirm_action and M.util.show_confirm_dialog has been deprecated. If you need to write a
      confirmation which includes a callback, please use moodle-core-notification-confirmation and attach callbacks to the
      events provided.

* New locking api and admin settings to configure the system locking type.
* New "Time spent waiting for the database" performance metric displayed along with the
  other MDL_PERF vars; the change affects both the error logs and the vars displayed in
  the page footer.
* Changes in the tag API. The component and contextid are now saved when assigning tags to an item. Please see
  tag/upgrade.txt for more information.

=== 2.6 ===

* Use new methods from core_component class instead of get_core_subsystems(), get_plugin_types(),
  get_plugin_list(), get_plugin_list_with_class(), get_plugin_directory(), normalize_component(),
  get_component_directory() and get_plugin_list_with_file(). The names of the new methods are
  exactly the same, the only differences are that core_component::get_plugin_types() now always returns
  full paths and core_component::get_plugin_list() does not accept empty parameter any more.
* Use core_text::* instead of textlib:: and also core_collator::* instead of collatorlib::*.
* Use new function moodleform::mock_submit() to simulate form submission in unit tests (backported).
* New $CFG->localcachedir setting useful for cluster nodes. Admins have to update X-Sendfile aliases if used.
* MS SQL Server drivers are now using NVARCHAR(MAX) instead of NTEXT and VARBINARY(MAX) instead of IMAGE,
  this change should be fully transparent and it should help significantly with add-on compatibility.
* The string manager classes were renamed. Note that they should not be modified or used directly,
  always use get_string_manager() to get instance of the string manager.
* The ability to use an 'insecure' rc4encrypt/rc4decrypt key has been removed.
* Use $CFG->debugdeveloper instead of debugging('', DEBUG_DEVELOPER).
* Use set_debugging(DEBUG_xxx) when changing debugging level for current request.
* Function moveto_module() does not modify $mod argument and instead now returns the new module visibility value.
* Use behat_selectors::get_allowed_text_selectors() and behat_selectors::get_allowed_selectors() instead of
  behat_command::$allowedtextselectors and behat_command::$allowedselectors
* Subplugins are supported in admin tools and local plugins.
* file_packer/zip_packer API has been modified so that key functions support a new file_progress interface
  to report progress during long operations. Related to this, zip_archive now supports an estimated_count()
  function that returns an approximate number of entries in the zip faster than the count() function.
* Class cm_info no longer extends stdClass. All properties are read-only and calculated on first request only.
* Class course_modinfo no longer extends stdClass. All properties are read-only.
* Database fields modinfo and sectioncache in table course are removed. Application cache core/coursemodinfo
  is used instead. Course cache is still reset, rebuilt and retrieved using function rebuild_course_cache() and
  get_fast_modinfo(). Purging all caches and every core upgrade purges course modinfo cache as well.
  If function get_fast_modinfo() is called for multiple courses make sure to include field cacherev in course
  object.
* Internal (noreply and support) user support has been added for sending/receiving message.
  Use core_user::get_noreply_user() and core_user::get_support_user() to get noreply and support user's respectively.
  Real users can be used as noreply/support users by setting $CFG->noreplyuserid and $CFG->supportuserid
* New function readfile_allow_large() in filelib.php for use when very large files may need sending to user.
* Use core_plugin_manager::reset_caches() when changing visibility of plugins.
* Implement new method get_enabled_plugins() method in subplugin info classes.
* Each plugin should include version information in version.php.
* Module and block tables do not contain version column any more, use get_config('xx_yy', 'version') instead.
* $USER->password field is intentionally unset so that session data does not contain password hashes.
* Use core_shutdown_manager::register_function() instead of register_shutdown_function().
* New file packer for .tar.gz files; obtain by calling get_file_packer('application/x-gzip'). Intended initially
  for use in backup/restore only, as there are limitations on supported filenames. Also new packer for
  backups which supports both compression formats; get_file_packer('application/vnd.moodle.backup').
* New optional parameter to stored_file::get_content_file_handle to open file handle with 'gzopen' instead
  of 'fopen' to read gzip-compressed files if required.
* update_internal_user_password() and setnew_password_and_mail() now trigger user_updated event.
* Add thirdpartylibs.xml file to plugins that bundle any 3rd party libraries.
* New class introduced to help auto generate zIndex values for modal dialogues. Class "moodle-has-zindex"
  should set on any element which uses a non-default zindex and needs to ensure it doesn't show above a
  dialogue.
* $CFG->filelifetime is now used consistently for most file serving operations, the default was lowered
  to 6 hours from 24 hours because etags and x-sendfile support should make file serving less expensive.
* Date format locale charset for windows server will come from calendar type and for gregorian it will use
  lang file.
* The library to interact with Box.net (class boxclient) is only compatible with their APIv1 which
  reaches its end of life on the 14th of Dec. You should migrate your scripts to make usage of the
  new class boxnet_client(). Note that the method names and return values have changed.
* Settings pages are now possible for Calendar type plugins. Calendar type plugins that require a settings page to
  work properly will need to set their requires version to a number that is equal to or grater than the 2.6.1 release version.
* The admin/tool/generator tool was overhauled to use testing data generators and the previous interface to create
  test data was removed (it was not working correctly anyway). If you were using this tool you will probably need to
  update your code.

DEPRECATIONS:
Various previously deprecated functions have now been altered to throw DEBUG_DEVELOPER debugging notices
and will be removed in a future release (target: 2.8), a summary follows:

Accesslib:
    * get_context_instance()                ->  context_xxxx::instance()
    * get_context_instance_by_id()          ->  context::instance_by_id($id)
    * get_system_context()                  ->  context_system::instance()
    * context_moved()                       ->  context::update_moved()
    * preload_course_contexts()             ->  context_helper::preload_course()
    * context_instance_preload()            ->  context_helper::preload_from_record()
    * context_instance_preload_sql()        ->  context_helper::get_preload_record_columns_sql()
    * get_contextlevel_name()               ->  context_helper::get_level_name()
    * create_contexts()                     ->  context_helper::create_instances()
    * cleanup_contexts()                    ->  context_helper::cleanup_instances()
    * build_context_path()                  ->  context_helper::build_all_paths()
    * print_context_name()                  ->  $context->get_context_name()
    * mark_context_dirty()                  ->  $context->mark_dirty()
    * delete_context()                      ->  $context->delete_content() or context_helper::delete_instance()
    * get_context_url()                     ->  $context->get_url()
    * get_course_context()                  ->  $context->get_course_context()
    * get_parent_contexts()                 ->  $context->get_parent_context_ids()
    * get_parent_contextid()                ->  $context->get_parent_context()
    * get_child_contexts()                  ->  $context->get_child_contexts()
    * rebuild_contexts()                    ->  $context->reset_paths()
    * get_user_courses_bycap()              ->  enrol_get_users_courses()
    * get_courseid_from_context()           ->  $context->get_course_context(false)
    * get_role_context_caps()               ->  (no replacement)
    * load_temp_role()                      ->  (no replacement)
    * remove_temp_roles()                   ->  (no replacement)
    * get_related_contexts_string()         ->  $context->get_parent_context_ids(true)
    * get_recent_enrolments()               ->  (no replacement)

Enrollment:
    * get_course_participants()             -> get_enrolled_users()
    * is_course_participant()               -> is_enrolled()

Output:
    * current_theme()                       -> $PAGE->theme->name
    * skip_main_destination()               -> $OUTPUT->skip_link_target()
    * print_container()                     -> $OUTPUT->container()
    * print_container_start()               -> $OUTPUT->container_start()
    * print_container_end()                 -> $OUTPUT->container_end()
    * print_continue()                      -> $OUTPUT->continue_button()
    * print_header()                        -> $PAGE methods
    * print_header_simple()                 -> $PAGE methods
    * print_side_block()                    -> $OUTPUT->block()
    * print_arrow()                         -> $OUTPUT->arrow()
    * print_scale_menu_helpbutton()         -> $OUTPUT->help_icon_scale($courseid, $scale)
    * print_checkbox()                      -> html_writer::checkbox()

Navigation:
    * print_navigation()                    -> $OUTPUT->navbar()
    * build_navigation()                    -> $PAGE->navbar methods
    * navmenu()                             -> (no replacement)
    * settings_navigation::
          get_course_modules()              -> (no replacement)

Files and repositories:
    * stored_file::replace_content_with()   -> stored_file::replace_file_with()
    * stored_file::set_filesize()           -> stored_file::replace_file_with()
    * stored_file::get_referencelifetime()  -> (no replacement)
    * repository::sync_external_file()      -> see repository::sync_reference()
    * repository::get_file_by_reference()   -> repository::sync_reference()
    * repository::
          get_reference_file_lifetime()     -> (no replacement)
    * repository::sync_individual_file()    -> (no replacement)
    * repository::reset_caches()            -> (no replacement)

Calendar:
    * add_event()                           -> calendar_event::create()
    * update_event()                        -> calendar_event->update()
    * delete_event()                        -> calendar_event->delete()
    * hide_event()                          -> calendar_event->toggle_visibility(false)
    * show_event()                          -> calendar_event->toggle_visibility(true)

Misc:
    * filter_text()                         -> format_text(), format_string()...
    * httpsrequired()                       -> $PAGE->https_required()
    * detect_munged_arguments()             -> clean_param([...], PARAM_FILE)
    * mygroupid()                           -> groups_get_all_groups()
    * js_minify()                           -> core_minify::js_files()
    * css_minify_css()                      -> core_minify::css_files()
    * course_modinfo::build_section_cache() -> (no replacement)
    * generate_email_supportuser()          -> core_user::get_support_user()

Sessions:
    * session_get_instance()->xxx()         -> \core\session\manager::xxx()
    * session_kill_all()                    -> \core\session\manager::kill_all_sessions()
    * session_touch()                       -> \core\session\manager::touch_session()
    * session_kill()                        -> \core\session\manager::kill_session()
    * session_kill_user()                   -> \core\session\manager::kill_user_sessions()
    * session_gc()                          -> \core\session\manager::gc()
    * session_set_user()                    -> \core\session\manager::set_user()
    * session_is_loggedinas()               -> \core\session\manager::is_loggedinas()
    * session_get_realuser()                -> \core\session\manager::get_realuser()
    * session_loginas()                     -> \core\session\manager::loginas()

User-agent related functions:
    * check_browser_operating_system()      -> core_useragent::check_browser_operating_system()
    * check_browser_version()               -> core_useragent::check_browser_version()
    * get_device_type()                     -> core_useragent::get_device_type()
    * get_device_type_list()                -> core_useragent::get_device_type_list()
    * get_selected_theme_for_device_type()  -> core_useragent::get_device_type_theme()
    * get_device_cfg_var_name()             -> core_useragent::get_device_type_cfg_var_name()
    * set_user_device_type()                -> core_useragent::set_user_device_type()
    * get_user_device_type()                -> core_useragent::get_user_device_type()
    * get_browser_version_classes()         -> core_useragent::get_browser_version_classes()

YUI:
    * moodle-core-notification has been deprecated with a recommendation of
      using its subclasses instead. This is to allow for reduced page
      transport costs. Current subclasses include:
      * dialogue
      * alert
      * confirm
      * exception
      * ajaxexception

Event triggering and event handlers:
    * All existing events and event handlers should be replaced by new
      event classes and matching new event observers.
    * See https://docs.moodle.org/dev/Events_API for more information.
    * The following events will be entirely removed, though they can still
      be captured using handlers, but they should not be used any more.
      * groups_members_removed          -> \core\event\group_member_removed
      * groups_groupings_groups_removed -> (no replacement)
      * groups_groups_deleted           -> \core\event\group_deleted
      * groups_groupings_deleted        -> \core\event\grouping_deleted
    * edit_module_post_actions() does not trigger events any more.

=== 2.5.1 ===

* New get_course() function for use when obtaining the course record from database. Will
  reuse existing $COURSE or $SITE globals if possible to improve performance.

=== 2.5 ===

* The database drivers (moodle_database and subclasses) aren't using anymore the ::columns property
  for caching database metadata. MUC (databasemeta) is used instead. Any custom DB driver should
  apply for that change.
* The cron output has been changed to include time and memory usage (see cron_trace_time_and_memory()),
  so any custom utility relying on the old output may require modification.
* Function get_max_file_sizes now returns an option for (for example) "Course limit (500MB)" or
  "Site limit (200MB)" when appropriate with the option set to 0. This function no longer returns
  an option for 0 bytes. Existing code that was replacing the 0 option in the return
  from this function with a more sensible message, can now use the return from this function directly.
* Functions responsible for output in course/lib.php are deprecated, the code is moved to
  appropriate renderers: print_section(), print_section_add_menus(), get_print_section_cm_text(),
  make_editing_buttons()
  See functions' phpdocs in lib/deprecatedlib.php
* Function get_print_section_cm_text() is deprecated, replaced with methods in cm_info
* zip_packer may create empty zip archives, there is a new option to ignore
  problematic files when creating archive
* The function delete_course_module was deprecated and has been replaced with
  course_delete_module. The reason for this was because the function delete_course_module
  only partially deletes data, so wherever it was called extra code was needed to
  perform the whole deletion process. The function course_delete_module now takes care
  of the whole process.
* curl::setopt() does not accept constant values any more. As it never worked properly,
  we decided to make the type check stricter. Now, the keys of the array pass must be a string
  corresponding to the curl constant name.
* Function get_users_listing now return list of users except guest and deleted users. Previously
  deleted users were excluded by get_users_listing. As guest user is not expected while browsing users,
  and not included in get_user function, it will not be returned by get_users_listing.
* The add_* functions in course/dnduploadlib.php have been deprecated. Plugins should be using the
  MODNAME_dndupload_register callback instead.
* The signature of the add() method of classes implementing the parentable_part_of_admin_tree
  interface (such as admin_category) has been extended. The new parameter allows the caller
  to prepend the new node before an existing sibling in the admin tree.
* condition_info:get_condition_user_fields($formatoptions) now accepts the optional
  param $formatoptions, that will determine if the field names are processed by
  format_string() with the passed options.
* remove all references to $CFG->gdversion, GD PHP extension is now required
* Formslib will now throw a developer warning if a PARAM_ type hasn't been set for elements which
  need it. Please set PARAM_RAW explicitly if you do not want any cleaning.
* Functions responsible for managing and accessing course categories are moved to class coursecat
  in lib/coursecatlib.php, functions responsible for rendering courses and categories lists are
  moved to course/renderer.php. The following global functions are deprecated: make_categories_list(),
  category_delete_move(), category_delete_full(), move_category(), course_category_hide(),
  course_category_show(), get_course_category(), create_course_category(), get_all_subcategories(),
  get_child_categories(), get_categories(), print_my_moodle(), print_remote_course(),
  print_remote_host(), print_whole_category_list(), print_category_info(), get_course_category_tree(),
  print_courses(), print_course(), get_category_courses_array(), get_category_courses_array_recursively(),
  get_courses_wmanagers()
* $core_renderer->block_move_target() changed to support more verbose move-block-here descriptions.
* Additional (optional) param $onlyactive has been added to get_enrolled_users, count_enrolled_users
  functions to get information for only active (excluding suspended enrolments) users. Included two
  helper functions extract_suspended_users, get_suspended_userids to extract suspended user information.
* The core_plugin_manager class now provides two new helper methods for getting information
  about known plugins: get_plugins_of_type() and get_subplugins_of_plugin().
* The get_uninstall_url() method of all subclasses of \core\plugininfo\base class is now expected
  to always return moodle_url. Subclasses can use the new method is_uninstall_allowed()
  to control the availability of the 'Uninstall' link at the Plugins overview page (previously
  they would do it by get_uninstall_url() returning null). By default, URL to a new general plugin
  uninstall tool is returned. Unless the plugin type needs extra steps that can't be handled by
  plugininfo_xxx::uninstall() method or xmldb_xxx_uninstall() function, this default URL should
  satisfy all plugin types.

Database (DML) layer:
* $DB->sql_empty() is deprecated, you have to use sql parameters with empty values instead,
  please note hardcoding of empty strings in SQL queries breaks execution in Oracle database.
* Indexes must not be defined on the same columns as keys, this is now reported as fatal problem.
  Please note that internally we create indexes instead of foreign keys.

YUI changes:
* M.util.help_icon has been deprecated. Code should be updated to use moodle-core-popuphelp
  instead. To do so, remove any existing JS calls to M.util.help_icon from your PHP and ensure
  that your help link is placed in a span which has the class 'helplink'.

=== 2.4 ===

* Pagelib: Numerous deprecated functions were removed as classes page_base, page_course
  and page_generic_activity.
* use $CFG->googlemapkey3 instead of removed $CFG->googlemapkey and migrate to Google Maps API V3
* Function settings_navigation::add_course_editing_links() is completely removed
* function global_navigation::format_display_course_content() is removed completely (the
  functionality is moved to course format class)
* in the function global_navigation::load_generic_course_sections() the argument $courseformat is
  removed
* New component and itemid columns in groups_members table - this allows plugin to create protected
  group memberships using 'xx_yy_allow_group_member_remove' callback and there is also a new restore
  callback 'xx_yy_restore_group_member()'.
* New general role assignment restore plugin callback 'xx_yy_restore_role_assignment()'.
* functions get_generic_section_name(), get_all_sections(), add_mod_to_section(), get_all_mods()
  are deprecated. See their phpdocs in lib/deprecatedlib.php on how to replace them

YUI changes:
* moodle-enrol-notification has been renamed to moodle-core-notification
* YUI2 code must now use 2in3, see http://yuilibrary.com/yui/docs/yui/yui-yui2.html
* M.util.init_select_autosubmit() and M.util.init_url_select() have been deprecated. Code using this should be updated
  to use moodle-core-formautosubmit

Unit testing changes:
* output debugging() is not sent to standard output any more,
  use $this->assertDebuggingCalled(), $this->assertDebuggingNotCalled(),
  $this->getDebuggingMessages() or $this->assertResetDebugging() instead.

=== 2.3 ===

Database layer changes:
* objects are not allowed in paramters of DML functions, use explicit casting to strings if necessary

Note:
* DDL and DML methods which were deprecated in 2.0 have now been removed, they will no longer produce
debug messages and will produce fatal errors

API changes:

* send_stored_file() has changed its interface
* deleted several resourcelib_embed_* functions from resourcelib.php

=== 2.2 ===

removed unused libraries:
* odbc, base32, CodeSniffer, overlib, apd profiling, kses, Smarty, PEAR Console, swfobject, cssshover.htc, md5.js

API changes:
* new admin/tool plugin type
* new context API - old API is still available
* deleted users do not have context any more
* removed global search


=== 2.1 ===

API changes:
* basic suport for restore from 1.9
* new mobile devices API
* new questions API


=== 2.0 ===

API changes:
* new DML API - https://moodledev.io/docs/apis/core/dml
* new DDL API - https://moodledev.io/docs/apis/core/dml/ddl
* new file API - https://moodledev.io/docs/apis/subsystems/files
* new $PAGE and $OUTPUT API
* new navigation API
* new theme API
* new javascript API - https://moodledev.io/docs/guides/javascript
* new portfolio API
* new local plugin type
* new translation support - http://lang.moodle.org
* new web service API
* new cohorts API
* new messaging API
* new rating API
* new comment API
* new sessions API
* new enrolment API
* new backup/restore API
* new blocks API
* new filters API
* improved plugin support (aka Frankenstyle)
* new registration and hub API
* new course completion API
* new plagiarism API
* changed blog API
* new text editor API
* new my moodle and profiles API<|MERGE_RESOLUTION|>--- conflicted
+++ resolved
@@ -64,7 +64,6 @@
 * The nocache option for format_text has been removed. It was deprecated in Moodle 2.3.
 * The set_heading() method has a new parameter, $clean, to define whether the heading should be cleaned or not when no formatting
   is applied.
-<<<<<<< HEAD
 * The Horde library has been removed from core. It was only used by the tool_messageinbound. Now tool_messageinbound
   uses the new RoundCube library.
 * Visibility of internal properties of the \core\task\manager have been changed from public to protected. These should not have been accessible.
@@ -146,11 +145,9 @@
 * There is a new method called enrol_plugin::get_welcome_message_contact() that returns the contact details for the course welcome message.
 * There is a new method called enrol_plugin::send_course_welcome_message_to_user() that sends the course welcome message to a user.
 * The list of standard, and deleted, plugins is now located as JSON at lib/plugins.json.
-=======
 * groups_get_user_groups() in grouplib has a new $includehidden paramater, which will return groups for user even if they have
   GROUP_VISIBILITY_NONE. This is false by default, and should be used with care. The calling code must ensure that these groups
   are not exposed to the user as this may be a privacy issue.
->>>>>>> 238ea3d1
 
 === 4.3 ===
 
