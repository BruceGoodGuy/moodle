This files describes API changes in core libraries and APIs,
information provided here is intended especially for developers.

=== 4.0 ===
* To better detect wrong floats (like, for example, unformatted, using local-dependent separators ones) a number of
  gradebook functions now have stricter float type checking. All them will require now the "float" being passed to be
  a correct float value (numeric or string). Usually, that's achieved by using unformat_float() or
  PARAM_LOCALISEDFLOAT for all the user-entered grades before any processing on them. Functions affected are:
    - grade_format_gradevalue(), $value param (keeping it as optional/nullable).
    - grade_format_gradevalue_real(), $value param (keeping it as optional/nullable).
    - grade_format_gradevalue_percentage(), $value param (keeping it as optional/nullable).
    - grade_format_gradevalue_letter(), $value param (keeping it as optional/nullable).
    - grade_floats_different(), $f1 and $f2 params (keeping them as optional/nullable).
    - grade_floats_equal(), $f1 and $f2 params (keeping them as optional/nullable).
* The method action_menu->set_alignment() has been deprecated, please use action_menu->set_menu_left if you need a dropdown
  to align to the left of the dropdown button.
* The $OUTPUT->should_display_main_logo() function has been deprecated and should no longer be used.
* New method flexible_table::set_columnsattributes() has been introduced to add column attributes applied in every cell.
* New method flexible_table::get_row_cells_html() has been introduced, extracted from flexible_table::get_row_html
  so it can be overriden individually.
* Since Boxnet has been remove from core then boxnet_client() class has been removed from core too.
* New navigation classes to mimic the new navigation project. The existing navigation callbacks are still available and
  will be called. The following behaviour will be the new standard for nodes added via callbacks in Boost and Boost-based themes:
  - Module nodes added will be appended to the end and will appear within the More menu.
  - Course nodes added will also be appended and appear within the 'More' menu.
* The core/event events have been renamed and now fire native events, in addition to the legacy YUI and jQuery events.
  The following events have been renamed:
  - The BLOCK_CONTENT_UPDATED event has been replaced with a new native event in the `core_block/events` AMD module
    eventTypes.blockContentUpdated.
  - The EDITOR_CONTENT_RESTORED event has been replaced with a new native event in the `core_editor/events` AMD module
    eventTypes.editorContentRestored.
  - The FILTER_CONTENT_UPDATED event has been replaced with a new native event in the `core_filters/events` AMD module
    eventTypes.filterContentUpdated.
  - The FORM_FIELD_VALIDATION event has been replaced with a new native event in the `core_form/events` AMD module
    eventTypes.formFieldValidationFailed.
  - The FORM_SUBMIT_AJAX event has been replaced with a new native event in the `core_form/events` AMD module
    eventTypes.formSubmittedByJavascript.
* The block template now includues a block-instanceid data attribute.
* The core/event::getLegacyEvents() function has been deprecated and should no longer be used.
* Typo3 has now been removed. Use native mbstring or iconv functions.
* A new index has been added on mdl_user_preferences.name. This upgrade step might take some time on big sites.
* The completion_info function display_help_icon() which returned the 'Your progress' help icon has been deprecated and
  should no longer be used.
* The completion_info function print_help_icon() which has been deprecated since Moodle 2.0 should no longer be used.
* @babel/polyfill has been removed in favour of corejs@3.
* A new parameter $partialrebuild has been added to the rebuild_course_cache to invalidate the cache
  of the section or module only, not the whole course cache
* A new parameter $isbulkupdate has been added to the following functions:
  - grade_category::update()
  - grade_category::insert()
  - grade_grade::update()
  - grade_grade::insert()
  - grade_grade::notify_changed()
  - grade_item::insert()
  - grade_item::update()
  - grade_item::update_final_grade()
  - grade_item::update_raw_grade()
  - grade_object::update()
  - grade_object::insert()
  - grade_outcome::update()
  - grade_outcome::insert()
  - grade_scale::update()
  - grade_scale::insert()
  - grade_update()
  - completion_info::inform_grade_changed()
  - completion_info::update_state()
  - completion_info::internal_set_data()
  All functions except completion_info::internal_set_data() are only passing this parameter from very beginning of
  workflow (like grade report page where bulk grade update is possible) so this parameter is used in
  completion_info::internal_set_data() to decide if we need to mark completions instantly without waiting for cron.
* Following methods now return an int instead of bool:
  - completion_completion::_save()
  - completion_completion::mark_enrolled()
  - completion_completion::mark_inprogress()
  - completion_completion::mark_complete()
  which is needed to store id of completion record on successful update which is later beeing used by
  completion_info::internal_set_data() to reaggregate completions that have been marked for instant course completion.
* The following functions have been finally deprecated and can not be used anymore:
  - generate_uuid
* The YUI moodle-core-formchangechecker module has been deprecated and replaced with a new AMD module
  core_form/changechecker.
* New method \core_user::awaiting_action() has been introduced to check if the user is fully ready to use the site or
  whether there is an action (such as filling the missing profile field, changing password or agreeing to the site
  policy) needed.
* The signature of the get_name() function for grade_category and grade_item has been extended. The new parameter allows
  callers to get the name without escaped characters.
* The inplace_editable element constructor now accepts an optional pix_icon parameter to use as it's editing icon when
  rendered. The default icon for "select" types has also changed to a dropdown caret ("t/expanded").
* The inplace_editable Javascript module now emits native events, removing the jQuery dependency from calling code
  that wants to listen for the events. Backwards compatibility with existing code using jQuery is preserved.
* The function message_send() in messagelib.php now returns false if there is an error sending the message to the
  message processor (MDL-70046).
* Following methods are now deprecated in questionlib and moved to the new qbank_previewquestion plugin:
  - question_preview_url() is moved to qbank_previewquestion\helper::question_preview_url()
  - question_preview_popup_params() is moved to \qbank_previewquestion\helper::question_preview_popup_params()
  Calling these functions in the question will point to the plugin.
  The deprecated codes are removed from the questionlib for those two methods.
* The following functions are deprecated in questionlib.php and moved to the new location.
  These are marked for final deprecation on 4.4:
  - question_remove_stale_questions_from_category() =>
    qbank_managecategories\helper::question_remove_stale_questions_from_category()
  - flatten_category_tree() => qbank_managecategories\helper::flatten_category_tree()
  - add_indented_names() => qbank_managecategories\helper::add_indented_names()
  - question_category_select_menu() => qbank_managecategories\helper::question_category_select_menu()
  - get_categories_for_contexts() => qbank_managecategories\helper::get_categories_for_contexts()
  - question_category_options() => qbank_managecategories\helper::question_category_options()
  - question_add_context_in_key() => qbank_managecategories\helper::question_add_context_in_key()
  - question_fix_top_names() => qbank_managecategories\helper::question_fix_top_names()
* Following methods are now deprecated in questionlib and moved to the new qbank_previewquestion plugin:
  - question_preview_url() is moved to qbank_previewquestion\helper::question_preview_url()
  - question_preview_popup_params() is moved to \qbank_previewquestion\helper::question_preview_popup_params()
  Calling these functions in the question will point to the plugin, but the deprecation message will be activated in MDL-72004.
  The deprecated codes are removed from the questionlib for those two methods.
* Function question_hash() from questionlib.php is deprecated without replacement.
* Some of the new and old methods in the questionlib.php now using type hinting. Please make a note of this while making changes
or implementing any question bank related feature in a plugin. These are the list of methods:
  - is_latest()
  - get_next_version()
  - get_question_version()
  - get_question_bank_entry()
  - core_question_find_next_unused_idnumber()
  - question_module_uses_questions()
  - question_page_type_list()
  - core_question_question_preview_pluginfile()
  - question_rewrite_question_preview_urls()
  - question_rewrite_question_urls()
  - question_get_all_capabilities()
  - question_get_question_capabilities()
  - question_require_capability_on()
  - question_has_capability_on()
  - question_default_export_filename()
  - get_import_export_formats()
  - question_categorylist_parents()
  - question_categorylist()
  - question_make_default_categories()
  - question_get_top_categories_for_contexts()
  - sort_categories_by_tree()
  - print_question_icon()
  - question_sort_tags()
  - _tidy_question()
  - question_preload_questions()
  - question_move_category_to_context()
  - move_question_set_references()
  - question_move_questions_to_category()
  - idnumber_exist_in_question_category()
  - question_move_question_tags_to_new_context()
  - question_delete_activity()
  - question_delete_course_category()
  - question_delete_course()
  - question_delete_context()
  - question_delete_question()
  - delete_question_bank_entry()
  - question_category_in_use()
  - question_category_delete_safe()
  - question_context_has_any_questions()
  - questions_in_use()
  - question_save_qtype_order()
  - question_reorder_qtypes()
* The postgres driver now wraps calls to pg_field_type() and caches them in databasemeta to save an invisible internal
  DB call on every request.
* The default type of 'core/toast' messages has been changed to 'information' (callers can still explicitely set the type)
* As the message_jabber notification plugin has been moved to the plugins database, the XMPPHP library (aka Jabber) has been
completely removed from Moodle core too.
* The SWF media player has been completely removed (The Flash Player was deprecated in 2017 and officially discontinued
  on 31 December 2020).
* The display_size function has been improved to add new optional parameters (decimal places,
  fixed units), to always include a non-breaking space between the number and unit, and to use
  consistent rounding (always 1 decimal place by default).
* The persistent method get() now returns the correct type for each property defined in the persistent class.
* The persistent method from_record() now only attempts to load record properties defined in the persistent class.
* New persistent set_many() helper for setting multiple properties in single method call.
* Require pass grade criteria is now part of core.
  Refer to upgrade.php to see transitioning from similar plugin criteria to core
  Refer to completion/upgrade.txt for additional information.
* The method enable_plugin() has been added to the core_plugininfo\base class and it has been implemented by all the plugininfo
classes extending it. When possible, the enable_plugin() method will store these changes into the config_log table, to let admins
check when and who has enabled/disabled plugins.
* New tables are included as a part of https://docs.moodle.org/dev/Question_bank_improvements_for_Moodle_4.0
 - question_bank_entries -> Each question bank entry. This table has one row for each question that appears in the question bank.
 - question_versions -> Versions of the question. Store the data that defines how a particular version of the question works.
 - question_references -> Records where a specific question is used.
 - question_set_references -> Records where groups of questions are used (e.g.: Random questions).
 Also, some tables have been updated or removed:
 - question (fields migrated to the new tables)
 - quiz_slot (fields removed)
 - quiz_slot_tags (table removed)
 During the upgrade, data from the question table will be copied to the new tables. After this process,
 the data copied will be removed from question table quiz_slot and finally the the quiz_slot_tags table will be removed.
* Final deprecation: The following functions along with associated tests have been removed:
  - core_grades_external::get_grades
  - core_grades_external::get_grade_item
  - report_insights_context_insights
* \core\session\manager::init_empty_session() has a new optional parameter $newsid to indicate whether this is a new user session
* New html_table attribute "$responsive" which defaults to true. When set to true, tables created via html_writer::table() will be enclosed
  in a .table-responsive div container which will allow the table to be scrolled horizontally with ease, especially when the table is rendered in smaller viewports.
  Set to false to prevent the table from being enclosed in the responsive container.
* Two new helper functions have been added to lib/datalib.php, for safely preparing SQL ORDER BY statements where user
  interactions define sort parameters (see the respective docblocks for full details and examples):
  -get_safe_orderby() - where a single sort parameter is required.
  -get_safe_orderby_multiple() - where multiple sort parameters are required.
* Added the cleanstr mustache template helper to clean strings after loading them from language packs.
* The following behat functions have been modified to work with the new navigation
  - i_add_the_block
  - the_add_block_selector_should_contain_block
  - the_add_block_selector_should_contain_block
  - go_to_the_current_course_activity_completion_report
  - i_navigate_to_course_participants
  - i_go_to_advanced_grading_page
  - i_navigate_to_in_the_course_gradebook
  - should_exist_in_current_page_administration
  - should_not_exist_in_current_page_administration
  - go_to_main_course_page
  - select_on_administration_page
  - find_header_administration_menu
  - select_from_administration_menu
  - i_edit_the_lesson
  - i_add_a_question_filling_the_form_with
* The following behat step has been deprecated
  - i_select_from_flat_navigation_drawer
* The type for the "message" field in the external_warnings() structure has been changed from PARAM_TEXT to PARAM_RAW
* A new parameter $displayoptions has been added to the core_renderer::confirm() to allow better customization for confirming page
such as the title and strings for continue and cancel buttons.
* The method get_enabled_plugin($pluginname) has been added to the core_plugininfo\base class. It has a default implementation for
all the plugininfo classes and it can be overwritten when required (like it has been done with filter). This method returns the
current value for a pluginname depending on its status (enabled, disabled, other...).
* Unit Test coverage defaults have been updated to include some sensible defaults.
  The default values now include:
  * /classes/
  * /tests/generator/
  * /externallib.php
  * /lib.php
  * /locallib.php
  * /renderer.php
  * /rsslib.php
  This default applies both when there is no supplied coverage.php file, and is used to supplement any existing coverage configuration file if one is found.
* New method get_unaddable_by_theme_block_types() has been added to block_manager class. It uses the 'unaddableblocks' theme setting
value to get the list of blocks that won't be displayed for a theme.
* Loggedin / Loggedoff component settings on notification preferences have been merged to a single enabled switch:
  MESSAGE_DEFAULT_LOGGEDIN and MESSAGE_DEFAULT_LOGGEDOFF are now deprecated, so plugins should be updated if db/messages.php is present and replace
    MESSAGE_DEFAULT_LOGGEDIN + MESSAGE_DEFAULT_LOGGEDOFF to MESSAGE_DEFAULT_ENABLED. Backward compatibility will take any of both settings as enabled.
  MESSAGE_DEFAULT_PERMITTED also deprecated.
  core_message_get_user_notification_preferences and core_message_get_user_message_preferences Webservice are now returning enabled boolean on
    components > notifications > processors. loggedin and loggedoff are deprecated but present for backward compatibility.
* A new parameter $strength of type int is added to method search_for_active_node. This parameter would help us to search for the active nodes based on the
  $strength passed to it.
* A new method get_page() has been added to the settings_navigation class. This method can be used to obtain the
  moodle_page object associated to the settings navigation.
* A new interface, `core\output\named_templatable` has been created to allow renderable classes to define a
  `get_template_name(\renderer_base): string` function which will inform the default render() function with a template
  name.
* The parameter $modinfo of the get_data method in completion_info class has been deprecated and is not used anymore.
* A new method, get_default_home_page(), has been added to moodlelib to get the default home page to display if current one is not
defined or can't be applied.
<<<<<<< HEAD
* A new language_menu renderable is created to handle collecting available languages and generating the menu for use in different situations
* New primary navigation classes to mimic the primary nav. Consists of the views/primary.php and output/primary.php. The
  base nodes are added within the views/primary.php while output/primary.php is a renderable that combines the primary
  view and the lang, user and any custom menu items.
  - The language menu now resides within the user menu.
* New primary and secondary magic getters/setters included in pagelib.php that also initialises the objects
* All secondary navigation nodes have a predefined ordering within the relevant context and are defined as a
  mapping construct within core\navigation\views\secondary. Secondary navigation ordering can be overridden by
  generating a custom secondary class within a plugin's {plugin}\local\views namespace. This is only applicable to the
  following plugin types and is automatically loaded:
    * Module - refer to mod_assign\local\views\secondary for examples and magic_get_secondarynav for calling code
    * Block - refer to core_block\local\views\secondary for examples and blocklib::get_secondarynav for calling code
  - Additionally a custom secondary object may be set using the convenient setters in pagelib.php.
  - Secondary nav nodes can be forced into the 'More' menu using the 'set_force_into_more_menu'. It is advisable to set
    this in the existing nav callbacks when generating the nodes. Alternately, the corresponding
    'get_default_{admin/course/module}_more_menu_nodes functions in secondary can be overridded to provide a custom set
    of node keys to push into the more menu
  - The secondary navigation can be omitted from a theme/page by setting $PAGE->set_secondary_navigation(false). e.g. admin/search.php and in classic.
  - Within a single activity course format, the course and module level secondary navigation options are displayed within
    dropdowns in the secondary navigation bar
* New function 'get_overflow_menu_data' introduced in core\navigation\views\secondary to get additional/custom sub navigation
  to be displayed as a url_select for tertiary navigation.
* It is required that the action provided to navigation_node::create be of type moodle_url/action_link. Non conformance
  results in a debugging message being thrown.
* New page lib config '_navigationoverflow' and associated getters/setters to toggle whether the overflow menu is displayed
* New functions to explicitly set what tabs should be highlighted on the primary and secondary navigation
* Breadcrumbs modified to follow standards defined here https://www.nngroup.com/articles/breadcrumbs/
  - New navbar class in boost to follow the standards defined above.
* Settings cog have been removed and replaced with either secondary and tertiary navigation components
* New activity_header class to handle display of common content for plugins.
  * Handles display of the activity name, completion information and description.
  * New pagelib.php magic getters to fetch activity_header
  * New theme level config to govern display of the activity name $THEME->activityheaderconfig['notitle']
        - Default for boost is to show no activity title.
  * New page layout level option to handle display within activity header. Options should be defined
    within 'activityheader' and accept the following array keys:
        - notitle
        - nocompletion
        - nodescription
  * Convenient functions to set the parameters in the header OR hide them altogether.
* Category navigations has been updated with a preference of tertiary navigation components over buttons within the page
  content and/or context header actions
* A new 'My courses' page has been introduced which houses the course overview block
* Default blocks for dashboard has been updated. The page will now have the following in the corresponding region:
    * Calendar, Timeline - Center
    * Recently accessed courses - Side bar/blocks drawer
=======
* Flat navigation classes have been marked for deprecation with the introduction of primary and secondary navigation concepts.
>>>>>>> 0a7b8dbc

=== 3.11.4 ===
* A new option dontforcesvgdownload has been added to the $options parameter of the send_file() function.
  Note: This option overrides the forced download of directly accessed SVGs, so should only be used where the calling method is
  rendering SVGs directly for content created using XSS risk flagged capabilities (such as creating a SCORM activity).
  This is also not necessary where SVGs are already being safely loaded into <img> tags by Moodle (eg within forum posts).

=== 3.11.2 ===
* For security reasons, filelib has been updated so all requests now use emulated redirects.
  For this reason, manually disabling emulateredirects will no longer have any effect (and will generate a debugging message).

=== 3.11 ===
* PHPUnit has been upgraded to 9.5 (see MDL-71036 for details).
  That comes with a few changes:
  - Breaking: All the changes that were deprecated with PHPUnit 8.5
    are now removed (see the 3.10 section below).
  - Breaking: assertContains() now performs stricter comparison (like assertSame()
    does). New assertContainsEquals() has been created to provide the old
    behavior.
  - Deprecation: A number of file-related assertions have been deprecated, will
    be removed with PHPUnit 10. Alternatives for all them have been created:
      - assertNotIsReadable()         -> assertIsNotReadable()
      - assertNotIsWritable()         -> assertIsNotWritable()
      - assertDirectoryNotExists()    -> assertDirectoryDoesNotExist()
      - assertDirectoryNotIsReadable()-> assertDirectoryIsNotReadable()
      - assertDirectoryNotIsWritable()-> assertDirectoryIsNotWritable()
      - assertFileNotExists()         -> assertFileDoesNotExist()
      - assertFileNotIsReadable()     -> assertFileIsNotReadable()
      - assertFileNotIsWritable()     -> assertFileIsNotWritable()
  - Deprecation: Regexp-related assertions have been deprecated, will be
    removed with PHPUnit 10. Alternatives for all them have been created:
      - assertRegExp()     -> assertMatchesRegularExpression()
      - assertNotRegExp()  -> assertDoesNotMatchRegularExpression()
  - Deprecation: The expectException() for Notice, Warning, Deprecation and
    Error is deprecated, will be removed with PHPUnit 10. New expectations
    have been created to better define the expectation:
      - expectDeprecation() for E_DEPRECATED and E_USER_DEPRECATED.
      - expectNotice() for E_NOTICE, E_USER_NOTICE, and E_STRICT.
      - expectWarning() for E_WARNING and E_USER_WARNING.
      - expectError() for everything else.
   - Deprecation: The Mock->at() matcher has been deprecated and will be
     removed with PHPUnit 10. Switch to better, more deterministic and clearer
     matchers is recommended (->once(), ->exactly(), ->never()...).
   - Deprecation: The Mock->setMethods() method has been *silently* deprecated
     and will be removed in the future. Change uses to the new Mock->onlyMethods()
     alternative. Also, it doesn't accept "null" anymore, new default must
     be [] (empty array).
   - Mostly internal: With the raise to PHP 7.3 as lower version supported,
     various internal bits perform now stricter type checking in params and
     return values. If your tests have own-created comparators, assertions...
     they may need to be adjusted.
   - Mostly internal: The phpunit.xml schema has changed, basically removing
     the old <filter> section and replacing it with a new, less confusing
     <coverage> section. Also the elements within them have been changed:
       - <whitelist> has been replaced by <include>.
       - <exclude> is not a child of <whitelist> anymore, but of <coverage>.
     Note that this only will affect if you've custom phpunit.xml files
     instead of using the automatically generated ones by Moodle.
   - Deprecation: Related to the previous point, the $whitelistxxx properties
     used by the coverage.php files have been deprecated (will continue
     working until Moodle 4.3) to follow the same pattern:
       - whitelistfolders -> includelistfolders
       - whitelistfiles   -> includelistfiles
   - Internal: Custom autoloaders are deprecated and will be removed with
     PHPUnit 10. Hence we have removed our one already.
     Note that it was not useful since PHPUnit 8.5, where the ability
     to run tests by class name was removed.
   - Warning: Because of some new restrictions about how test files and
     test classes must be named (that Moodle haven't followed ever) it's not
     possible to run individual test files any more. Use any of the alternative
     execution methods (filter, suite, config) to specify which tests
     you want to run. This will be hopefully fixed in MDL-71049
     once it has been agreed which the best way to proceed is.
* The horde library has been updated to version 5.2.23.
* New optional parameter $extracontent for print_collapsible_region_start(). This allows developers to add interactive HTML elements
  (e.g. a help icon) after the collapsible region's toggle link.
* Final deprecation i_dock_block() in behat_deprecated.php
* Final deprecation of get_courses_page. Function has been removed and core_course_category::get_courses() should be
  used instead.
* New encryption API in \core\encryption allows secure encryption and decryption of data. By
  default the key is stored in moodledata but admins can configure a different, more secure
  location in config.php if required. To get the best possible security for this feature, we
  recommend enabling the Sodium PHP extension.
  The OpenSSL alternative for this API, used when Sodium is not available, is considered deprecated
  at all effects, and will be removed in Moodle 4.2. See MDL-71421 for more information.
* Behat timeout constants behat_base::TIMEOUT, EXTENDED_TIMEOUT, and REDUCED_TIMEOUT, which were deprecated in 3.7, have been removed.
* \core_table\local\filter\filterset::JOINTYPE_DEFAULT is being changed from 1 (ANY) to 2 (ALL). Filterset implementations
  can override the default filterset join type by overriding \core_table\local\filter\filterset::get_join_type() instead.
* HTMLPurifier has been upgraded to the latest version - 4.13.0
* Markdown lib has been upgraded to the latest version - 1.9.0
* The minify lib has been upgraded to 1.3.63 and pathconvertor to 1.1.3
* A new optional parameter `$sort` has been added to all `$context->get_capabilities()` methods to be able to define order of
  returned capability array.
* Spout has been upgraded to the latest version - 3.1.0
* emoji-data has been upgraded to 6.0.0.
* The final deprecation of /message/defaultoutputs.php file and admin_page_defaultmessageoutputs.
  All their settings moved to admin/message.php (see MDL-64495). Please use admin_page_managemessageoutputs class instead.
* Behat now supports date selection from the date form element. Examples:
    - I set the field "<field_string>" to "##15 March 2021##"
    - I set the field "<field_string>" to "##first day of January last year##"
* Behat now supports date and time selection from the datetime form element. Examples:
    - I set the field "<field_string>" to "##15 March 2021 08:15##"
    - I set the field "<field_string>" to "##first day of January last year noon##"
* New DML driver method `$DB->sql_group_concat` for performing group concatenation of a field within a SQL query
* Added new class, AMD modules and WS that allow displaying forms in modal popups or load and submit in AJAX requests.
  See https://docs.moodle.org/dev/Modal_and_AJAX_forms for more details.
* New base class for defining an activity's custom completion requirements: \core_completion\activity_custom_completion.
  Activity module plugins that define custom completion conditions should implement a mod_[modname]\completion\custom_completion
  subclass and the following methods:
  - get_state(): Provides the completion state for a given custom completion rule.
  - get_defined_custom_rules(): Returns an array of the activity module's custom completion rules.
    e.g. ['completionsubmit']
  - get_custom_rule_descriptions(): Returns an associative array with values containing the user-facing textual description
    of the custom completion rules (which serve as the keys to these values).
    e.g. ['completionsubmit' => 'Must submit']
  - get_sort_order(): Returns an array listing the order the activity module's completion rules should be displayed to the user,
    including both custom completion and relevant core completion rules
    e.g. ['completionview', 'completionsubmit', 'completionusegrade']
* Admin setting admin_setting_configmulticheckbox now supports lazy-loading the options list by
  supplying a callback function instead of an array of options.
* A new core API class \core_user\fields provides ways to get lists of user fields, and SQL related to
  those fields. This replaces existing functions get_extra_user_fields(), get_extra_user_fields_sql(),
  get_user_field_name(), get_all_user_name_fields(), and user_picture::fields(), which have all been
  deprecated.
* Allow plugins to augment the curl security helper via callback. The plugin's function has to be defined as
  plugintype_pluginname_curl_security_helper in pluginname/lib.php file and the function should return a plugin's security
  helper instance.
* The behat transformation 'string time to timestamp' no longer supports datetime format. If provided, the format must
  be strftime compatible. Example:
    - I should see "##tomorrow noon##%A, %d %B %Y, %I:%M %p##"
* External functions implementation classes should use 'execute' as the method name, in which case the
  'methodname' property should not be specified in db/services.php file.
* The core_grades_create_gradecategory webservice has been deprecated in favour of core_grades_create_gradecategories, which is
  functionally identical but allows for parallel gradecategory creations by supplying a data array to the webservice.
* The signature of the get_context_name() function in the abstract class context and all extending classes (such as context_course)
  has been extended. The new parameter allows the to get the name without escaped characters.
* The signature of the question_category_options() has been extended. The new parameter allows the to get the categories name
  in the returned array without escaped characters.
* The \core\hub\site_registration_form::add_select_with_email() method has been deprecated in favour of
  \core\hub\site_registration_form::add_checkbox_with_email().

=== 3.10 ===
* PHPUnit has been upgraded to 8.5. That comes with a few changes:
  - Breaking change: All the "template methods" (setUp(), tearDown()...) now require to return void. This implies
    that the minimum version of PHP able to run tests will be PHP 7.1
  - A good number of assertions have been deprecated with this version
    and will be removed in a future one. In core all cases have been removed
    (so it's deprecation-warnings free). It's recommended to perform the
    switch to their new counterparts ASAP:
      - assertInternalType() has been deprecated. Use the assertIsXXX() methods instead.
      - assertArraySubset() has been deprecated. Use looping + assertArrayHasKey() or similar.
      - @expectedExceptionXXX annotations have been deprecated. Use the expectExceptionXXX()
        methods instead (and put them exactly before the line that is expected to throw the exception).
      - assertAttributeXXX() have been deprecated. If testing public attributes use normal assertions. If
        testing non-public attributes... you're doing something wrong :-)
      - assertContains() to find substrings on strings has been deprecated. Use assertStringContainsString() instead.
        (note that there are "IgnoringCase()" variants to perform case-insensitive matching.
      - assertEquals() extra params have been deprecated and new assertions for them created:
        - delta => use assertEqualsWithDelta()
        - canonicalize => use assertEqualsCanonicalizing()
        - ignoreCase => use assertEqualsIgnoringCase()
        - maxDepth => removed without replacement.
  - The custom printer that was used to show how to rerun a failure has been removed, it was old and "hacky"
    solution, for more information about how to run tests, see the docs, there are plenty of options.
  - phpunit/dbunit is not available any more and it has been replaced by a lightweight phpunit_dataset class, able to
    load XML/CSV and PHP arrays, send the to database and return rows to calling code (in tests). That implies the
    follwoing changes in the advanced_testcase class:
      - createFlatXMLDataSet() has been removed. No uses in core, uses can switch to createXMLDataSet() (read below).
      - createXMLDataSet() has been deprecated. Use dataset_from_files() instead.
      - createCsvDataSet() has been deprecated. Use dataset_from_files() instead.
      - createArrayDataSet() has been deprecated. This method was using the phpunit_ArrayDataSet class
        that has been also removed from core. Use dataset_from_array() instead.
      - loadDataSet() has been deprecated. Use phpunit_dataset->to_database() instead.
      - All the previous uses of phpunit/dbunit methods like Dataset:getRows(), Dataset::getRowCount()
        must be replaced by the new phpunit_dataset->get_rows() method.
* Retains the source course id when a course is copied from another course on the same site.
* Added function setScrollable in core/modal. This function can be used to set the modal's body to be scrollable or not
  when the modal's height exceeds the browser's height. This is also supported in core/modal_factory through the
  'scrollable' config parameter which can be set to either true or false. If not explicitly defined, the default value
  of 'scrollable' is true.
* The `$CFG->behat_retart_browser_after` configuration setting has been removed.
  The browser session is now restarted between all tests.
* add_to_log() has been through final deprecation, please rewrite your code to the new events API.
* The following functions have been finally deprecated and can not be used anymore:
  - print_textarea
  - calendar_get_all_allowed_types
  - groups_get_all_groups_for_courses
  - events_get_cached
  - events_uninstall
  - events_cleanup
  - events_dequeue
  - events_get_handlers
  - get_roles_on_exact_context
  - get_roles_with_assignment_on_context
  - message_add_contact
  - message_remove_contact
  - message_unblock_contact
  - message_block_contact
  - message_get_contact
* The following renamed classes have been completely removed:
    - course_in_list (now: core_course_list_element)
    - coursecat (now: core_course_category)
* The form element 'htmleditor', which was deprecated in 3.6, has been removed.
* The `core_output_load_fontawesome_icon_map` web service has been deprecated and replaced by
  `core_output_load_fontawesome_icon_system_map` which takes the name of the theme to generate the icon system map for.
* A new parameter `$rolenamedisplay` has been added to `get_viewable_roles()` and `get_switchable_roles` to define how role names
  should be returned.
* The class coursecat_sortable_records has been removed.
* Admin setting admin_setting_configselect now supports lazy-loading the options list by supplying
  a callback function instead of an array of options.
* Admin setting admin_setting_configselect now supports validating the selection by supplying a
  callback function.
* The task system has new functions adhoc_task_starting() and scheduled_task_starting() which must
  be called before executing a task, and a new function \core\task\manager::get_running_tasks()
  returns information about currently-running tasks.
* New library function rename_to_unused_name() to rename a file within its current location.
* Constant \core_h5p\file_storage::EDITOR_FILEAREA has been deprecated
  because it's not required any more.
* The ZipStream-PHP library has been added to Moodle core in /lib/zipstream.
* The php-enum library has been added to Moodle core in /lib/php-enum.
* The http-message library has been added to Moodle core in /lib/http-message.
* Methods `filetypes_util::is_whitelisted()` and `filetypes_util::get_not_whitelisted()` have been deprecated and
  renamed to `is_listed()` and `get_not_listed()` respectively.
* Method `mustache_helper_collection::strip_blacklisted_helpers()` has been deprecated and renamed to
  `strip_disallowed_helpers()`.
* A new admin externalpage type `\core_admin\local\externalpage\accesscallback` for use in plugin settings is available that allows
  a callback to be provided to determine whether page can be accessed.
* New setting $CFG->localrequestdir overrides which defaults to sys_get_temp_dir()
* Function redirect() now emits a line of backtrace into the X-Redirect-By header when debugging is on
* New DML function $DB->delete_records_subquery() to delete records based on a subquery in a way
  that will work across databases.
* Add support for email DKIM signatures via $CFG->emaildkimselector

=== 3.9 ===
* Following function has been deprecated, please use \core\task\manager::run_from_cli().
    - cron_run_single_task()
* Following class has been deprecated, please use \core\task\manager.
    - \tool_task\run_from_cli
* Following CLI scripts has been deprecated:
  - admin/tool/task/cli/schedule_task.php please use admin/cli/scheduled_task.php
  - admin/tool/task/cli/adhoc_task.php please use admin/cli/adhoc_task.php
* Old Safe Exam Browser quiz access rule (quizaccess_safebrowser) replaced by new Safe Exam Browser access rule (quizaccess_seb).
  Experimental setting enablesafebrowserintegration was deleted.
* New CFPropertyList library has been added to Moodle core in /lib/plist.
* behat_data_generators::the_following_exist() has been removed, please use
  behat_data_generators::the_following_entities_exist() instead. See MDL-67691 for more info.
* admin/tool/task/cli/adhoc_task.php now observers the concurrency limits.
  If you want to get the previous (unlimited) behavior, use the --ignorelimits switch).
* Removed the following deprecated functions:
  - question_add_tops
  - question_is_only_toplevel_category_in_context
* format_float() now accepts a special value (-1) as the $decimalpoints parameter
  which means auto-detecting number of decimal points.
* plagiarism_save_form_elements() has been deprecated. Please use {plugin name}_coursemodule_edit_post_actions() instead.
* plagiarism_get_form_elements_module() has been deprecated. Please use {plugin name}_coursemodule_standard_elements() instead.
* Changed default sessiontimeout to 8 hours to cover most normal working days
* Plugins can now explicitly declare supported and incompatible Moodle versions in version.php
  - $plugin->supported = [37,39];
    supported takes an array of ascending numbers, that correspond to a range of branch numbers of supported versions, inclusive.
    Moodle versions that are outside of this range will produce a message notifying at install time, but will allow for installation.
  - $plugin->incompatible = 36;
    incompatible takes a single int corresponding to the first incompatible branch. Any Moodle versions including and
    above this will be prevented from installing the plugin, and a message will be given when attempting installation.
* Added the <component>_bulk_user_actions() callback which returns a list of custom action_links objects
* Add 'required' admin flag for mod forms allows elements to be toggled between being required or not in admin settings.
  - In mod settings, along with lock, advanced flags, the required flag can now be set with $setting->set_required_flag_options().
    The name of the admin setting must be exactly the same as the mod_form element.
  - Currently supported by:
    - mod_assign
    - mod_quiz
* Added a native MySQL / MariaDB lock implementation
* The database drivers (moodle_database and subclasses) don't need to implement get_columns() anymore.
  They have to implement fetch_columns instead.
* Added function cleanup_after_drop to the database_manager class to take care of all the cleanups that need to be done after a table is dropped.
* The 'xxxx_check_password_policy' callback now only fires if $CFG->passwordpolicy is true
* grade_item::update_final_grade() can now take an optional parameter to set the grade->timemodified. If not present the current time will carry on being used.
* lib/outputrequirementslib::get_jsrev now is public, it can be called from other classes.
* H5P libraries have been moved from /lib/h5p to h5p/h5plib as an h5plib plugintype.
* mdn-polyfills has been renamed to polyfills. The reason there is no polyfill from the MDN is
  because there is no example polyfills on the MDN for this functionality.
* AJAX pages can be called without requiring a session lock if they set READ_ONLY_SESSION to true, eg.
  define('READ_ONLY_SESSION', true); Note - this also requires $CFG->enable_read_only_sessions to be set to true.
* External functions can be called without requiring a session lock if they define 'readonlysession' => true in
  db/services.php. Note - this also requires $CFG->enable_read_only_sessions to be set to true.
* database_manager::check_database_schema() now checks for missing and extra indexes.
* Implement a more direct xsendfile_file() method for an alternative_file_system_class
* A new `dynamic` table interface has been defined, which allows any `flexible_table` to be converted into a table which
  is updatable via ajax calls. See MDL-68495 and `\core_table\dynamic` for further information.
* The core/notification module has been updated to use AMD modals for its confirmation and alert dialogues.
  The confirmation dialogue no longer has a configurable "No" button as per similar changes in MDL-59759.
  This set of confirmation modals was unintentionally missed from that deprecation process.
* The download_as_dataformat() method has been deprecated. Please use \core\dataformat::download_data() instead
* The following functions have been updated to support passing in an array of group IDs (but still support passing in a single ID):
  * groups_get_members_join()
  * groups_get_members_ids_sql()
* Additional parameters were added to core_get_user_dates:
    - type: specifies the calendar type. Optional, defaults to Gregorian.
    - fixday: Whether to remove leading zero for day. Optional, defaults to 1.
    - fixhour: Whether to remove leading zero for hour. Optional, defaults to 1.
* Legacy cron has been deprecated and will be removed in Moodle 4.1. This includes the functions:
  - cron_execute_plugin_type()
  - cron_bc_hack_plugin_functions()
  Please, use the Task API instead: https://docs.moodle.org/dev/Task_API
* Introduce new hooks for plugin developers:
    - <component>_can_course_category_delete($category)
    - <component>_can_course_category_delete_move($category, $newcategory)
  These hooks allow plugin developers greater control over category deletion. Plugin can return false in those
  functions if category deletion or deletion with content move to the new parent category is not permitted.
  Both $category and $newcategory params are instances of core_course_category class.
    - <component>_pre_course_category_delete_move($category, $newcategory)
  This hook is expanding functionality of existing <component>_pre_course_category_delete hook and allow plugin developers
  to execute code prior to category deletion when its content is moved to another category.
  Both $category and $newcategory params are instances of core_course_category class.
    - <component>_get_course_category_contents($category)
  This hook allow plugin developers to add information that is displayed on category deletion form. Function should
  return string, which will be added to the list of category contents shown on the form. $category param is an instance
  of core_course_category class.
* Data generator create_user in both unittests and behat now validates user fields and triggers user_created event

=== 3.8 ===
* Add CLI option to notify all cron tasks to stop: admin/cli/cron.php --stop
* The rotate_image function has been added to the stored_file class (MDL-63349)
* The yui checknet module is removed. Call \core\session\manager::keepalive instead.
* The generate_uuid() function has been deprecated. Please use \core\uuid::generate() instead.
* Remove lib/pear/auth/RADIUS.php (MDL-65746)
* Core components are now defined in /lib/components.json instead of coded into /lib/classes/component.php
* Subplugins should now be defined using /db/subplugins.json instead of /db/subplugins.php
* The following functions have been finally deprecated and can not be used anymore:
    * allow_override()
    * allow_assign()
    * allow_switch()
    * https_required()
    * verify_https_required()
* Remove duplicate font-awesome SCSS, Please see /theme/boost/scss/fontawesome for usage (MDL-65936)
* Remove lib/pear/Crypt/CHAP.php (MDL-65747)
* New output component available: \core\output\checkbox_toggleall
  - This allows developers to easily output groups of checkboxes that can be toggled by master controls in the form of a checkbox or
    a button. Action elements which perform actions on the selected checkboxes can also be enabled/disabled depending on whether
    at least a single checkbox item is selected or not.
* Final deprecation (removal) of the core/modal_confirm dialogue.
* Upgrade scssphp to v1.0.2, This involves renaming classes from Leafo => ScssPhp as the repo has changed.
* Implement supports_xsendfile() method and allow support for xsendfile in alternative_file_system_class
  independently of local files (MDL-66304).
* The methods get_local_path_from_storedfile and get_remote_path_from_storedfile in lib/filestore/file_system.php
  are now public. If you are overriding these then you will need to change your methods to public in your class.
* It is now possible to use sub-directories for AMD modules.
  The standard rules for Level 2 namespaces also apply to AMD modules.
  The sub-directory used must be either an valid component, or placed inside a 'local' directory to ensure that it does not conflict with other components.

    The following are all valid module names and locations in your plugin:
      mod_forum/view: mod/forum/amd/src/view.js
      mod_forum/local/views/post: mod/forum/amd/src/local/views/post
      mod_forum/form/checkbox-toggle: mod/forum/amd/src/form/checkbox-toggle.js

    The following are all invalid module names and locations in your plugin:
      mod_forum/views/post: mod/forum/amd/src/views/post
* The 'xxxx_check_password_policy' method now has an extra parameter: $user. It contains the user object to perform password
validation against and defaults to null (so, no user needed) if not provided.
* It is now possible to use sub-directories when creating mustache templates.
  The standard rules for Level 2 namespaces also apply to templates.
  The sub-directory used must be either an valid component, or placed inside a 'local' directory to ensure that it does not conflict with other components.

    The following are all valid template names and locations in your plugin:
      mod_forum/forum_post: mod/forum/templates/forum_post.mustache
      mod_forum/local/post/user: mod/forum/templates/local/post/user.mustache
      mod_forum/form/checkbox_toggle: mod/forum/templates/form/checkbox_toggle.mustache

    The following are _invalid_ template names and locations:
      mod_forum/post/user: mod/forum/templates/local/post/user.mustache
* Following behat steps have been removed from core:
    - I go to "<gradepath_string>" in the course gradebook
* A new admin setting widget 'core_admin\local\settings\filesize' is added.
* Core capabilities 'moodle/community:add' and 'moodle/community:download' have been removed from core as part of Moodle.net sunsetting.
* As part of Moodle.net sunsetting process the following hub api functions have been deprecated:
    - get_courses
    - unregister_courses
    - register_course
    - add_screenshot
    - download_course_backup
    - upload_course_backup
* A new setting 'Cache templates' was added (see MDL-66367). This setting determines if templates are cached or not.
  This setting can be set via the UI or by defining $CFG->cachetemplates in your config.php file. It is a boolean
  and should be set to either false or true. Developers will probably want to set this to false.
* The core_enrol_edit_user_enrolment webservice has been deprecated. Please use core_enrol_submit_user_enrolment_form instead.
* \single_button constructor has a new attributes param to add attributes to the button HTML tag.
* Improved url matching behaviour for profiled urls and excluded urls
* Attempting to use xsendfile via the 3rd param of readstring_accel() is now ignored.
* New H5P libraries have been added to Moodle core in /lib/h5p.
* New H5P core subsystem have been added.
* Introduced new callback for plugin developers '<component>_get_path_from_pluginfile($filearea, $args)': This will return
the itemid and filepath for the filearea and path defined in $args. It has been added in order to get the correct itemid and
filepath because some components, such as mod_page or mod_resource, add the revision to the URL where the itemid should be placed
(to prevent caching problems), but then they don't store it in database.
* New utility function \core_form\util::form_download_complete should be called if your code sends
  a file with Content-Disposition: Attachment in response to a Moodle form submit button (to ensure
  that disabled submit buttons get re-enabled in that case). It is automatically called by the
  filelib.php send_xx functions.
* If you have a form which sends a file in response to a Moodle form submit button, but you cannot
  call the above function because the file is sent by a third party library, then you should add
  the attribute data-double-submit-protection="off" to your form.

=== 3.7 ===

* Nodes in the navigation api can have labels for each group. See set/get_collectionlabel().
* The method core_user::is_real_user() now returns false for userid = 0 parameter
* 'mform1' dependencies (in themes, js...) will stop working because a randomly generated string has been added to the id
attribute on forms to avoid collisions in forms loaded in AJAX requests.
* A new method to allow queueing or rescheduling of an existing scheduled task was added. This allows an existing task
  to be updated or queued as required. This new functionality can be found in \core\task\manager::reschedule_or_queue_adhoc_task.
* Icons are displayed for screen readers unless they have empty alt text (aria-hidden). Do not provide an icon with alt text immediately beside an element with exactly the same text.
* admin_settingpage has a new function hide_if(), modeled after the same functionality in the forms library. This allows admin settings to be dynamically hidden based on the values of other settings.
* The \core_rating provider's get_sql_join function now accepts an optional $innerjoin parameter.
  It is recommended that privacy providers using this function call rewrite any long query into a number of separate
  calls to add_from_sql for improved performance, and that the new argument is used.
  This will allow queries to remain backwards-compatible with older versions of Moodle but will have significantly better performance in version supporting the innerjoin parameter.
* /message/defaultoutputs.php file and admin_page_defaultmessageoutputs class have been deprecated
  and all their settings moved to admin/message.php (see MDL-64495). Please use admin_page_managemessageoutputs class instead.
* A new parameter $lang has been added to mustache_template_source_loader->load_with_dependencies() method
  so it is possible for Mustache to request string in a specific language.
* Behat timeout constants behat_base::TIMEOUT, EXTENDED_TIMEOUT, and REDUCED_TIMEOUT have been
  deprecated. Please instead use the functions behat_base::get_timeout(), get_extended_timeout(),
  and get_reduced_timeout(). These allow for timeouts to be increased by a setting in config.php.
* The $draftitemid parameter of file_save_draft_area_files() function now supports the constant IGNORE_FILE_MERGE:
  When the parameter is set to that constant, the function won't process file merging, keeping the original state of the file area.
  Notice also than when $text is set, pluginfile rewrite won't be processed so the text will not be modified.
* Introduced new callback for plugin developers '<component>_pre_processor_message_send($procname, $proceventdata)':
  This will allow any plugin to manipulate messages or notifications before they are sent by a processor (email, mobile...)
* New capability 'moodle/category:viewcourselist' in category context that controls whether user is able to browse list of courses
  in this category. To work with list of courses use API methods in core_course_category and also 'course' form element.
* It is possible to pass additional conditions to get_courses_search();
  core_course_category::search_courses() now allows to search only among courses with completion enabled.
* Add support for a new xxx_after_require_login callback
* A new conversation type has been created for self-conversations. During the upgrading process:
  - Firstly, the existing self-conversations will be starred and migrated to the new type, removing the duplicated members in the
  message_conversation_members table.
  - Secondly, the legacy self conversations will be migrated from the legacy 'message_read' table. They will be created using the
  new conversation type and will be favourited.
  - Finally, the self-conversations for all remaining users without them will be created and starred.
Besides, from now, a self-conversation will be created and starred by default to all the new users (even when $CFG->messaging
is disabled).
* New optional parameter $throwexception for \get_complete_user_data(). If true, an exception will be thrown when there's no
  matching record found or when there are multiple records found for the given field value. If false, it will simply return false.
  Defaults to false when not set.
* Exposed submit button to allow custom styling (via customclassoverride variable) which can override btn-primary/btn-secondary classes
* `$includetoken` parameter type has been changed. Now supports:
   boolean: False indicates to not include the token, true indicates to generate a token for the current user ($USER).
   integer: Indicates to generate a token for the user whose id is the integer value.
* The following functions have been updated to support the new usage:
    - make_pluginfile_url
    - file_rewrite_pluginfile_urls
* New mform element 'float' handles localised floating point numbers.

=== 3.6 ===

* A new token-based version of pluginfile.php has been added which can be used for out-of-session file serving by
  setting the `$includetoken` parameter to true on the `moodle_url::make_pluginfile_url()`, and
  `moodle_url::make_file_url()` functions.
* The following picture functions have been updated to support use of the new token-based file serving:
    - print_group_picture
    - get_group_picture_url
* The `user_picture` class has a new public `$includetoken` property which can be set to make use of the new token-based
  file serving.
* Custom AJAX handlers for the form autocomplete fields can now optionally return string in their processResults()
  callback. If a string is returned, it is displayed instead of the list of suggested items. This can be used, for
  example, to inform the user that there are too many items matching the current search criteria.
* The form element 'htmleditor' has been deprecated. Please use the 'editor' element instead.
* The print_textarea() function has been deprecated. Please use $OUTPUT->print_textarea() instead.
* The following functions have been finally deprecated and can not be used any more:
    - external_function_info()
    - core_renderer::update_module_button()
    - events_trigger()
    - events_cron()
    - events_dispatch()
    - events_is_registered()
    - events_load_def()
    - events_pending_count()
    - events_process_queued_handler()
    - events_queue_handler()
    - events_trigger_legacy()
    - events_update_definition()
    - get_file_url()
    - course_get_cm_rename_action()
    - course_scale_used()
    - site_scale_used()
    - clam_message_admins()
    - get_clam_error_code()
    - get_records_csv()
    - put_records_csv()
    - print_log()
    - print_mnet_log()
    - print_log_csv()
    - print_log_xls()
    - print_log_ods()
    - build_logs_array()
    - get_logs_usercourse()
    - get_logs_userday()
    - get_logs()
    - prevent_form_autofill_password()
    - prefixed_tablenode_transformations()
    - core_media_renderer
    - core_media
* Following api's have been removed in behat_config_manager, please use behat_config_util instead.
    - get_features_with_tags()
    - get_components_steps_definitions()
    - get_config_file_contents()
    - merge_behat_config()
    - get_behat_profile()
    - profile_guided_allocate()
    - merge_config()
    - clean_path()
    - get_behat_tests_path()
* Following behat steps have been removed from core:
    - I set the field "<field_string>" to multiline
    - I follow "<link_string>"" in the open menu
* The following behat steps have been deprecated, please do not use these step definitions any more:
    - behat_navigation.php: i_navigate_to_node_in()
    - theme/boost/tests/behat/behat_theme_boost_behat_navigation.php: i_navigate_to_node_in()
  Use one of the following steps instead:
    - I navigate to "PATH > ITEM" in current page administration
    - I navigate to "PATH > ITEM" in site administration
    - I navigate to course participants
    - I navigate to "TAB1 > TAB2" in the course gradebook
  If some items are not available without Navigation block at all, one can use combination of:
    - I add the "Navigation" block if not present
    - I click on "LINK" "link" in the "Navigation" "block"
* The core\session\util class has been removed. This contained one function only used by the memcached class which has
  been moved there instead (connection_string_to_memcache_servers).
* Removed the lib/password_compat/lib/password.php file.
* The eventslib.php file has been deleted and its functions have been moved to deprecatedlib.php. The affected functions are:
  - events_get_cached()
  - events_uninstall()
  - events_cleanup()
  - events_dequeue()
  - events_get_handlers()
* coursecat::get() now has optional $user parameter.
* coursecat::is_uservisible() now has optional $user parameter.
* Removed the lib/form/submitlink.php element which was deprecated in 3.2.
* The user_selector classes do not support custom list of extra identity fields any more. They obey the configured user
  policy and respect the privacy setting made by site administrators. The list of user identifiers should never be
  hard-coded. Instead, the setting $CFG->showuseridentity should be always respected, which has always been the default
  behaviour (MDL-59847).
* The function message_send() in messagelib.php will now only take the object \core\message\message as a parameter.
* The method message_sent::create_from_ids() parameter courseid is now required. A debugging
  message was previously displayed, and the SITEID was used, when not provided.
* The method \core\message\manager::send_message() now only takes the object \core\message\message as the first parameter.
* Following functions have been deprecated, please use get_roles_used_in_context.
    - get_roles_on_exact_context()
    - get_roles_with_assignment_on_context()
* New functions to support the merging of user draft areas from the interface; see MDL-45170 for details:
  - file_copy_file_to_file_area()
  - file_merge_draft_areas()
  - file_replace_file_area_in_text()
  - extract_draft_file_urls_from_text()
* Class coursecat is now alias to autoloaded class core_course_category, course_in_list is an alias to
  core_course_list_element, class coursecat_sortable_records is deprecated without replacement.
* \core_user_external::create_users() and \core_user_external::update_users() can now accept more user profile fields so user
  creation/update via web service can now be very similar to the edit profile page's functionality. The new fields that have been
  added are:
  - maildisplay
  - interests
  - url
  - icq
  - skype
  - aim
  - yahoo
  - msn
  - institution
  - department
  - phone1
  - phone2
  - address
* New function mark_user_dirty() must be called after changing data that gets cached in user sessions. Examples:
  - Assigning roles to users.
  - Unassigning roles from users.
  - Enrolling users into courses.
  - Unenrolling users from courses.
* New optional parameter $context for the groups_get_members_join() function and ability to filter users that are not members of
any group. Besides, groups_get_members_ids_sql, get_enrolled_sql and get_enrolled_users now accepts -1 (USERSWITHOUTGROUP) for
the groupid field.
* Added $CFG->conversionattemptlimit setting to config.php allowing a maximum number of retries before giving up conversion
  of a given document by the assignfeedback_editpdf\task\convert_submissions task. Default value: 3.
* The following events have been deprecated and should not be used any more:
  - message_contact_blocked
  - message_contact_unblocked
  The reason for this is because you can now block/unblock users without them necessarily being a contact. These events
  have been replaced with message_user_blocked and message_user_unblocked respectively.
* The event message_deleted has been changed, it no longer records the value of the 'useridto' due to
  the introduction of group messaging. Please, if you have any observers or are triggering this event
  in your code you will have to make some changes!
* The gradebook now supports the ability to accept files as feedback. This can be achieved by adding
  'feedbackfiles' to the $grades parameter passed to grade_update().
    For example -
        $grades['feedbackfiles'] = [
            'contextid' => 1,
            'component' => 'mod_xyz',
            'filearea' => 'mod_xyz_feedback',
            'itemid' => 2
        ];
  These files will be then copied to the gradebook file area.
* Allow users to choose who can message them for privacy reasons, with a 'growing circle of contactability':
  - Added $CFG->messagingallusers, for enabling messaging to all site users. Default value: 0.
    When $CFG->messagingallusers = false users can choose being contacted by only contacts or contacts and users sharing a course with them.
    In that case, the default user preference is MESSAGE_PRIVACY_COURSEMEMBER (users sharing a course).
    When $CFG->messagingallusers = true users have a new option for the privacy messaging preferences: "Anyone on the site". In that case,
    the default user preference is MESSAGE_PRIVACY_SITE (all site users).
  - Added $CFG->keepmessagingallusersenabled setting to config.php to force enabling $CFG->messagingallusers during the upgrading process.
    Default value: 0.
    When $CFG->keepmessagingallusersenabled is set to true, $CFG->messagingallusers will be also set to true to enable messaging site users.
    However, when it is empty, $CFG->messagingallusers will be disabled during the upgrading process, so the users will only be able to
    message contacts and users sharing a course with them.
* There has been interface and functional changes to admin_apply_default_settings() (/lib/adminlib.php).  The function now takes two
  additional optional parameters, $admindefaultsettings and $settingsoutput.  It also has a return value $settingsoutput.
  The function now does not need to be called twice to ensure all default settings are set.  Instead the function calls itself recursively
  until all settings have been set. The additional parameters are used recursively and shouldn't be need to be explicitly passed in when calling
  the function from other parts of Moodle.
  The return value: $settingsoutput is an array of setting names and the values that were set by the function.
* Webservices no longer update the lastaccess time for a user in a course. Call core_course_view_course() manually if needed.
* A new field has been added to the context table. Please ensure that any contxt preloading uses get_preload_record_columns_sql or get_preload_record_columns to fetch the list of columns.

=== 3.5 ===

* There is a new privacy API that every subsystem and plugin has to implement so that the site can become GDPR
  compliant. Plugins use this API to report what information they store or process regarding users, and provide ability
  to export and delete personal data. See https://docs.moodle.org/dev/Privacy_API for guidelines on how to implement the
  privacy API in your plugin.
* The cron runner now sets up a fresh PAGE and OUTPUT between each task.
* The core_renderer methods notify_problem(), notify_success(), notify_message() and notify_redirect() that were
  deprecated in Moodle 3.1 have been removed. Use \core\notification::add(), or \core\output\notification as required.
* The maximum supported precision (the total number of digits) for XMLDB_TYPE_NUMBER ("number") fields raised from 20 to
  38 digits. Additionally, the whole number part (precision minus scale) must not be longer than the maximum length of
  integer fields (20 digits). Note that PHP floats commonly support precision of roughly 15 digits only (MDL-32113).
* Event triggering and event handlers:
    - The following events, deprecated since moodle 2.6, have been finally removed: groups_members_removed,
      groups_groupings_groups_removed, groups_groups_deleted, groups_groupings_deleted.
* The following functions have been finally deprecated and can not be used any more:
  - notify()
* XMLDB now validates the PATH attribute on every install.xml file. Both the XMLDB editor and installation will fail
  when a problem is detected with it. Please ensure your plugins contain correct directory relative paths.
* Add recaptchalib_v2.php for support of reCAPTCHA v2.
* Plugins can define class 'PLUGINNAME\privacy\local\sitepolicy\handler' if they implement an alternative mechanisms for
  site policies managements and agreements. Administrators can define which component is to be used for handling site
  policies and agreements. See https://docs.moodle.org/dev/Site_policy_handler
* Scripts can define a constant NO_SITEPOLICY_CHECK and set it to true before requiring the main config.php file. It
  will make the require_login() skipping the test for the user's policyagreed status. This is useful for plugins that
  act as a site policy handler.
* There is a new is_fulltext_search_supported() DML function. The default implementation returns false. This function
  is used by 'Simple search' global search engine to determine if the database full-text search capabilities can be used.
* The following have been removed from the list of core subsystems:
   - core_register
   - core_publish
  Following this change, \core_register_renderer and \core_publish_renderer have been removed and their methods have been
  moved to \core_admin_renderer and \core_course_renderer respectively.

=== 3.4 ===

* oauth2_client::request method has an extra parameter to specify the accept header for the response (MDL-60733)
* The following functions, previously used (exclusively) by upgrade steps are not available
  anymore because of the upgrade cleanup performed for this version. See MDL-57432 for more info:
    - upgrade_mimetypes()
    - upgrade_fix_missing_root_folders_draft()
    - upgrade_minmaxgrade()
    - upgrade_course_tags()

* Added new moodleform element 'filetypes' and new admin setting widget 'admin_setting_filetypes'. These new widgets
  allow users to define a list of file types; either by typing them manually or selecting them from a list. The widgets
  directly support the syntax used to feed the 'accepted_types' option of the filemanager and filepicker elements. File
  types can be specified as extensions (.jpg or just jpg), mime types (text/plain) or groups (image).
* Removed accesslib private functions: load_course_context(), load_role_access_by_context(), dedupe_user_access() (MDL-49398).
* Internal "accessdata" structure format has changed to improve ability to perform role definition caching (MDL-49398).
* Role definitions are no longer cached in user session (MDL-49398).
* External function core_group_external::get_activity_allowed_groups now returns an additional field: canaccessallgroups.
  It indicates whether the user will be able to access all the activity groups.
* file_get_draft_area_info does not sum the root folder anymore when calculating the foldercount.
* The moodleform element classes can now optionally provide a public function validateSubmitValue(). This method can be
  used to perform implicit validation of submitted values - without the need to explicitly add the validation rules to
  every form. The method should accept a single parameter with the submitted value. It should return a string with the
  eventual validation error, or an empty value if the validation passes.
* New user_picture attribute $includefullname to determine whether to include the user's full name with the user's picture.
* Enrol plugins which provide enrolment actions can now declare the following "data-action" attributes in their implementation of
  enrol_plugin::get_user_enrolment_actions() whenever applicable:
  * "editenrolment" - For editing a user'e enrolment details. Defined by constant ENROL_ACTION_EDIT.
  * "unenrol" - For unenrolling a student. Defined by constant ENROL_ACTION_UNENROL.
  These attributes enable enrol actions to be rendered via modals. If not added, clicking on the enrolment action buttons will still
  redirect the user to the appropriate enrolment action page. Though optional, it is recommended to add these attributes for a
  better user experience when performing enrol actions.
* The enrol_plugin::get_user_enrolment_actions() implementations for core enrol plugins have been removed and moved to
  the parent method itself. New enrol plugins don't have to implement get_user_enrolment_actions(), but just need to
  make sure that they override:
  - enrol_plugin::allow_manage(), and/or
  - enrol_plugin::allow_unenrol_user() or enrol_plugin::allow_unenrol()
  Existing enrol plugins that override enrol_plugin::get_user_enrolment_actions() don't have to do anything, but can
  also opt to remove their own implementation of the method if they basically have the same logic as the parent method.
* New optional parameter $enrolid for the following functions:
  - get_enrolled_join()
  - get_enrolled_sql()
  - get_enrolled_with_capabilities_join()
  Setting this parameter to a non-zero value will add a condition to the query such that only users that were enrolled
  with this enrolment method will be returned.
* New optional parameter 'closeSuggestionsOnSelect' for the enhance() function for form-autocomplete. Setting this to true will
  close the suggestions popup immediately after an option has been selected. If not specified, it defaults to true for single-select
  elements and false for multiple-select elements.
* user_can_view_profile() now also checks the moodle/user:viewalldetails capability.
* The core/modal_confirm dialogue has been deprecated. Please use the core/modal_save_cancel dialogue instead. Please ensure you
  update to use the ModalEvents.save and ModalEvents.cancel events instead of their yes/no counterparts.
* Instead of checking the 'moodle/course:viewparticipants' and 'moodle/site:viewparticipants' capabilities use the
  new functions course_can_view_participants() and course_require_view_participants().
* $stored_file->add_to_curl_request() now adds the filename to the curl request.
* The option for Login HTTPS (authentication-only SSL) has been removed
* $CFG->loginhttps is now deprecated, do not use it.
* $PAGE->https_required and $PAGE->verify_https_required() are now deprecated. They are no longer used and will throw a coding_exception.
* $CFG->httpswwwroot is now deprecated and will always result in the same value as wwwroot.
* Added function core_role_set_view_allowed() to check if a user should be able to see a given role.
  This should be checked whenever displaying a list of roles to a user, however, core_role_set_assign_allowed may need to override it
  in some cases.
* Deprecated allow_override, allow_assign and allow_switch and replaced with core_role_set_*_allowed to avoid function names conflicting.

=== 3.3.1 ===

* ldap_get_entries_moodle() now always returns lower-cased attribute names in the returned entries.
  It was suppposed to do so before, but it actually didn't.

=== 3.3 ===

* Behat compatibility changes are now being documented at
  https://docs.moodle.org/dev/Acceptance_testing/Compatibility_changes
* PHPUnit's bootstrap has been changed to use HTTPS wwwroot (https://www.example.com/moodle) from previous HTTP version. Any
  existing test expecting the old HTTP URLs will need to be switched to the new HTTPS value (reference: MDL-54901).
* The information returned by the idp list has changed. This is usually only rendered by the login page and login block.
  The icon attribute is removed and an iconurl attribute has been added.
* Support added for a new type of external file: FILE_CONTROLLED_LINK. This is an external file that Moodle can control
  the permissions. Moodle makes files read-only but can grant temporary write access.
    When accessing a URL, the info from file_browser::get_file_info will be checked to determine if the user has write access,
    if they do - the remote file will have access controls set to allow editing.
* The method moodleform::after_definition() has been added and can now be used to add some logic
  to be performed after the form's definition was set. This is useful for intermediate subclasses.
* Moodle has support for font-awesome icons. Plugins should use the xxx_get_fontawesome_icon_map callback
  to map their custom icons to one from font-awesome.
* $OUTPUT->pix_url() has been deprecated because it is was used mostly to manually generate image tags for icons.
  We now distinguish between icons and "small images". The difference is that an icon does not have to be rendered as an image tag
  with a source. It is OK to still have "small images" - if this desired use $OUTPUT->image_icon() and $OUTPUT->image_url(). For
  other uses - use $OUTPUT->pix_icon() or the pix helper in mustache templates {{#pix}}...{{/pix}}
  For other valid use cases use $OUTPUT->image_url().
* Activity icons have been split from standard icons. Use $OUTPUT->image_icon instead of $OUTPUT->pix_icon for these
  type of icons (the coloured main icon for each activity).
* YUI module moodle-core-formautosubmit has been removed, use jquery .change() instead (see lib/templates/url_select.mustache for
  an example)
* $mform->init_javascript_enhancement() is deprecated and no longer does anything. Existing uses of smartselect enhancement
  should be switched to the searchableselector form element or other solutions.
* Return value of the validate_email() is now proper boolean as documented. Previously the function could return 1, 0 or false.
* The mcore YUI rollup which included various YUI modules such as moodle-core-notification is no longer included on every
  page. Missing YUI depdencies may be exposed by this change (e.g. missing a requirement on moodle-core-notification when
  using M.core.dialogue).
* Various legacy javascript functions have been removed:
    * M.util.focus_login_form and M.util.focus_login_error no longer do anything. Please use jquery instead. See
      lib/templates/login.mustache for an example.
    * Some outdated global JS functions have been removed and should be replaced with calls to jquery
      or alternative approaches:
        checkall, checknone, select_all_in_element_with_id, select_all_in, deselect_all_in, confirm_if, findParentNode,
        filterByParent, stripHTML
    * M.util.init_toggle_class_on_click has been removed.
* The following functions have been deprecated and should not be used any more:
  - file_storage::try_content_recovery  - See MDL-46375 for more information
  - file_storage::content_exists        - See MDL-46375 for more information
  - file_storage::deleted_file_cleanup  - See MDL-46375 for more information
  - file_storage::get_converted_document
  - file_storage::is_format_supported_by_unoconv
  - file_storage::can_convert_documents
  - file_storage::send_test_pdf
  - file_storage::test_unoconv_path
* Following behat steps have been removed from core:
    - I click on "<element_string>" "<selector_string>" in the "<row_text_string>" table row
    - I go to notifications page
    - I add "<filename_string>" file from recent files to "<filepicker_field_string>" filepicker
    - I upload "<filepath_string>" file to "<filepicker_field_string>" filepicker
    - I create "<foldername_string>" folder in "<filepicker_field_string>" filepicker
    - I open "<foldername_string>" folder from "<filepicker_field_string>" filepicker
    - I unzip "<filename_string>" file from "<filepicker_field_string>" filepicker
    - I zip "<filename_string>" folder from "<filepicker_field_string>" filepicker
    - I delete "<file_or_folder_name_string>" from "<filepicker_field_string>" filepicker
    - I send "<message_contents_string>" message to "<username_string>"
    - I add "<user_username_string>" user to "<cohort_idnumber_string>" cohort
    - I add "<username_string>" user to "<group_name_string>" group
    - I fill in "<field_string>" with "<value_string>"
    - I select "<option_string>" from "<select_string>"
    - I select "<radio_button_string>" radio button
    - I check "<option_string>"
    - I uncheck "<option_string>"
    - the "<field_string>" field should match "<value_string>" value
    - the "<checkbox_string>" checkbox should be checked
    - the "<checkbox_string>" checkbox should not be checked
    - I fill the moodle form with:
    - "<element_string>" "<selector_string>" should exists
    - "<element_string>" "<selector_string>" should not exists
    - the following "<element_string>" exists:
* get_user_capability_course() now has an additional parameter 'limit'. This can be used to return a set number of records with
  the submitted capability. The parameter 'fieldsexceptid' will now accept context fields which can be used for preloading.
* The caching option 'immutable' has been added to send_stored_file() and send_file().
* New adhoc task refresh_mod_calendar_events_task that updates existing calendar events of modules.
* New 'priority' column for the event table to determine which event to show in case of events with user and group overrides.
* Webservices core_course_search_courses and core_course_get_courses_by_field will always return the sortorder field.
* core_course_external::get_activities_overview has been deprecated. Please do not call this function any more.
* Changed the pix mustache template helper to accept context variables for the key, component and alt text.
* New auth_plugin_base helper methods:
  - get_identity_providers() - Retrieves available auth identity providers.
  - prepare_identity_providers_for_output() - Prepares auth identity provider data for output (e.g. to templates, WS, etc.).

=== 3.2 ===

* Custom roles with access to any part of site administration that do not use the manager archetype will need
  moodle/site:configview capability added.
* Admin setting "Show My courses expanded on Dashboard" has been removed.
* Some backwards and forwards compatibility has been added for different bootstrap versions.
  This is to allow the same markup to work in "clean" and "boost" themes alot of the time. It is also to allow user text
  with bootstrap classes to keep working in the new theme. See MDL-56004 for the list of supported classes.
* MForms element 'submitlink' has been deprecated.
* Searchable selector form element is now a wrapper for autocomplete. A "No selection" option is automatically
  added to the options list for best backwards compatibility - if you were manually adding a "no selection" option you will need
  to remove it.
* Node.js versions >=4 are now required to run grunt.
* JQuery has been updated to 3.1.0. JQuery migrate plugins are no longer shipped - please read
  https://jquery.com/upgrade-guide/3.0/ and update your javascript.
* New option 'blanktarget' added to format_text. This option adds target="_blank" to links
* A new webservice structure `external_files` has been created which provides a standardised view of files in Moodle and
  should be used for all file return descriptions.
  Files matching this format can be retrieved via the new `external_util::get_area_files` method.
  See MDL-54951 for further information.
* The parameter $usepost of the following functions has been deprecated and is not used any more:
  - get_max_upload_file_size()
  - get_user_max_upload_file_size()
* The following classes have been removed and should not be used any more:
    - boxclient - See MDL-49599 for more information.
* The following functions have been removed and should not be used any more:
    - file_modify_html_header() - See MDL-29738 for more information.
* core_grades_external::get_grades has been deprecated. Please do not call this function any more.
  External function gradereport_user_external::get_grade_items can be used for retrieving the course grades information.
* New option 'escape' added to format_string. When true (default), escapes HTML entities from the string
* The following functions have been deprecated and are not used any more:
  - get_records_csv() Please use csv_import_reader::load_csv_content() instead.
  - put_records_csv() Please use download_as_dataformat (lib/dataformatlib.php) instead.
  - zip_files()   - See MDL-24343 for more information.
  - unzip_file()  - See MDL-24343 for more information.
  - print_log()           - See MDL-43681 for more information
  - print_log_csv()       - See MDL-43681 for more information
  - print_log_ods()       - See MDL-43681 for more information
  - print_log_xls()       - See MDL-43681 for more information
  - print_mnet_log()      - See MDL-43681 for more information
  - build_logs_array()    - See MDL-43681 for more information
  - get_logs()            - See MDL-43681 for more information
  - get_logs_usercourse() - See MDL-43681 for more information
  - get_logs_userday()    - See MDL-43681 for more information
  - prevent_form_autofill_password() Please do not use anymore.
* The password_compat library was removed as it is no longer required.
* Phpunit has been upgraded to 5.4.x and following has been deprecated and is not used any more:
  - setExpectedException(), use @expectedException or $this->expectException() and $this->expectExceptionMessage()
  - getMock(), use createMock() or getMockBuilder()->getMock()
  - UnitTestCase class is removed.
* The following methods have been finally deprecated and should no longer be used:
  - course_modinfo::build_section_cache()
  - cm_info::get_deprecated_group_members_only()
  - cm_info::is_user_access_restricted_by_group()
* The following methods in cm_info::standardmethods have also been finally deprecated and should no longer be used:
  - cm_info::get_after_edit_icons()
  - cm_info::get_after_link()
  - cm_info::get_content()
  - cm_info::get_custom_data()
  - cm_info::get_extra_classes()
  - cm_info::get_on_click()
  - cm_info::get_url()
  - cm_info::obtain_dynamic_data()
  Calling them through the magic method __call() will throw a coding exception.
* The alfresco library has been removed from core. It was an old version of
  the library which was not compatible with newer versions of Alfresco.
* Added down arrow: $OUTPUT->darrow.
* All file_packer implementations now accept an additional parameter to allow a simple boolean return value instead of
  an array of individual file statuses.
* "I set the field "field_string" to multiline:" now end with colon (:), as PyStrings is supposed to end with ":"
* New functions to support deprecation of events have been added to the base event. See MDL-46214 for further details.
* A new function `get_name_with_info` has been added to the base event. This function adds information about event
  deprecations and should be used where this information is relevant.
* Following api's have been deprecated in behat_config_manager, please use behat_config_util instead.
  - get_features_with_tags
  - get_components_steps_definitions
  - get_config_file_contents
  - merge_behat_config
  - get_behat_profile
  - profile_guided_allocate
  - merge_config
  - clean_path
  - get_behat_tests_path
* behat_util::start_test_mode() accepts 3 options now:
  - 1. Theme sute with all features: If behat should initialise theme suite with all core features.
  - 2. Parallel runs: How many parallel runs will be running.
  - 3. Run: Which process behat should be initialise for.
* behat_context_helper::set_session() has been deprecated, please use behat_context_helper::set_environment() instead.
* data-fieldtype="type" attribute has been added to form field default template.
* form elements extending MoodleQuickForm_group must call $this->createFormElement() instead of
  @MoodleQuickForm::createElement() in order to be compatible with PHP 7.1
* Relative paths in $CFG->alternateloginurl will be resolved to absolute path within moodle site. Previously they
  were resolved to absolute path within the server. That means:
  - $CFG->wwwroot: http://example.com/moodle
  - $CFG->alternateloginurl : /my/super/login.php
  - Login url will be: http://example.com/moodle/my/super/login.php (moodle root based)
* Database (DML) layer:
  - new sql_equal() method available for places where case sensitive/insensitive varchar comparisons are required.
* PostgreSQL connections now use advanced options to reduce connection overhead.  These options are not compatible
  with some connection poolers.  The dbhandlesoptions parameter has been added to allow the database to configure the
  required defaults. The parameters that are required in the database are;
    ALTER DATABASE moodle SET client_encoding = UTF8;
    ALTER DATABASE moodle SET standard_conforming_strings = on;
    ALTER DATABASE moodle SET search_path = 'moodle,public';  -- Optional, if you wish to use a custom schema.
  You can set these options against the database or the moodle user who connects.
* Some form elements have been refined to better support right-to-left languages. In RTL,
  most fields should not have their direction flipped, a URL, a path to a file, a number, ...
  are always displayed LTR. Input fields and text areas now will best guess whether they
  should be forced to be displayed in LTR based on the PARAM type associated with it. You
  can call $mform->setForceLtr($elementName, true/false) on some form fields to manually
  set the value.
* Action menus do_not_enhance() is deprecated, use a list of action_icon instead.
* The user_not_fully_set_up() function has a new $strict parameter (defaulting to true) in order to decide when
  custom fields (and other checks) should be evaluated to determine if the user has been completely setup.
* profile_field_base class has new methods: get_field_config_for_external() and get_field_properties().
  This two new methods should be implemented by profile field plugins to make them compatible with Web Services.
* The minifier library used by core_minify has been switched to https://github.com/matthiasmullie/minify - there are minor differences
  in minifier output.
* context_header additional buttons can now have a class attribute provided in the link attributes.
* The return signature for the antivirus::scan_file() function has changed.
  The calling function will now handle removal of infected files from Moodle based on the new integer return value.
* The first parameter $eventdata of both message_send() and \core\message\manager::send_message() should
  be \core\message\message. Use of stdClass is deprecated.
* The message_sent event now expects other[courseid] to be always set, exception otherwise. For BC with contrib code,
  message_sent::create_from_ids() will show a debugging notice if the \core\message\message being sent is missing
  the courseid property, defaulting to SITEID automatically. In Moodle 3.6 (MDL-55449) courseid will be fully mandatory
  for all messages sent.
* The send_confirmation_email() function has a new optional parameter $confirmationurl to provide a different confirmation URL.
* Introduced a new hook for plugin developers:
    - <component>_course_module_background_deletion_recommended()
  This hook should be used in conjunction with the existing '<component>_pre_course_module_delete($mod)'. It must
  return a boolean and is called by core to check whether a plugin's implementation of
  <component>_pre_course_module_deleted($mod) will take a long time. A plugin should therefore only implement this
  function if it also implements <component>_pre_course_module_delete($mod).
  An example in current use is recyclebin, which performs what can be a lengthy backup process in
  tool_recyclebin_pre_course_module_delete. The recyclebin, if enabled, now returns true in its implementation of
  tool_recyclebin_course_module_background_deletion_recommended(), to indicate to core that the deletion (and
  execution of tool_recyclebin_pre_course_module_delete) should be handled with an adhoc task, meaning it will not
  occur in real time.

=== 3.1 ===

* Webservice function core_course_search_courses accepts a new parameter 'limittoenrolled' to filter the results
  only to courses the user is enrolled in, and are visible to them.
* External functions that are not calling external_api::validate_context are buggy and will now generate
  exceptions. Previously they were only generating warnings in the webserver error log.
  See https://docs.moodle.org/dev/External_functions_API#Security
* The moodle/blog:associatecourse and moodle/blog:associatemodule capabilities has been removed.
* The following functions has been finally deprecated and can not be used any more:
    - profile_display_badges()
    - useredit_shared_definition_preferences()
    - calendar_normalize_tz()
    - get_user_timezone_offset()
    - get_timezone_offset()
    - get_list_of_timezones()
    - calculate_user_dst_table()
    - dst_changes_for_year()
    - get_timezone_record()
    - test_get_list_of_timezones()
    - test_get_timezone_offset()
    - test_get_user_timezone_offset()
* The google api library has been updated to version 1.1.7. There was some important changes
  on the SSL handling. Now the SSL version will be determined by the underlying library.
  For more information see https://github.com/google/google-api-php-client/pull/644
* The get_role_users() function will now add the $sort fields that are not part
  of the requested fields to the query result and will throw a debugging message
  with the added fields when that happens.
* The core_user::fill_properties_cache() static method has been introduced to be a reference
  and allow standard user fields data validation. Right now only type validation is supported
  checking it against the parameter (PARAM_*) type of the target user field. MDL-52781 is
  going to add support to null/not null and choices validation, replacing the existing code to
  validate the user fields in different places in a common way.
* Webservice function core_course_search_courses now returns results when the search string
  is less than 2 chars long.
* Webservice function core_course_search_courses accepts a new parameter 'requiredcapabilities' to filter the results
  by the capabilities of the current user.
* New mform element 'course' handles thousands of courses with good performance and usability.
* The redirect() function will now redirect immediately if output has not
  already started. Messages will be displayed on the subsequent page using
  session notifications. The type of message output can be configured using the
  fourth parameter to redirect().
* The specification of extra classes in the $OUTPUT->notification()
  function, and \core\output\notification renderable have been deprecated
  and will be removed in a future version.
  Notifications should use the levels found in \core\output\notification.
* The constants for NOTIFY_PROBLEM, NOTIFY_REDIRECT, and NOTIFY_MESSAGE in
  \core\output\notification have been deprecated in favour of NOTIFY_ERROR,
  NOTIFY_WARNING, and NOTIFY_INFO respectively.
* The following functions, previously used (exclusively) by upgrade steps are not available
  anymore because of the upgrade cleanup performed for this version. See MDL-51580 for more info:
    - upgrade_mysql_fix_unsigned_and_lob_columns()
    - upgrade_course_completion_remove_duplicates()
    - upgrade_save_orphaned_questions()
    - upgrade_rename_old_backup_files_using_shortname()
    - upgrade_mssql_nvarcharmax()
    - upgrade_mssql_varbinarymax()
    - upgrade_fix_missing_root_folders()
    - upgrade_course_modules_sequences()
    - upgrade_grade_item_fix_sortorder()
    - upgrade_availability_item()
* A new parameter $ajaxformdata was added to the constructor for moodleform. When building a
  moodleform in a webservice or ajax script (for example using the new fragments API) we
  cannot allow the moodleform to parse it's own data from _GET and _POST - we must pass it as
  an array.
* Plugins can extend the navigation for user by declaring the following callback:
  <frankenstyle>_extend_navigation_user(navigation_node $parentnode, stdClass $user,
                                        context_user $context, stdClass $course,
                                        context_course $coursecontext)
* The function notify() now throws a debugging message - see MDL-50269.
* Ajax calls going through lib/ajax/* now validate the return values before sending
  the response. If the validation does not pass an exception is raised. This behaviour
  is consistent with web services.
* Several changes in Moodle core, standard plugins and third party libraries to
  ensure compatibility with PHP7. All plugins are recommended to perform testing
  against PHP7 as well. Refer to https://docs.moodle.org/dev/Moodle_and_PHP7 for more
  information. The following changes may affect you:
  * Class moodleform, moodleform_mod and some module classes have been changed to use
    __construct() for the constructor. Calling parent constructors by the class
    name will display debugging message. Incorrect: parent::moodleform(),
    correct: parent::__construct()
  * All form elements have also changed the constructor syntax. No changes are
    needed for using form elements, however if plugin defines new form element it
    needs to use correct syntax. For example, incorrect: parent::HTML_QuickForm_input(),
    HTML_QuickForm_input::HTML_QuickForm_input(), $this->HTML_QuickForm_input().
    Correct: HTML_QuickForm_input::__construct() or parent::__construct().
  * profile_field_base::profile_field_base() is deprecated, use parent::__construct()
    in custom profile fields constructors. Similar deprecations in exsiting
    profile_field_* classes.
  * user_filter_type::user_filter_type() is deprecated, use parent::__construct() in
    custom user filters. Similar deprecations in existing user_filter_* classes.
  * table_default_export_format_parent::table_default_export_format_parent() is
    deprecated, use parent::__construct() in extending classes.
* groups_delete_group_members() $showfeedback parameter has been removed and is no longer
  respected. Users of this function should output their own feedback if required.
* Number of changes to Tags API, see tag/upgrade.txt for more details
* The previous events API handlers are being deprecated in favour of events 2 API, debugging messages are being displayed if
  there are 3rd party plugins using it. Switch to events 2 API please, see https://docs.moodle.org/dev/Event_2#Event_dispatching_and_observers
  Note than you will need to bump the plugin version so moodle is aware that you removed the plugin's event handlers.
* mforms validation functions are not available in the global JS namespace anymore, event listeners
  are assigned to fields and buttons through a self-contained JS function.
* Added $CFG->urlrewriteclass option to config.php allowing clean / semantic urls to
  be implemented in a plugin, eg local_cleanurls.
* $CFG->pathtoclam global setting has been moved to clamav antivirus plugin setting of the same name.
* clam_message_admins() and get_clam_error_code() have been deprecated, its functionality
  is now a part of \antivirus_clamav\scanner class methods.
* \repository::antivir_scan_file() has been deprecated, \core\antivirus\manager::scan_file() that
  applies antivirus plugins is replacing its functionality.
* Added core_text::str_max_bytes() which safely truncates multi-byte strings to a maximum number of bytes.
* Zend Framework has been removed completely.
* Any plugin can report when a scale is being used with the callback function [pluginname]_scale_used_anywhere(int $scaleid).
* Changes in file_rewrite_pluginfile_urls: Passing a new option reverse = true in the $options var will make the function to convert
  actual URLs in $text to encoded URLs in the @@PLUGINFILE@@ form.
* behat_util::is_server_running() is removed, please use behat_util::check_server_status() instead.
* Behat\Mink\Selector\SelectorsHandler::xpathLiteral() method is deprecated use behat_context_helper::escape instead
  when building Xpath, or pass the unescaped value when using the named selector.',
* table_sql download process is using the new data formats plugin which you can't use if you are buffering any output
    * flexible_table::get_download_menu(), considered private, has been deleted. Use
      $OUTPUT->download_dataformat_selector() instead.
  when building Xpath, or pass the unescaped value when using the named selector.
* Add new file_is_executable(), to consistently check for executables even in Windows (PHP bug #41062).
* Introduced new hooks for plugin developers.
    - <component>_pre_course_category_delete($category)
    - <component>_pre_course_delete($course)
    - <component>_pre_course_module_delete($cm)
    - <component>_pre_block_delete($instance)
    - <component>_pre_user_delete($user)
  These hooks allow developers to use the item in question before it is deleted by core. For example, if your plugin is
  a module (plugins located in the mod folder) called 'xxx' and you wish to interact with the user object before it is
  deleted then the function to create would be mod_xxx_pre_user_delete($user) in mod/xxx/lib.php.
* pear::Net::GeoIP has been removed.

=== 3.0 ===

* Minify updated to 2.2.1
* htmlpurifier upgraded to 4.7.0
* Less.php upgraded to 1.7.0.9
* The horde library has been updated to version 5.2.7.
* Google libraries (lib/google) updated to 1.1.5
* Html2Text library has been updated to the latest version of the library.
* External functions x_is_allowed_from_ajax() methods have been deprecated. Define 'ajax' => true in db/services.php instead.
* External functions can be called without a session if they define 'loginrequired' => true in db/services.php.
* All plugins are required to declare their frankenstyle component name via
  the $plugin->component property in their version.php file. See
  https://docs.moodle.org/dev/version.php for details (MDL-48494).
* PHPUnit is upgraded to 4.7. Some tests using deprecated assertions etc may need changes to work correctly.
* Users of the text editor API to manually create a text editor should call set_text before calling use_editor.
* Javascript - SimpleYUI and the Y instance used for modules have been merged. Y is now always the same instance of Y.
* get_referer() has been deprecated, please use the get_local_referer function instead.
* \core\progress\null is renamed to \core\progress\none for improved PHP7 compatibility as null is a reserved word (see MDL-50453).
* \webservice_xmlrpc_client now respects proxy server settings. If your XMLRPC server is available on your local network and not via your proxy server, you may need to add it to the list of proxy
  server exceptions in $CFG->proxybypass. See MDL-39353 for details.
* Group and groupings idnumbers can now be passed to and/or are returned from the following web services functions:
  ** core_group_external::create_groups
  ** core_group_external::get_groups
  ** core_group_external::get_course_groups
  ** core_group_external::create_groupings
  ** core_group_external::update_groupings
  ** core_group_external::get_groupings
  ** core_group_external::get_course_groupings
  ** core_group_external::get_course_user_groups
* Following functions are removed from core. See MDL-50049 for details.
    password_compat_not_supported()
    session_get_instance()
    session_is_legacy()
    session_kill_all()
    session_touch()
    session_kill()
    session_kill_user()
    session_set_user()
    session_is_loggedinas()
    session_get_realuser()
    session_loginas()
    js_minify()
    css_minify_css()
    update_login_count()
    reset_login_count()
    check_gd_version()
    update_log_display_entry()
    get_recent_enrolments()
    groups_filter_users_by_course_module_visible()
    groups_course_module_visible()
    error()
    formerr()
    editorhelpbutton()
    editorshortcutshelpbutton()
    choose_from_menu()
    update_event()
    get_generic_section_name()
    get_all_sections()
    add_mod_to_section()
    get_all_mods()
    get_course_section()
    format_weeks_get_section_dates()
    get_print_section_cm_text()
    print_section_add_menus()
    make_editing_buttons()
    print_section()
    print_overview()
    print_recent_activity()
    delete_course_module()
    update_category_button()
    make_categories_list()
    category_delete_move()
    category_delete_full()
    move_category()
    course_category_hide()
    course_category_show()
    get_course_category()
    create_course_category()
    get_all_subcategories()
    get_child_categories()
    get_categories()
    print_course_search()
    print_my_moodle()
    print_remote_course()
    print_remote_host()
    print_whole_category_list()
    print_category_info()
    get_course_category_tree()
    print_courses()
    print_course()
    get_category_courses_array()
    get_category_courses_array_recursively()
    blog_get_context_url()
    get_courses_wmanagers()
    convert_tree_to_html()
    convert_tabrows_to_tree()
    can_use_rotated_text()
    get_parent_contexts()
    get_parent_contextid()
    get_child_contexts()
    create_contexts()
    cleanup_contexts()
    build_context_path()
    rebuild_contexts()
    preload_course_contexts()
    context_moved()
    fetch_context_capabilities()
    context_instance_preload()
    get_contextlevel_name()
    print_context_name()
    mark_context_dirty()
    delete_context()
    get_context_url()
    get_course_context()
    get_user_courses_bycap()
    get_role_context_caps()
    get_courseid_from_context()
    context_instance_preload_sql()
    get_related_contexts_string()
    get_plugin_list_with_file()
    check_browser_operating_system()
    check_browser_version()
    get_device_type()
    get_device_type_list()
    get_selected_theme_for_device_type()
    get_device_cfg_var_name()
    set_user_device_type()
    get_user_device_type()
    get_browser_version_classes()
    generate_email_supportuser()
    badges_get_issued_badge_info()
    can_use_html_editor()
    enrol_cohort_get_cohorts()
    enrol_cohort_can_view_cohort()
    cohort_get_visible_list()
    enrol_cohort_enrol_all_users()
    enrol_cohort_search_cohorts()
* The never unused webdav_locks table was dropped.
* The actionmenu hideMenu() function now expects an EventFacade object to be passed to it,
  i.e. a call to M.core.actionmenu.instance.hideMenu() should be change to M.core.actionmenu.instance.hideMenu(e)
* In the html_editors (tinyMCE, Atto), the manage files button can be hidden by changing the 'enable_filemanagement' option to false.
* external_api::validate_context now is public, it can be called from other classes.
* rss_error() now supports returning of correct HTTP status of error and will return '404 Not Found'
  unless other status is specified.
* Plugins can extend the navigation for categories settings by declaring the following callback:
  <frankenstyle>_extend_navigation_category_settings(navigation_node, context_coursecat)
* The clilib.php provides two new functions cli_write() and cli_writeln() that should be used for outputting texts from the command
  line interface scripts.
* External function core_course_external::get_course_contents returned parameter "name" has been changed to PARAM_RAW,
  this is because the new external_format_string function may return raw data if the global moodlewssettingraw parameter is used.
* Function is_web_crawler() has been deprecated, please use core_useragent::is_web_crawler() instead.

=== 2.9.1 ===

* New methods grade_grade::get_grade_max() and get_grade_min() must be used rather than directly the public properties rawgrademax and rawgrademin.
* New method grade_item::is_aggregate_item() indicates when a grade_item is an aggreggated type grade.

=== 2.9 ===

* The default home page for users has been changed to the dashboard (formely my home). See MDL-45774.
* Support for rendering templates from php or javascript has been added. See MDL-49152.
* Support for loading AMD javascript modules has been added. See MDL-49046.
* Webservice core_course_delete_courses now return warning messages on any failures and does not try to rollback the entire deletion.
* \core\event\course_viewed 'other' argument renamed from coursesectionid to coursesectionnumber as it contains the section number.
* New API core_filetypes::add_type (etc.) allows custom filetypes to be added and modified.
* PHPUnit: PHPMailer Sink is now started for all tests and is setup within the phpunit wrapper for advanced tests.
  Catching debugging messages when sending mail will no longer work. Use $sink = $this->redirectEmails(); and then check
  the message in the sink instead.
* The file pluginlib.php was deprecated since 2.6 and has now been removed, do not include or require it.
* \core_component::fetch_subsystems() now returns a valid path for completion component instead of null.
* Deprecated JS global methods have been removed (show_item, destroy_item, hide_item, addonload, getElementsByTagName, findChildNodes).
* For 3rd party plugin specific environment.xml files, it's now possible to specify version independent checks by using the
  <PLUGIN name="component_name"> tag instead of the version dependent <MOODLE version="x.y"> one. If the PLUGIN tag is used any
  Moodle specific tags will be ignored.
* html_table: new API for adding captions to tables (new field, $table->caption) and subsequently hiding said captions from sighted users using accesshide (enabled using $table->captionhide).
* The authorization procedure in the mdeploy.php script has been improved. The script
  now relies on the main config.php when deploying an available update.
* sql_internal_reader and sql_select_reader interfaces have been deprecated in favour of sql_internal_table_reader
  and sql_reader which use iterators to be more memory efficient.
* $CFG->enabletgzbackups setting has been removed as now backups are stored internally using .tar.gz format by default, you can
  set $CFG->usezipbackups to store them in zip format. This does not affect the restore process, which continues accepting both.
* Added support for custom string manager implementations via $CFG->customstringmanager
  directive in the config.php. See MDL-49361 for details.
* Add new make_request_directory() for creation of per-request files.
* Added generate_image_thumbnail_from_string. This should be used instead of generate_image_thumbnail when the source is a string.
  This prevents the need to write files to disk unnecessarily.
* Added generate_image_thumbnail to stored_file class. This should be used when generating thumbnails for stored files.
  This prevents the need to write files to disk unnecessarily.
* Removed pear/HTTP/WebDav. See MDL-49534 for details.
* Use standard PHP date time classes and methods - see new core_date class for timezone normalisation methods.
* Moved lib/google/Google/ to lib/google/src/Google. This is to address autoloader issues with Google's provided autoloader
  for the library. See MDL-49519 for details.
* The outdated lib/google/Google_Client.php and related files have been completely removed. To use
  the new client, read lib/google/readme_moodle.txt, please.
* profile_display_badges() has been deprecated. See MDL-48935 for details.
* Added a new method add_report_nodes() to pagelib.php. If you are looking to add links to the user profile page under the heading "Reports"
  then please use this function to ensure that the breadcrumb and navigation block are created properly for all user profile pages.
* process_new_icon() now does not always return a PNG file. When possible, it will try to keep the format of the original file.
  Set the new argument $preferpng to true to force PNG. See MDL-46763 and MDL-50041 for details.

=== 2.8 ===

* Gradebook grade category option "aggregatesubcats" has been removed completely.
  This means that the database column is removed, the admin settings are removed and
  the properties from the grade_category object have been removed. If any courses were
  found to be using this setting, a warning to check the grades will be shown in the
  course grader report after upgrading the site. The same warning will be shown on
  courses restored from backup that had this setting enabled (see MDL-47503).
* lib/excelllib.class.php has been updated. The class MoodleExcelWorkbook will now only produce excel 2007 files.
* renderers: We now remove the suffix _renderable when looking for a render method for a renderable.
  If you have a renderable class named like "blah_renderable" and have a method on a renderer named "render_blah_renderable"
  you will need to change the name of your render method to "render_blah" instead, as renderable at the end is no longer accepted.
* New functions get_course_and_cm_from_cmid($cmorid, $modulename) and
  get_course_and_cm_from_instance($instanceorid, $modulename) can be used to
  more efficiently load these basic data objects at the start of a script.
* New function cm_info::create($cm) can be used when you need a cm_info
  object, but have a $cm which might only be a standard database record.
* $CFG->enablegroupmembersonly no longer exists.
* Scheduled tasks have gained support for syntax to introduce variability when a
  task will run across installs. When a when hour or minute are defined as 'R'
  they will be installed with a random hour/minute value.
* Several classes grade_edit_tree_column_xxx were removed since grades setup page
  has been significantly changed. These classes should not be used outside of
  gradebook or developers can copy them into their plugins from 2.7 branch.
* Google APIs Client Library (lib/google/) has been upgraded to 1.0.5-beta and
  API has changed dramatically without backward compatibility. Any code accessing
  it must be amended. It does not apply to lib/googleapi.php. See MDL-47297
* Added an extra parameter to the function get_formatted_help_string() (default null) which is used to specify
  additional string parameters.
* User settings node and course node in navigation now support callbacks from admin tools.
* grade_get_grades() optional parameteres $itemtype, $itemmodule, $iteminstance are now required.

DEPRECATIONS:
* completion_info->get_incomplete_criteria() is deprecated and will be removed in Moodle 3.0.
* grade_category::aggregate_values() is deprecated and will be removed in Moodle 3.0.
* groups_filter_users_by_course_module_visible() is deprecated; replace with
  core_availability\info::filter_user_list. Will be removed in Moodle 3.0.
* groups_course_module_visible() is deprecated; replace with $cm->uservisible.
* cm_info property $cm->groupmembersonly is deprecated and always returns 0.
  Use core_availability\info::filter_user_list if trying to determine which
  other users can see an activity.
* cm_info method $cm->is_user_access_restricted_by_group() is deprecated and
  always returns false. Use $cm->uservisible to determine whether the user can
  access the activity.
* Constant FEATURE_GROUPMEMBERSONLY (used in module _supports functions) is
  deprecated.
* cohort_get_visible_list() is deprecated. There is a better function cohort_get_available_cohorts()
  that respects user capabilities to view cohorts.
* enrol_cohort_get_cohorts() and enrol_cohort_search_cohorts() are deprecated since
  functionality is removed. Please use cohort_get_available_cohorts()
* enrol_cohort_enrol_all_users() is deprecated; enrol_manual is now responsible for this action
* enrol_cohort_can_view_cohort() is deprecated; replace with cohort_can_view_cohort()

=== 2.6.4 / 2.7.1 ===

* setnew_password_and_mail() and update_internal_user_password() will trigger
  \core\event\user_password_updated. Previously they used to generate
  \core\event\user_updated event.
* update_internal_user_password() accepts optional boolean $fasthash for fast
  hashing.
* user_update_user() and user_create_user() api's accept optional param
  $triggerevent to avoid respective events to be triggred from the api's.

=== 2.7 ===

* PHPUnit cannot be installed via PEAR any more, please use composer package manager instead.
* $core_renderer->block_move_target() changed to support more verbose move-block-here descriptions.

Events and Logging:
* Significant changes in Logging API. For upgrading existing events_trigger() and
  add_to_log() see http://docs.moodle.org/dev/Migrating_logging_calls_in_plugins
  For accessing logs from plugins see http://docs.moodle.org/dev/Migrating_log_access_in_reports
* The validation of the following events is now stricter (see MDL-45445):
    - \core\event\blog_entry_created
    - \core\event\blog_entry_deleted
    - \core\event\blog_entry_updated
    - \core\event\cohort_member_added
    - \core\event\cohort_member_removed
    - \core\event\course_category_deleted
    - \core\event\course_completed
    - \core\event\course_content_deleted
    - \core\event\course_created
    - \core\event\course_deleted
    - \core\event\course_restored
    - \core\event\course_section_updated (see MDL-45229)
    - \core\event\email_failed
    - \core\event\group_member_added
    - \core\event\group_member_removed
    - \core\event\note_created
    - \core\event\note_deleted
    - \core\event\note_updated
    - \core\event\role_assigned
    - \core\event\role_deleted
    - \core\event\role_unassigned
    - \core\event\user_graded
    - \core\event\user_loggedinas
    - \core\event\user_profile_viewed
    - \core\event\webservice_token_created

DEPRECATIONS:
* $module uses in mod/xxx/version.php files is now deprecated. Please use $plugin instead. It will be removed in Moodle 2.10.
* Update init methods in all event classes - "level" property was renamed to "edulevel", the level property is now deprecated.
* Abstract class \core\event\course_module_instances_list_viewed is deprecated now, use \core\event\instances_list_viewed instead.
* Abstract class core\event\content_viewed has been deprecated. Please extend base event or other relevant abstract class.
* mod_book\event\instances_list_viewed has been deprecated. Please use mod_book\event\course_module_instance_list_viewed instead.
* mod_chat\event\instances_list_viewed has been deprecated. Please use mod_chat\event\course_module_instance_list_viewed instead.
* mod_choice\event\instances_list_viewed has been deprecated. Please use mod_choice\event\course_module_instance_list_viewed instead.
* mod_feedback\event\instances_list_viewed has been deprecated. Please use mod_feedback\event\course_module_instance_list_viewed instead.
* mod_page\event\instances_list_viewed has been deprecated. Please use mod_page\event\course_module_instance_list_viewed instead.
* The constants FRONTPAGECOURSELIST, FRONTPAGETOPICONLY & FRONTPAGECOURSELIMIT have been removed.
* Conditional availability API has moved and changed. The condition_info class is
  replaced by \core_availability\info_module, and condition_info_section by
  \core_availability\info_section. (Code that uses the old classes will generally
  still work.)
* coursemodule_visible_for_user() has been deprecated but still works - replaced
  by a new static function \core_availability\info_module::is_user_visible()
* cm_info::is_user_access_restricted_by_conditional_access has been deprecated
  but still works (it has never done what its name suggests, and is
  unnecessary).
* cm_info and section_info property showavailability has been deprecated, but
  still works (with the caveat that this information is now per-user).
* cm_info and section_info properties availablefrom and availableuntil have been
  deprecated and always return zero (underlying data doesn't have these values).
* section_info property groupingid has been deprecated and always returns zero,
  same deal.
* Various cm_info methods have been deprecated in favour of their read-only properties (get_url(), get_content(), get_extra_classes(),
  get_on_click(), get_custom_data(), get_after_link, get_after_edit_icons)
* The ajaxenabled function has been deprecated and always returns true. All code should be fully functional in Javascript.
* count_login_failures() has been deprecated, use user_count_login_failures() instead. Refer MDL-42891 for details.

Conditional availability (activities and sections):
* New conditional availability API in /availability, including new availability
  condition plugins in /availability/condition. The new API is very similar with
  regard to checking availability, but any code that modifies availability settings
  for an activity or section is likely to need substantial changes.

YUI:
  * The lightbox attribute for moodle-core-notification-dialogue has been
    deprecated and replaced by the modal attribute. This was actually
    changed in Moodle 2.2, but has only been marked as deprecated now. It
    will be removed in Moodle 2.9.
  * When destroying any type of dialogue based on moodle-core-notification, the relevant content is also removed from
    the DOM. Previously it was left orphaned.

JavaSript:
    * The findChildNodes global function has been deprecated. Y.all should
      be used instead.
    * The callback argument to confirm_action and M.util.show_confirm_dialog has been deprecated. If you need to write a
      confirmation which includes a callback, please use moodle-core-notification-confirmation and attach callbacks to the
      events provided.

* New locking api and admin settings to configure the system locking type.
* New "Time spent waiting for the database" performance metric displayed along with the
  other MDL_PERF vars; the change affects both the error logs and the vars displayed in
  the page footer.
* Changes in the tag API. The component and contextid are now saved when assigning tags to an item. Please see
  tag/upgrade.txt for more information.

=== 2.6 ===

* Use new methods from core_component class instead of get_core_subsystems(), get_plugin_types(),
  get_plugin_list(), get_plugin_list_with_class(), get_plugin_directory(), normalize_component(),
  get_component_directory() and get_plugin_list_with_file(). The names of the new methods are
  exactly the same, the only differences are that core_component::get_plugin_types() now always returns
  full paths and core_component::get_plugin_list() does not accept empty parameter any more.
* Use core_text::* instead of textlib:: and also core_collator::* instead of collatorlib::*.
* Use new function moodleform::mock_submit() to simulate form submission in unit tests (backported).
* New $CFG->localcachedir setting useful for cluster nodes. Admins have to update X-Sendfile aliases if used.
* MS SQL Server drivers are now using NVARCHAR(MAX) instead of NTEXT and VARBINARY(MAX) instead of IMAGE,
  this change should be fully transparent and it should help significantly with add-on compatibility.
* The string manager classes were renamed. Note that they should not be modified or used directly,
  always use get_string_manager() to get instance of the string manager.
* The ability to use an 'insecure' rc4encrypt/rc4decrypt key has been removed.
* Use $CFG->debugdeveloper instead of debugging('', DEBUG_DEVELOPER).
* Use set_debugging(DEBUG_xxx) when changing debugging level for current request.
* Function moveto_module() does not modify $mod argument and instead now returns the new module visibility value.
* Use behat_selectors::get_allowed_text_selectors() and behat_selectors::get_allowed_selectors() instead of
  behat_command::$allowedtextselectors and behat_command::$allowedselectors
* Subplugins are supported in admin tools and local plugins.
* file_packer/zip_packer API has been modified so that key functions support a new file_progress interface
  to report progress during long operations. Related to this, zip_archive now supports an estimated_count()
  function that returns an approximate number of entries in the zip faster than the count() function.
* Class cm_info no longer extends stdClass. All properties are read-only and calculated on first request only.
* Class course_modinfo no longer extends stdClass. All properties are read-only.
* Database fields modinfo and sectioncache in table course are removed. Application cache core/coursemodinfo
  is used instead. Course cache is still reset, rebuilt and retrieved using function rebuild_course_cache() and
  get_fast_modinfo(). Purging all caches and every core upgrade purges course modinfo cache as well.
  If function get_fast_modinfo() is called for multiple courses make sure to include field cacherev in course
  object.
* Internal (noreply and support) user support has been added for sending/receiving message.
  Use core_user::get_noreply_user() and core_user::get_support_user() to get noreply and support user's respectively.
  Real users can be used as noreply/support users by setting $CFG->noreplyuserid and $CFG->supportuserid
* New function readfile_allow_large() in filelib.php for use when very large files may need sending to user.
* Use core_plugin_manager::reset_caches() when changing visibility of plugins.
* Implement new method get_enabled_plugins() method in subplugin info classes.
* Each plugin should include version information in version.php.
* Module and block tables do not contain version column any more, use get_config('xx_yy', 'version') instead.
* $USER->password field is intentionally unset so that session data does not contain password hashes.
* Use core_shutdown_manager::register_function() instead of register_shutdown_function().
* New file packer for .tar.gz files; obtain by calling get_file_packer('application/x-gzip'). Intended initially
  for use in backup/restore only, as there are limitations on supported filenames. Also new packer for
  backups which supports both compression formats; get_file_packer('application/vnd.moodle.backup').
* New optional parameter to stored_file::get_content_file_handle to open file handle with 'gzopen' instead
  of 'fopen' to read gzip-compressed files if required.
* update_internal_user_password() and setnew_password_and_mail() now trigger user_updated event.
* Add thirdpartylibs.xml file to plugins that bundle any 3rd party libraries.
* New class introduced to help auto generate zIndex values for modal dialogues. Class "moodle-has-zindex"
  should set on any element which uses a non-default zindex and needs to ensure it doesn't show above a
  dialogue.
* $CFG->filelifetime is now used consistently for most file serving operations, the default was lowered
  to 6 hours from 24 hours because etags and x-sendfile support should make file serving less expensive.
* Date format locale charset for windows server will come from calendar type and for gregorian it will use
  lang file.
* The library to interact with Box.net (class boxclient) is only compatible with their APIv1 which
  reaches its end of life on the 14th of Dec. You should migrate your scripts to make usage of the
  new class boxnet_client(). Note that the method names and return values have changed.
* Settings pages are now possible for Calendar type plugins. Calendar type plugins that require a settings page to
  work properly will need to set their requires version to a number that is equal to or grater than the 2.6.1 release version.
* The admin/tool/generator tool was overhauled to use testing data generators and the previous interface to create
  test data was removed (it was not working correctly anyway). If you were using this tool you will probably need to
  update your code.

DEPRECATIONS:
Various previously deprecated functions have now been altered to throw DEBUG_DEVELOPER debugging notices
and will be removed in a future release (target: 2.8), a summary follows:

Accesslib:
    * get_context_instance()                ->  context_xxxx::instance()
    * get_context_instance_by_id()          ->  context::instance_by_id($id)
    * get_system_context()                  ->  context_system::instance()
    * context_moved()                       ->  context::update_moved()
    * preload_course_contexts()             ->  context_helper::preload_course()
    * context_instance_preload()            ->  context_helper::preload_from_record()
    * context_instance_preload_sql()        ->  context_helper::get_preload_record_columns_sql()
    * get_contextlevel_name()               ->  context_helper::get_level_name()
    * create_contexts()                     ->  context_helper::create_instances()
    * cleanup_contexts()                    ->  context_helper::cleanup_instances()
    * build_context_path()                  ->  context_helper::build_all_paths()
    * print_context_name()                  ->  $context->get_context_name()
    * mark_context_dirty()                  ->  $context->mark_dirty()
    * delete_context()                      ->  $context->delete_content() or context_helper::delete_instance()
    * get_context_url()                     ->  $context->get_url()
    * get_course_context()                  ->  $context->get_course_context()
    * get_parent_contexts()                 ->  $context->get_parent_context_ids()
    * get_parent_contextid()                ->  $context->get_parent_context()
    * get_child_contexts()                  ->  $context->get_child_contexts()
    * rebuild_contexts()                    ->  $context->reset_paths()
    * get_user_courses_bycap()              ->  enrol_get_users_courses()
    * get_courseid_from_context()           ->  $context->get_course_context(false)
    * get_role_context_caps()               ->  (no replacement)
    * load_temp_role()                      ->  (no replacement)
    * remove_temp_roles()                   ->  (no replacement)
    * get_related_contexts_string()         ->  $context->get_parent_context_ids(true)
    * get_recent_enrolments()               ->  (no replacement)

Enrollment:
    * get_course_participants()             -> get_enrolled_users()
    * is_course_participant()               -> is_enrolled()

Output:
    * current_theme()                       -> $PAGE->theme->name
    * skip_main_destination()               -> $OUTPUT->skip_link_target()
    * print_container()                     -> $OUTPUT->container()
    * print_container_start()               -> $OUTPUT->container_start()
    * print_container_end()                 -> $OUTPUT->container_end()
    * print_continue()                      -> $OUTPUT->continue_button()
    * print_header()                        -> $PAGE methods
    * print_header_simple()                 -> $PAGE methods
    * print_side_block()                    -> $OUTPUT->block()
    * print_arrow()                         -> $OUTPUT->arrow()
    * print_scale_menu_helpbutton()         -> $OUTPUT->help_icon_scale($courseid, $scale)
    * print_checkbox()                      -> html_writer::checkbox()

Navigation:
    * print_navigation()                    -> $OUTPUT->navbar()
    * build_navigation()                    -> $PAGE->navbar methods
    * navmenu()                             -> (no replacement)
    * settings_navigation::
          get_course_modules()              -> (no replacement)

Files and repositories:
    * stored_file::replace_content_with()   -> stored_file::replace_file_with()
    * stored_file::set_filesize()           -> stored_file::replace_file_with()
    * stored_file::get_referencelifetime()  -> (no replacement)
    * repository::sync_external_file()      -> see repository::sync_reference()
    * repository::get_file_by_reference()   -> repository::sync_reference()
    * repository::
          get_reference_file_lifetime()     -> (no replacement)
    * repository::sync_individual_file()    -> (no replacement)
    * repository::reset_caches()            -> (no replacement)

Calendar:
    * add_event()                           -> calendar_event::create()
    * update_event()                        -> calendar_event->update()
    * delete_event()                        -> calendar_event->delete()
    * hide_event()                          -> calendar_event->toggle_visibility(false)
    * show_event()                          -> calendar_event->toggle_visibility(true)

Misc:
    * filter_text()                         -> format_text(), format_string()...
    * httpsrequired()                       -> $PAGE->https_required()
    * detect_munged_arguments()             -> clean_param([...], PARAM_FILE)
    * mygroupid()                           -> groups_get_all_groups()
    * js_minify()                           -> core_minify::js_files()
    * css_minify_css()                      -> core_minify::css_files()
    * course_modinfo::build_section_cache() -> (no replacement)
    * generate_email_supportuser()          -> core_user::get_support_user()

Sessions:
    * session_get_instance()->xxx()         -> \core\session\manager::xxx()
    * session_kill_all()                    -> \core\session\manager::kill_all_sessions()
    * session_touch()                       -> \core\session\manager::touch_session()
    * session_kill()                        -> \core\session\manager::kill_session()
    * session_kill_user()                   -> \core\session\manager::kill_user_sessions()
    * session_gc()                          -> \core\session\manager::gc()
    * session_set_user()                    -> \core\session\manager::set_user()
    * session_is_loggedinas()               -> \core\session\manager::is_loggedinas()
    * session_get_realuser()                -> \core\session\manager::get_realuser()
    * session_loginas()                     -> \core\session\manager::loginas()

User-agent related functions:
    * check_browser_operating_system()      -> core_useragent::check_browser_operating_system()
    * check_browser_version()               -> core_useragent::check_browser_version()
    * get_device_type()                     -> core_useragent::get_device_type()
    * get_device_type_list()                -> core_useragent::get_device_type_list()
    * get_selected_theme_for_device_type()  -> core_useragent::get_device_type_theme()
    * get_device_cfg_var_name()             -> core_useragent::get_device_type_cfg_var_name()
    * set_user_device_type()                -> core_useragent::set_user_device_type()
    * get_user_device_type()                -> core_useragent::get_user_device_type()
    * get_browser_version_classes()         -> core_useragent::get_browser_version_classes()

YUI:
    * moodle-core-notification has been deprecated with a recommendation of
      using its subclasses instead. This is to allow for reduced page
      transport costs. Current subclasses include:
      * dialogue
      * alert
      * confirm
      * exception
      * ajaxexception

Event triggering and event handlers:
    * All existing events and event handlers should be replaced by new
      event classes and matching new event observers.
    * See http://docs.moodle.org/dev/Event_2 for more information.
    * The following events will be entirely removed, though they can still
      be captured using handlers, but they should not be used any more.
      * groups_members_removed          -> \core\event\group_member_removed
      * groups_groupings_groups_removed -> (no replacement)
      * groups_groups_deleted           -> \core\event\group_deleted
      * groups_groupings_deleted        -> \core\event\grouping_deleted
    * edit_module_post_actions() does not trigger events any more.

=== 2.5.1 ===

* New get_course() function for use when obtaining the course record from database. Will
  reuse existing $COURSE or $SITE globals if possible to improve performance.

=== 2.5 ===

* The database drivers (moodle_database and subclasses) aren't using anymore the ::columns property
  for caching database metadata. MUC (databasemeta) is used instead. Any custom DB driver should
  apply for that change.
* The cron output has been changed to include time and memory usage (see cron_trace_time_and_memory()),
  so any custom utility relying on the old output may require modification.
* Function get_max_file_sizes now returns an option for (for example) "Course limit (500MB)" or
  "Site limit (200MB)" when appropriate with the option set to 0. This function no longer returns
  an option for 0 bytes. Existing code that was replacing the 0 option in the return
  from this function with a more sensible message, can now use the return from this function directly.
* Functions responsible for output in course/lib.php are deprecated, the code is moved to
  appropriate renderers: print_section(), print_section_add_menus(), get_print_section_cm_text(),
  make_editing_buttons()
  See functions' phpdocs in lib/deprecatedlib.php
* Function get_print_section_cm_text() is deprecated, replaced with methods in cm_info
* zip_packer may create empty zip archives, there is a new option to ignore
  problematic files when creating archive
* The function delete_course_module was deprecated and has been replaced with
  course_delete_module. The reason for this was because the function delete_course_module
  only partially deletes data, so wherever it was called extra code was needed to
  perform the whole deletion process. The function course_delete_module now takes care
  of the whole process.
* curl::setopt() does not accept constant values any more. As it never worked properly,
  we decided to make the type check stricter. Now, the keys of the array pass must be a string
  corresponding to the curl constant name.
* Function get_users_listing now return list of users except guest and deleted users. Previously
  deleted users were excluded by get_users_listing. As guest user is not expected while browsing users,
  and not included in get_user function, it will not be returned by get_users_listing.
* The add_* functions in course/dnduploadlib.php have been deprecated. Plugins should be using the
  MODNAME_dndupload_register callback instead.
* The signature of the add() method of classes implementing the parentable_part_of_admin_tree
  interface (such as admin_category) has been extended. The new parameter allows the caller
  to prepend the new node before an existing sibling in the admin tree.
* condition_info:get_condition_user_fields($formatoptions) now accepts the optional
  param $formatoptions, that will determine if the field names are processed by
  format_string() with the passed options.
* remove all references to $CFG->gdversion, GD PHP extension is now required
* Formslib will now throw a developer warning if a PARAM_ type hasn't been set for elements which
  need it. Please set PARAM_RAW explicitly if you do not want any cleaning.
* Functions responsible for managing and accessing course categories are moved to class coursecat
  in lib/coursecatlib.php, functions responsible for rendering courses and categories lists are
  moved to course/renderer.php. The following global functions are deprecated: make_categories_list(),
  category_delete_move(), category_delete_full(), move_category(), course_category_hide(),
  course_category_show(), get_course_category(), create_course_category(), get_all_subcategories(),
  get_child_categories(), get_categories(), print_my_moodle(), print_remote_course(),
  print_remote_host(), print_whole_category_list(), print_category_info(), get_course_category_tree(),
  print_courses(), print_course(), get_category_courses_array(), get_category_courses_array_recursively(),
  get_courses_wmanagers()
  See http://docs.moodle.org/dev/Courses_lists_upgrade_to_2.5
* $core_renderer->block_move_target() changed to support more verbose move-block-here descriptions.
* Additional (optional) param $onlyactive has been added to get_enrolled_users, count_enrolled_users
  functions to get information for only active (excluding suspended enrolments) users. Included two
  helper functions extract_suspended_users, get_suspended_userids to extract suspended user information.
* The core_plugin_manager class now provides two new helper methods for getting information
  about known plugins: get_plugins_of_type() and get_subplugins_of_plugin().
* The get_uninstall_url() method of all subclasses of \core\plugininfo\base class is now expected
  to always return moodle_url. Subclasses can use the new method is_uninstall_allowed()
  to control the availability of the 'Uninstall' link at the Plugins overview page (previously
  they would do it by get_uninstall_url() returning null). By default, URL to a new general plugin
  uninstall tool is returned. Unless the plugin type needs extra steps that can't be handled by
  plugininfo_xxx::uninstall() method or xmldb_xxx_uninstall() function, this default URL should
  satisfy all plugin types.

Database (DML) layer:
* $DB->sql_empty() is deprecated, you have to use sql parameters with empty values instead,
  please note hardcoding of empty strings in SQL queries breaks execution in Oracle database.
* Indexes must not be defined on the same columns as keys, this is now reported as fatal problem.
  Please note that internally we create indexes instead of foreign keys.

YUI changes:
* M.util.help_icon has been deprecated. Code should be updated to use moodle-core-popuphelp
  instead. To do so, remove any existing JS calls to M.util.help_icon from your PHP and ensure
  that your help link is placed in a span which has the class 'helplink'.

=== 2.4 ===

* Pagelib: Numerous deprecated functions were removed as classes page_base, page_course
  and page_generic_activity.
* use $CFG->googlemapkey3 instead of removed $CFG->googlemapkey and migrate to Google Maps API V3
* Function settings_navigation::add_course_editing_links() is completely removed
* function global_navigation::format_display_course_content() is removed completely (the
  functionality is moved to course format class)
* in the function global_navigation::load_generic_course_sections() the argument $courseformat is
  removed
* New component and itemid columns in groups_members table - this allows plugin to create protected
  group memberships using 'xx_yy_allow_group_member_remove' callback and there is also a new restore
  callback 'xx_yy_restore_group_member()'.
* New general role assignment restore plugin callback 'xx_yy_restore_role_assignment()'.
* functions get_generic_section_name(), get_all_sections(), add_mod_to_section(), get_all_mods()
  are deprecated. See their phpdocs in lib/deprecatedlib.php on how to replace them

YUI changes:
* moodle-enrol-notification has been renamed to moodle-core-notification
* YUI2 code must now use 2in3, see http://yuilibrary.com/yui/docs/yui/yui-yui2.html
* M.util.init_select_autosubmit() and M.util.init_url_select() have been deprecated. Code using this should be updated
  to use moodle-core-formautosubmit

Unit testing changes:
* output debugging() is not sent to standard output any more,
  use $this->assertDebuggingCalled(), $this->assertDebuggingNotCalled(),
  $this->getDebuggingMessages() or $this->assertResetDebugging() instead.

=== 2.3 ===

Database layer changes:
* objects are not allowed in paramters of DML functions, use explicit casting to strings if necessary

Note:
* DDL and DML methods which were deprecated in 2.0 have now been removed, they will no longer produce
debug messages and will produce fatal errors

API changes:

* send_stored_file() has changed its interface
* deleted several resourcelib_embed_* functions from resourcelib.php

=== 2.2 ===

removed unused libraries:
* odbc, base32, CodeSniffer, overlib, apd profiling, kses, Smarty, PEAR Console, swfobject, cssshover.htc, md5.js

API changes:
* new admin/tool plugin type
* new context API - old API is still available
* deleted users do not have context any more
* removed global search


=== 2.1 ===

API changes:
* basic suport for restore from 1.9
* new mobile devices API
* new questions API


=== 2.0 ===

API changes:
* new DML API - http://docs.moodle.org/dev/DML_functions
* new DDL API - http://docs.moodle.org/dev/DDL_functions
* new file API - http://docs.moodle.org/dev/File_API
* new $PAGE and $OUTPUT API
* new navigation API
* new theme API - http://docs.moodle.org/dev/Theme_changes_in_2.0
* new javascript API - http://docs.moodle.org/dev/JavaScript_usage_guide
* new portfolio API
* new local plugin type
* new translation support - http://lang.moodle.org
* new web service API
* new cohorts API
* new messaging API
* new rating API
* new comment API
* new sessions API
* new enrolment API
* new backup/restore API
* new blocks API
* new filters API
* improved plugin support (aka Frankenstyle)
* new registration and hub API
* new course completion API
* new plagiarism API
* changed blog API
* new text editor API
* new my moodle and profiles API<|MERGE_RESOLUTION|>--- conflicted
+++ resolved
@@ -251,7 +251,6 @@
 * The parameter $modinfo of the get_data method in completion_info class has been deprecated and is not used anymore.
 * A new method, get_default_home_page(), has been added to moodlelib to get the default home page to display if current one is not
 defined or can't be applied.
-<<<<<<< HEAD
 * A new language_menu renderable is created to handle collecting available languages and generating the menu for use in different situations
 * New primary navigation classes to mimic the primary nav. Consists of the views/primary.php and output/primary.php. The
   base nodes are added within the views/primary.php while output/primary.php is a renderable that combines the primary
@@ -298,9 +297,7 @@
 * Default blocks for dashboard has been updated. The page will now have the following in the corresponding region:
     * Calendar, Timeline - Center
     * Recently accessed courses - Side bar/blocks drawer
-=======
 * Flat navigation classes have been marked for deprecation with the introduction of primary and secondary navigation concepts.
->>>>>>> 0a7b8dbc
 
 === 3.11.4 ===
 * A new option dontforcesvgdownload has been added to the $options parameter of the send_file() function.
