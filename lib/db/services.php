--- conflicted
+++ resolved
@@ -1101,14 +1101,11 @@
             'core_course_view_course',
             'core_completion_get_activities_completion_status',
             'core_notes_get_course_notes',
-<<<<<<< HEAD
             'core_completion_get_course_completion_status',
             'core_user_view_user_list',
             'core_message_mark_message_read',
             'core_notes_view_notes',
-=======
             'mod_forum_view_forum_discussion',
->>>>>>> d508dfe7
             ),
         'enabled' => 0,
         'restrictedusers' => 0,
