<?php
// This file is part of Moodle - http://moodle.org/
//
// Moodle is free software: you can redistribute it and/or modify
// it under the terms of the GNU General Public License as published by
// the Free Software Foundation, either version 3 of the License, or
// (at your option) any later version.
//
// Moodle is distributed in the hope that it will be useful,
// but WITHOUT ANY WARRANTY; without even the implied warranty of
// MERCHANTABILITY or FITNESS FOR A PARTICULAR PURPOSE.  See the
// GNU General Public License for more details.
//
// You should have received a copy of the GNU General Public License
// along with Moodle.  If not, see <http://www.gnu.org/licenses/>.

/**
 * This file keeps track of upgrades to Moodle.
 *
 * Sometimes, changes between versions involve
 * alterations to database structures and other
 * major things that may break installations.
 *
 * The upgrade function in this file will attempt
 * to perform all the necessary actions to upgrade
 * your older installation to the current version.
 *
 * If there's something it cannot do itself, it
 * will tell you what you need to do.
 *
 * The commands in here will all be database-neutral,
 * using the methods of database_manager class
 *
 * Please do not forget to use upgrade_set_timeout()
 * before any action that may take longer time to finish.
 *
 * @package   core_install
 * @category  upgrade
 * @copyright 2006 onwards Martin Dougiamas  http://dougiamas.com
 * @license   http://www.gnu.org/copyleft/gpl.html GNU GPL v3 or later
 */

defined('MOODLE_INTERNAL') || die();

/**
 * Main upgrade tasks to be executed on Moodle version bump
 *
 * This function is automatically executed after one bump in the Moodle core
 * version is detected. It's in charge of performing the required tasks
 * to raise core from the previous version to the next one.
 *
 * It's a collection of ordered blocks of code, named "upgrade steps",
 * each one performing one isolated (from the rest of steps) task. Usually
 * tasks involve creating new DB objects or performing manipulation of the
 * information for cleanup/fixup purposes.
 *
 * Each upgrade step has a fixed structure, that can be summarised as follows:
 *
 * if ($oldversion < XXXXXXXXXX.XX) {
 *     // Explanation of the update step, linking to issue in the Tracker if necessary
 *     upgrade_set_timeout(XX); // Optional for big tasks
 *     // Code to execute goes here, usually the XMLDB Editor will
 *     // help you here. See {@link http://docs.moodle.org/dev/XMLDB_editor}.
 *     upgrade_main_savepoint(true, XXXXXXXXXX.XX);
 * }
 *
 * All plugins within Moodle (modules, blocks, reports...) support the existence of
 * their own upgrade.php file, using the "Frankenstyle" component name as
 * defined at {@link http://docs.moodle.org/dev/Frankenstyle}, for example:
 *     - {@link xmldb_page_upgrade($oldversion)}. (modules don't require the plugintype ("mod_") to be used.
 *     - {@link xmldb_auth_manual_upgrade($oldversion)}.
 *     - {@link xmldb_workshopform_accumulative_upgrade($oldversion)}.
 *     - ....
 *
 * In order to keep the contents of this file reduced, it's allowed to create some helper
 * functions to be used here in the {@link upgradelib.php} file at the same directory. Note
 * that such a file must be manually included from upgrade.php, and there are some restrictions
 * about what can be used within it.
 *
 * For more information, take a look to the documentation available:
 *     - Data definition API: {@link http://docs.moodle.org/dev/Data_definition_API}
 *     - Upgrade API: {@link http://docs.moodle.org/dev/Upgrade_API}
 *
 * @param int $oldversion
 * @return bool always true
 */
function xmldb_main_upgrade($oldversion) {
    global $CFG, $USER, $DB, $OUTPUT;

    require_once($CFG->libdir.'/db/upgradelib.php'); // Core Upgrade-related functions

    $dbman = $DB->get_manager(); // loads ddl manager and xmldb classes

    if ($oldversion < 2011120500) {
        // just in case somebody hacks upgrade scripts or env, we really can not continue
        echo("You need to upgrade to 2.2.x first!\n");
        exit(1);
        // Note this savepoint is 100% unreachable, but needed to pass the upgrade checks
        upgrade_main_savepoint(true, 2011120500);
    }

    // Moodle v2.2.0 release upgrade line
    // Put any upgrade step following this

    if ($oldversion < 2011120500.02) {

        upgrade_set_timeout(60*20); // This may take a while
        // MDL-28180. Some missing restrictions in certain backup & restore operations
        // were causing incorrect duplicates in the course_completion_aggr_methd table.
        // This upgrade step takes rid of them.
        $sql = 'SELECT course, criteriatype, MIN(id) AS minid
                  FROM {course_completion_aggr_methd}
              GROUP BY course, criteriatype
                HAVING COUNT(*) > 1';
        $duprs = $DB->get_recordset_sql($sql);
        foreach ($duprs as $duprec) {
            // We need to handle NULLs in criteriatype diferently
            if (is_null($duprec->criteriatype)) {
                $where = 'course = ? AND criteriatype IS NULL AND id > ?';
                $params = array($duprec->course, $duprec->minid);
            } else {
                $where = 'course = ? AND criteriatype = ? AND id > ?';
                $params = array($duprec->course, $duprec->criteriatype, $duprec->minid);
            }
            $DB->delete_records_select('course_completion_aggr_methd', $where, $params);
        }
        $duprs->close();

        // Main savepoint reached
        upgrade_main_savepoint(true, 2011120500.02);
    }

    if ($oldversion < 2011120500.03) {

        // Changing precision of field value on table user_preferences to (1333)
        $table = new xmldb_table('user_preferences');
        $field = new xmldb_field('value', XMLDB_TYPE_CHAR, '1333', null, XMLDB_NOTNULL, null, null, 'name');

        // Launch change of precision for field value
        $dbman->change_field_precision($table, $field);

        // Main savepoint reached
        upgrade_main_savepoint(true, 2011120500.03);
    }

    if ($oldversion < 2012020200.03) {

        // Define index rolecontext (not unique) to be added to role_assignments
        $table = new xmldb_table('role_assignments');
        $index = new xmldb_index('rolecontext', XMLDB_INDEX_NOTUNIQUE, array('roleid', 'contextid'));

        // Conditionally launch add index rolecontext
        if (!$dbman->index_exists($table, $index)) {
            $dbman->add_index($table, $index);
        }

        // Define index usercontextrole (not unique) to be added to role_assignments
        $index = new xmldb_index('usercontextrole', XMLDB_INDEX_NOTUNIQUE, array('userid', 'contextid', 'roleid'));

        // Conditionally launch add index usercontextrole
        if (!$dbman->index_exists($table, $index)) {
            $dbman->add_index($table, $index);
        }

        // Main savepoint reached
        upgrade_main_savepoint(true, 2012020200.03);
    }

    if ($oldversion < 2012020200.06) {
        // Previously we always allowed users to override their email address via the messaging system
        // We have now added a setting to allow admins to turn this this ability on and off
        // While this setting defaults to 0 (off) we're setting it to 1 (on) to maintain the behaviour for upgrading sites
        set_config('messagingallowemailoverride', 1);

        // Main savepoint reached
        upgrade_main_savepoint(true, 2012020200.06);
    }

    if ($oldversion < 2012021700.01) {
        // Changing precision of field uniquehash on table post to 255
        $table = new xmldb_table('post');
        $field = new xmldb_field('uniquehash', XMLDB_TYPE_CHAR, '255', null, XMLDB_NOTNULL, null, null, 'content');

        // Launch change of precision for field uniquehash
        $dbman->change_field_precision($table, $field);

        // Main savepoint reached
        upgrade_main_savepoint(true, 2012021700.01);
    }

    if ($oldversion < 2012021700.02) {
        // Somewhere before 1.9 summary and content column in post table were not null. In 1.9+
        // not null became false.
        $columns = $DB->get_columns('post');

        // Fix discrepancies in summary field after upgrade from 1.9
        if (array_key_exists('summary', $columns) && $columns['summary']->not_null != false) {
            $table = new xmldb_table('post');
            $summaryfield = new xmldb_field('summary', XMLDB_TYPE_TEXT, 'big', null, null, null, null, 'subject');

            if ($dbman->field_exists($table, $summaryfield)) {
                $dbman->change_field_notnull($table, $summaryfield);
            }

        }

        // Fix discrepancies in content field after upgrade from 1.9
        if (array_key_exists('content', $columns) && $columns['content']->not_null != false) {
            $table = new xmldb_table('post');
            $contentfield = new xmldb_field('content', XMLDB_TYPE_TEXT, 'big', null, null, null, null, 'summary');

            if ($dbman->field_exists($table, $contentfield)) {
                $dbman->change_field_notnull($table, $contentfield);
            }

        }

        upgrade_main_savepoint(true, 2012021700.02);
    }

    // The ability to backup user (private) files is out completely - MDL-29248
    if ($oldversion < 2012030100.01) {
        unset_config('backup_general_user_files', 'backup');
        unset_config('backup_general_user_files_locked', 'backup');
        unset_config('backup_auto_user_files', 'backup');

        upgrade_main_savepoint(true, 2012030100.01);
    }

    if ($oldversion < 2012030100.02) {
        // migrate all numbers to signed - it should be safe to interrupt this and continue later
        upgrade_mysql_fix_unsigned_columns();

        // Main savepoint reached
        upgrade_main_savepoint(true, 2012030100.02);
    }

    if ($oldversion < 2012030900.01) {
        // migrate all texts and binaries to big size - it should be safe to interrupt this and continue later
        upgrade_mysql_fix_lob_columns();

        // Main savepoint reached
        upgrade_main_savepoint(true, 2012030900.01);
    }

    if ($oldversion < 2012031500.01) {
        // Upgrade old course_allowed_modules data to be permission overrides.
        if ($CFG->restrictmodulesfor === 'all') {
            $courses = $DB->get_records_menu('course', array(), 'id', 'id, 1');
        } else if ($CFG->restrictmodulesfor === 'requested') {
            $courses = $DB->get_records_menu('course', array('retrictmodules' => 1), 'id', 'id, 1');
        } else {
            $courses = array();
        }

        if (!$dbman->table_exists('course_allowed_modules')) {
            // Upgrade must already have been run on this server. This might happen,
            // for example, during development of these changes.
            $courses = array();
        }

        $modidtoname = $DB->get_records_menu('modules', array(), 'id', 'id, name');

        $coursecount = count($courses);
        if ($coursecount) {
            $pbar = new progress_bar('allowedmods', 500, true);
            $transaction = $DB->start_delegated_transaction();
        }

        $i = 0;
        foreach ($courses as $courseid => $notused) {
            $i += 1;
            upgrade_set_timeout(60); // 1 minute per course should be fine.

            $allowedmoduleids = $DB->get_records_menu('course_allowed_modules',
            array('course' => $courseid), 'module', 'module, 1');
            if (empty($allowedmoduleids)) {
                // This seems to be the best match for backwards compatibility,
                // not necessarily with the old code in course_allowed_module function,
                // but with the code that used to be in the coures settings form.
                $allowedmoduleids = explode(',', $CFG->defaultallowedmodules);
                $allowedmoduleids = array_combine($allowedmoduleids, $allowedmoduleids);
            }

            $context = context_course::instance($courseid);

            list($roleids) = get_roles_with_cap_in_context($context, 'moodle/course:manageactivities');
            list($managerroleids) = get_roles_with_cap_in_context($context, 'moodle/site:config');
            foreach ($managerroleids as $roleid) {
                unset($roleids[$roleid]);
            }

            foreach ($modidtoname as $modid => $modname) {
                if (isset($allowedmoduleids[$modid])) {
                    // Module is allowed, no worries.
                    continue;
                }

                $capability = 'mod/' . $modname . ':addinstance';
                foreach ($roleids as $roleid) {
                    assign_capability($capability, CAP_PREVENT, $roleid, $context);
                }
            }

            $pbar->update($i, $coursecount, "Upgrading legacy course_allowed_modules data - $i/$coursecount.");
        }

        if ($coursecount) {
            $transaction->allow_commit();
        }

        upgrade_main_savepoint(true, 2012031500.01);
    }

    if ($oldversion < 2012031500.02) {

        // Define field retrictmodules to be dropped from course
        $table = new xmldb_table('course');
        $field = new xmldb_field('restrictmodules');

        // Conditionally launch drop field requested
        if ($dbman->field_exists($table, $field)) {
            $dbman->drop_field($table, $field);
        }

        upgrade_main_savepoint(true, 2012031500.02);
    }

    if ($oldversion < 2012031500.03) {

        // Define table course_allowed_modules to be dropped
        $table = new xmldb_table('course_allowed_modules');

        // Conditionally launch drop table for course_allowed_modules
        if ($dbman->table_exists($table)) {
            $dbman->drop_table($table);
        }

        upgrade_main_savepoint(true, 2012031500.03);
    }

    if ($oldversion < 2012031500.04) {
        // Clean up the old admin settings.
        unset_config('restrictmodulesfor');
        unset_config('restrictbydefault');
        unset_config('defaultallowedmodules');

        upgrade_main_savepoint(true, 2012031500.04);
    }

    if ($oldversion < 2012032300.02) {
        // Migrate the old admin debug setting.
        if ($CFG->debug == 38911) {
            set_config('debug', DEBUG_DEVELOPER);
        } else if ($CFG->debug == 6143) {
            set_config('debug', DEBUG_ALL);
        }
        upgrade_main_savepoint(true, 2012032300.02);
    }

    if ($oldversion < 2012042300.00) {
        // This change makes the course_section index unique.

        // xmldb does not allow changing index uniqueness - instead we must drop
        // index then add it again
        $table = new xmldb_table('course_sections');
        $index = new xmldb_index('course_section', XMLDB_INDEX_NOTUNIQUE, array('course', 'section'));

        // Conditionally launch drop index course_section
        if ($dbman->index_exists($table, $index)) {
            $dbman->drop_index($table, $index);
        }

        // Look for any duplicate course_sections entries. There should not be
        // any but on some busy systems we found a few, maybe due to previous
        // bugs.
        $transaction = $DB->start_delegated_transaction();
        $rs = $DB->get_recordset_sql('
                SELECT DISTINCT
                    cs.id, cs.course
                FROM
                    {course_sections} cs
                    INNER JOIN {course_sections} older
                        ON cs.course = older.course AND cs.section = older.section
                        AND older.id < cs.id');
        foreach ($rs as $rec) {
            $DB->delete_records('course_sections', array('id' => $rec->id));
            // We can't use rebuild_course_cache() here because introducing sectioncache later
            // so reset modinfo manually.
            $DB->set_field('course', 'modinfo', null, array('id' => $rec->course));
        }
        $rs->close();
        $transaction->allow_commit();

        // Define index course_section (unique) to be added to course_sections
        $index = new xmldb_index('course_section', XMLDB_INDEX_UNIQUE, array('course', 'section'));

        // Conditionally launch add index course_section
        if (!$dbman->index_exists($table, $index)) {
            $dbman->add_index($table, $index);
        }

        // Main savepoint reached
        upgrade_main_savepoint(true, 2012042300.00);
    }

    if ($oldversion < 2012042300.02) {
        require_once($CFG->libdir . '/completion/completion_criteria.php');
        // Delete orphaned criteria which were left when modules were removed
        if ($DB->get_dbfamily() === 'mysql') {
            $sql = "DELETE cc FROM {course_completion_criteria} cc
                    LEFT JOIN {course_modules} cm ON cm.id = cc.moduleinstance
                    WHERE cm.id IS NULL AND cc.criteriatype = ".COMPLETION_CRITERIA_TYPE_ACTIVITY;
        } else {
            $sql = "DELETE FROM {course_completion_criteria}
                    WHERE NOT EXISTS (
                        SELECT 'x' FROM {course_modules}
                        WHERE {course_modules}.id = {course_completion_criteria}.moduleinstance)
                    AND {course_completion_criteria}.criteriatype = ".COMPLETION_CRITERIA_TYPE_ACTIVITY;
        }
        $DB->execute($sql);

        // Main savepoint reached
        upgrade_main_savepoint(true, 2012042300.02);
    }

    if ($oldversion < 2012050300.01) {
        // Make sure deleted users do not have picture flag.
        $DB->set_field('user', 'picture', 0, array('deleted'=>1, 'picture'=>1));
        upgrade_main_savepoint(true, 2012050300.01);
    }

    if ($oldversion < 2012050300.02) {

        // Changing precision of field picture on table user to (10)
        $table = new xmldb_table('user');
        $field = new xmldb_field('picture', XMLDB_TYPE_INTEGER, '10', null, XMLDB_NOTNULL, null, '0', 'secret');

        // Launch change of precision for field picture
        $dbman->change_field_precision($table, $field);

        // Main savepoint reached
        upgrade_main_savepoint(true, 2012050300.02);
    }

    if ($oldversion < 2012050300.03) {

        // Define field coursedisplay to be added to course
        $table = new xmldb_table('course');
        $field = new xmldb_field('coursedisplay', XMLDB_TYPE_INTEGER, '2', null, XMLDB_NOTNULL, null, '0', 'completionnotify');

        // Conditionally launch add field coursedisplay
        if (!$dbman->field_exists($table, $field)) {
            $dbman->add_field($table, $field);
        }

        // Main savepoint reached
        upgrade_main_savepoint(true, 2012050300.03);
    }

    if ($oldversion < 2012050300.04) {

        // Define table course_display to be dropped
        $table = new xmldb_table('course_display');

        // Conditionally launch drop table for course_display
        if ($dbman->table_exists($table)) {
            $dbman->drop_table($table);
        }

        // Main savepoint reached
        upgrade_main_savepoint(true, 2012050300.04);
    }

    if ($oldversion < 2012050300.05) {

        // Clean up removed admin setting.
        unset_config('navlinkcoursesections');

        upgrade_main_savepoint(true, 2012050300.05);
    }

    if ($oldversion < 2012050400.01) {

        // Define index sortorder (not unique) to be added to course
        $table = new xmldb_table('course');
        $index = new xmldb_index('sortorder', XMLDB_INDEX_NOTUNIQUE, array('sortorder'));

        // Conditionally launch add index sortorder
        if (!$dbman->index_exists($table, $index)) {
            $dbman->add_index($table, $index);
        }

        // Main savepoint reached
        upgrade_main_savepoint(true, 2012050400.01);
    }

    if ($oldversion < 2012050400.02) {

        // Clean up removed admin setting.
        unset_config('enablecourseajax');

        upgrade_main_savepoint(true, 2012050400.02);
    }

    if ($oldversion < 2012051100.01) {

        // Define field idnumber to be added to groups
        $table = new xmldb_table('groups');
        $field = new xmldb_field('idnumber', XMLDB_TYPE_CHAR, '100', null, XMLDB_NOTNULL, null, null, 'courseid');
        $index = new xmldb_index('idnumber', XMLDB_INDEX_NOTUNIQUE, array('idnumber'));

        // Conditionally launch add field idnumber
        if (!$dbman->field_exists($table, $field)) {
            $dbman->add_field($table, $field);
        }

        // Conditionally launch add index idnumber
        if (!$dbman->index_exists($table, $index)) {
            $dbman->add_index($table, $index);
        }

        // Define field idnumber to be added to groupings
        $table = new xmldb_table('groupings');
        $field = new xmldb_field('idnumber', XMLDB_TYPE_CHAR, '100', null, XMLDB_NOTNULL, null, null, 'name');
        $index = new xmldb_index('idnumber', XMLDB_INDEX_NOTUNIQUE, array('idnumber'));

        // Conditionally launch add field idnumber
        if (!$dbman->field_exists($table, $field)) {
            $dbman->add_field($table, $field);
        }

        // Conditionally launch add index idnumber
        if (!$dbman->index_exists($table, $index)) {
            $dbman->add_index($table, $index);
        }

        // Main savepoint reached
        upgrade_main_savepoint(true, 2012051100.01);
    }

    if ($oldversion < 2012051100.03) {

        // Amend course table to add sectioncache cache
        $table = new xmldb_table('course');
        $field = new xmldb_field('sectioncache', XMLDB_TYPE_TEXT, null, null, null, null, null, 'showgrades');
        if (!$dbman->field_exists($table, $field)) {
            $dbman->add_field($table, $field);
        }

        // Amend course_sections to add date, time and groupingid availability
        // conditions and a setting about whether to show them
        $table = new xmldb_table('course_sections');
        $field = new xmldb_field('availablefrom', XMLDB_TYPE_INTEGER, '10', null, XMLDB_NOTNULL, null, '0', 'visible');
        if (!$dbman->field_exists($table, $field)) {
            $dbman->add_field($table, $field);
        }
        $field = new xmldb_field('availableuntil', XMLDB_TYPE_INTEGER, '10', null, XMLDB_NOTNULL, null, '0', 'availablefrom');
        if (!$dbman->field_exists($table, $field)) {
            $dbman->add_field($table, $field);
        }
        $field = new xmldb_field('showavailability', XMLDB_TYPE_INTEGER, '1', null, XMLDB_NOTNULL, null, '0', 'availableuntil');
        // Conditionally launch add field showavailability
        if (!$dbman->field_exists($table, $field)) {
            $dbman->add_field($table, $field);
        }
        $field = new xmldb_field('groupingid', XMLDB_TYPE_INTEGER, '10', null, XMLDB_NOTNULL, null, '0', 'showavailability');
        // Conditionally launch add field groupingid
        if (!$dbman->field_exists($table, $field)) {
            $dbman->add_field($table, $field);
        }

        // Add course_sections_availability to add completion & grade availability conditions
        $table = new xmldb_table('course_sections_availability');

        $table->add_field('id', XMLDB_TYPE_INTEGER, '10', null, XMLDB_NOTNULL, XMLDB_SEQUENCE, null);
        $table->add_field('coursesectionid', XMLDB_TYPE_INTEGER, '10', null, XMLDB_NOTNULL, null, null);
        $table->add_field('sourcecmid', XMLDB_TYPE_INTEGER, '10', null, null, null, null);
        $table->add_field('requiredcompletion', XMLDB_TYPE_INTEGER, '1', null, null, null, null);
        $table->add_field('gradeitemid', XMLDB_TYPE_INTEGER, '10', null, null, null, null);
        $table->add_field('grademin', XMLDB_TYPE_NUMBER, '10, 5', null, null, null, null);
        $table->add_field('grademax', XMLDB_TYPE_NUMBER, '10, 5', null, null, null, null);

        $table->add_key('primary', XMLDB_KEY_PRIMARY, array('id'));
        $table->add_key('coursesectionid', XMLDB_KEY_FOREIGN, array('coursesectionid'), 'course_sections', array('id'));
        $table->add_key('sourcecmid', XMLDB_KEY_FOREIGN, array('sourcecmid'), 'course_modules', array('id'));
        $table->add_key('gradeitemid', XMLDB_KEY_FOREIGN, array('gradeitemid'), 'grade_items', array('id'));

        if (!$dbman->table_exists($table)) {
            $dbman->create_table($table);
        }

        // Main savepoint reached
        upgrade_main_savepoint(true, 2012051100.03);
    }

    if ($oldversion < 2012052100.00) {

        // Define field referencefileid to be added to files.
        $table = new xmldb_table('files');

        // Define field referencefileid to be added to files.
        $field = new xmldb_field('referencefileid', XMLDB_TYPE_INTEGER, '10', null, null, null, null, 'sortorder');

        // Conditionally launch add field referencefileid.
        if (!$dbman->field_exists($table, $field)) {
            $dbman->add_field($table, $field);
        }

        // Define field referencelastsync to be added to files.
        $field = new xmldb_field('referencelastsync', XMLDB_TYPE_INTEGER, '10', null, null, null, null, 'referencefileid');

        // Conditionally launch add field referencelastsync.
        if (!$dbman->field_exists($table, $field)) {
            $dbman->add_field($table, $field);
        }

        // Define field referencelifetime to be added to files.
        $field = new xmldb_field('referencelifetime', XMLDB_TYPE_INTEGER, '10', null, null, null, null, 'referencelastsync');

        // Conditionally launch add field referencelifetime.
        if (!$dbman->field_exists($table, $field)) {
            $dbman->add_field($table, $field);
        }

        $key = new xmldb_key('referencefileid', XMLDB_KEY_FOREIGN, array('referencefileid'), 'files_reference', array('id'));
        // Launch add key referencefileid
        $dbman->add_key($table, $key);

        // Define table files_reference to be created.
        $table = new xmldb_table('files_reference');

        // Adding fields to table files_reference.
        $table->add_field('id', XMLDB_TYPE_INTEGER, '10', null, XMLDB_NOTNULL, XMLDB_SEQUENCE, null);
        $table->add_field('repositoryid', XMLDB_TYPE_INTEGER, '10', null, XMLDB_NOTNULL, null, null);
        $table->add_field('lastsync', XMLDB_TYPE_INTEGER, '10', null, null, null, null);
        $table->add_field('lifetime', XMLDB_TYPE_INTEGER, '10', null, null, null, null);
        $table->add_field('reference', XMLDB_TYPE_TEXT, null, null, null, null, null);

        // Adding keys to table files_reference.
        $table->add_key('primary', XMLDB_KEY_PRIMARY, array('id'));
        $table->add_key('repositoryid', XMLDB_KEY_FOREIGN, array('repositoryid'), 'repository_instances', array('id'));

        // Conditionally launch create table for files_reference
        if (!$dbman->table_exists($table)) {
            $dbman->create_table($table);
        }

        // Main savepoint reached
        upgrade_main_savepoint(true, 2012052100.00);
    }

    if ($oldversion < 2012052500.03) { // fix invalid course_completion_records MDL-27368
        //first get all instances of duplicate records
        $sql = 'SELECT userid, course FROM {course_completions} WHERE (deleted IS NULL OR deleted <> 1) GROUP BY userid, course HAVING (count(id) > 1)';
        $duplicates = $DB->get_recordset_sql($sql, array());

        foreach ($duplicates as $duplicate) {
            $pointer = 0;
            //now get all the records for this user/course
            $sql = 'userid = ? AND course = ? AND (deleted IS NULL OR deleted <> 1)';
            $completions = $DB->get_records_select('course_completions', $sql,
                array($duplicate->userid, $duplicate->course), 'timecompleted DESC, timestarted DESC');
            $needsupdate = false;
            $origcompletion = null;
            foreach ($completions as $completion) {
                $pointer++;
                if ($pointer === 1) { //keep 1st record but delete all others.
                    $origcompletion = $completion;
                } else {
                    //we need to keep the "oldest" of all these fields as the valid completion record.
                    $fieldstocheck = array('timecompleted', 'timestarted', 'timeenrolled');
                    foreach ($fieldstocheck as $f) {
                        if ($origcompletion->$f > $completion->$f) {
                            $origcompletion->$f = $completion->$f;
                            $needsupdate = true;
                        }
                    }
                    $DB->delete_records('course_completions', array('id'=>$completion->id));
                }
            }
            if ($needsupdate) {
                $DB->update_record('course_completions', $origcompletion);
            }
        }

        // Main savepoint reached
        upgrade_main_savepoint(true, 2012052500.03);
    }

    if ($oldversion < 2012052900.00) {
        // Clean up all duplicate records in the course_completions table in preparation
        // for adding a new index there.
        upgrade_course_completion_remove_duplicates(
            'course_completions',
            array('userid', 'course'),
            array('timecompleted', 'timestarted', 'timeenrolled')
        );

        // Main savepoint reached
        upgrade_main_savepoint(true, 2012052900.00);
    }

    if ($oldversion < 2012052900.01) {
        // Add indexes to prevent new duplicates in the course_completions table.
        // Define index useridcourse (unique) to be added to course_completions
        $table = new xmldb_table('course_completions');
        $index = new xmldb_index('useridcourse', XMLDB_INDEX_UNIQUE, array('userid', 'course'));

        // Conditionally launch add index useridcourse
        if (!$dbman->index_exists($table, $index)) {
            $dbman->add_index($table, $index);
        }

        // Main savepoint reached
        upgrade_main_savepoint(true, 2012052900.01);
    }

    if ($oldversion < 2012052900.02) {
        // Clean up all duplicate records in the course_completion_crit_compl table in preparation
        // for adding a new index there.
        upgrade_course_completion_remove_duplicates(
            'course_completion_crit_compl',
            array('userid', 'course', 'criteriaid'),
            array('timecompleted')
        );

        // Main savepoint reached
        upgrade_main_savepoint(true, 2012052900.02);
    }

    if ($oldversion < 2012052900.03) {
        // Add indexes to prevent new duplicates in the course_completion_crit_compl table.
        // Define index useridcoursecriteraid (unique) to be added to course_completion_crit_compl
        $table = new xmldb_table('course_completion_crit_compl');
        $index = new xmldb_index('useridcoursecriteraid', XMLDB_INDEX_UNIQUE, array('userid', 'course', 'criteriaid'));

        // Conditionally launch add index useridcoursecriteraid
        if (!$dbman->index_exists($table, $index)) {
            $dbman->add_index($table, $index);
        }

        // Main savepoint reached
        upgrade_main_savepoint(true, 2012052900.03);
    }

    if ($oldversion < 2012052900.04) {
        // Clean up all duplicate records in the course_completion_aggr_methd table in preparation
        // for adding a new index there.
        upgrade_course_completion_remove_duplicates(
            'course_completion_aggr_methd',
            array('course', 'criteriatype')
        );

        // Main savepoint reached
        upgrade_main_savepoint(true, 2012052900.04);
    }

    if ($oldversion < 2012052900.05) {
        // Add indexes to prevent new duplicates in the course_completion_aggr_methd table.
        // Define index coursecriteratype (unique) to be added to course_completion_aggr_methd
        $table = new xmldb_table('course_completion_aggr_methd');
        $index = new xmldb_index('coursecriteriatype', XMLDB_INDEX_UNIQUE, array('course', 'criteriatype'));

        // Conditionally launch add index coursecriteratype
        if (!$dbman->index_exists($table, $index)) {
            $dbman->add_index($table, $index);
        }

        // Main savepoint reached
        upgrade_main_savepoint(true, 2012052900.05);
    }

    if ($oldversion < 2012060600.01) {
        // Add field referencehash to files_reference
        $table = new xmldb_table('files_reference');
        $field = new xmldb_field('referencehash', XMLDB_TYPE_CHAR, '40', null, XMLDB_NOTNULL, null, null, 'reference');
        if (!$dbman->field_exists($table, $field)) {
            $dbman->add_field($table, $field);
        }
        upgrade_main_savepoint(true, 2012060600.01);
    }

    if ($oldversion < 2012060600.02) {
        // Populate referencehash field with SHA1 hash of the reference - this shoudl affect only 2.3dev sites
        // that were using the feature for testing. Production sites have the table empty.
        $rs = $DB->get_recordset('files_reference', null, '', 'id, reference');
        foreach ($rs as $record) {
            $hash = sha1($record->reference);
            $DB->set_field('files_reference', 'referencehash', $hash, array('id' => $record->id));
        }
        $rs->close();

        upgrade_main_savepoint(true, 2012060600.02);
    }

    if ($oldversion < 2012060600.03) {
        // Merge duplicate records in files_reference that were created during the development
        // phase at 2.3dev sites. This is needed so we can create the unique index over
        // (repositoryid, referencehash) fields.
        $sql = "SELECT repositoryid, referencehash, MIN(id) AS minid
                  FROM {files_reference}
              GROUP BY repositoryid, referencehash
                HAVING COUNT(*) > 1";
        $duprs = $DB->get_recordset_sql($sql);
        foreach ($duprs as $duprec) {
            // get the list of all ids in {files_reference} that need to be remapped
            $dupids = $DB->get_records_select('files_reference', "repositoryid = ? AND referencehash = ? AND id > ?",
                array($duprec->repositoryid, $duprec->referencehash, $duprec->minid), '', 'id');
            $dupids = array_keys($dupids);
            // relink records in {files} that are now referring to a duplicate record
            // in {files_reference} to refer to the first one
            list($subsql, $subparams) = $DB->get_in_or_equal($dupids);
            $DB->set_field_select('files', 'referencefileid', $duprec->minid, "referencefileid $subsql", $subparams);
            // and finally remove all orphaned records from {files_reference}
            $DB->delete_records_list('files_reference', 'id', $dupids);
        }
        $duprs->close();

        upgrade_main_savepoint(true, 2012060600.03);
    }

    if ($oldversion < 2012060600.04) {
        // Add a unique index over repositoryid and referencehash fields in files_reference table
        $table = new xmldb_table('files_reference');
        $index = new xmldb_index('uq_external_file', XMLDB_INDEX_UNIQUE, array('repositoryid', 'referencehash'));

        if (!$dbman->index_exists($table, $index)) {
            $dbman->add_index($table, $index);
        }

        upgrade_main_savepoint(true, 2012060600.04);
    }

    if ($oldversion < 2012061800.01) {

        // Define field screenreader to be dropped from user
        $table = new xmldb_table('user');
        $field = new xmldb_field('ajax');

        // Conditionally launch drop field screenreader
        if ($dbman->field_exists($table, $field)) {
            $dbman->drop_field($table, $field);
        }

        // Main savepoint reached
        upgrade_main_savepoint(true, 2012061800.01);
    }

    if ($oldversion < 2012062000.00) {
        // Add field newcontextid to backup_files_template
        $table = new xmldb_table('backup_files_template');
        $field = new xmldb_field('newcontextid', XMLDB_TYPE_INTEGER, '10', null, null, null, null, 'info');

        if (!$dbman->field_exists($table, $field)) {
            $dbman->add_field($table, $field);
        }

        upgrade_main_savepoint(true, 2012062000.00);
    }

    if ($oldversion < 2012062000.01) {
        // Add field newitemid to backup_files_template
        $table = new xmldb_table('backup_files_template');
        $field = new xmldb_field('newitemid', XMLDB_TYPE_INTEGER, '10', null, null, null, null, 'newcontextid');

        if (!$dbman->field_exists($table, $field)) {
            $dbman->add_field($table, $field);
        }

        upgrade_main_savepoint(true, 2012062000.01);
    }


    // Moodle v2.3.0 release upgrade line
    // Put any upgrade step following this


    if ($oldversion < 2012062500.02) {
        // Drop some old backup tables, not used anymore

        // Define table backup_files to be dropped
        $table = new xmldb_table('backup_files');

        // Conditionally launch drop table for backup_files
        if ($dbman->table_exists($table)) {
            $dbman->drop_table($table);
        }

        // Define table backup_ids to be dropped
        $table = new xmldb_table('backup_ids');

        // Conditionally launch drop table for backup_ids
        if ($dbman->table_exists($table)) {
            $dbman->drop_table($table);
        }

        // Main savepoint reached
        upgrade_main_savepoint(true, 2012062500.02);
    }

<<<<<<< HEAD
    if ($oldversion < 2012070600.04) {
        // Define table course_modules_avail_fields to be created
        $table = new xmldb_table('course_modules_avail_fields');

        // Adding fields to table course_modules_avail_fields
        $table->add_field('id', XMLDB_TYPE_INTEGER, '10', null, XMLDB_NOTNULL, XMLDB_SEQUENCE, null);
        $table->add_field('coursemoduleid', XMLDB_TYPE_INTEGER, '10', null, XMLDB_NOTNULL, null, null);
        $table->add_field('userfield', XMLDB_TYPE_CHAR, '50', null, null, null, null);
        $table->add_field('customfieldid', XMLDB_TYPE_INTEGER, '10', null, null, null, null);
        $table->add_field('operator', XMLDB_TYPE_CHAR, '20', null, XMLDB_NOTNULL, null, null);
        $table->add_field('value', XMLDB_TYPE_CHAR, '255', null, XMLDB_NOTNULL, null, null);

        // Adding keys to table course_modules_avail_fields
        $table->add_key('primary', XMLDB_KEY_PRIMARY, array('id'));
        $table->add_key('coursemoduleid', XMLDB_KEY_FOREIGN, array('coursemoduleid'), 'course_modules', array('id'));

        // Conditionally launch create table for course_modules_avail_fields
        if (!$dbman->table_exists($table)) {
            $dbman->create_table($table);
        }

        // Main savepoint reached
        upgrade_main_savepoint(true, 2012070600.04);
    }

    if ($oldversion < 2012070600.05) {
        // Define table course_sections_avail_fields to be created
        $table = new xmldb_table('course_sections_avail_fields');

        // Adding fields to table course_sections_avail_fields
        $table->add_field('id', XMLDB_TYPE_INTEGER, '10', null, XMLDB_NOTNULL, XMLDB_SEQUENCE, null);
        $table->add_field('coursesectionid', XMLDB_TYPE_INTEGER, '10', null, XMLDB_NOTNULL, null, null);
        $table->add_field('userfield', XMLDB_TYPE_CHAR, '50', null, null, null, null);
        $table->add_field('customfieldid', XMLDB_TYPE_INTEGER, '10', null, null, null, null);
        $table->add_field('operator', XMLDB_TYPE_CHAR, '20', null, XMLDB_NOTNULL, null, null);
        $table->add_field('value', XMLDB_TYPE_CHAR, '255', null, XMLDB_NOTNULL, null, null);

        // Adding keys to table course_sections_avail_fields
        $table->add_key('primary', XMLDB_KEY_PRIMARY, array('id'));
        $table->add_key('coursesectionid', XMLDB_KEY_FOREIGN, array('coursesectionid'), 'course_sections', array('id'));

        // Conditionally launch create table for course_sections_avail_fields
        if (!$dbman->table_exists($table)) {
            $dbman->create_table($table);
        }

        // Main savepoint reached
        upgrade_main_savepoint(true, 2012070600.05);
    }

    if ($oldversion < 2012070600.06) {

        // Drop "deleted" fields
        $table = new xmldb_table('course_completions');
        $field = new xmldb_field('timenotified');
        $field = new xmldb_field('deleted');

        // Conditionally launch drop field deleted from course_completions
        if ($dbman->field_exists($table, $field)) {
            $dbman->drop_field($table, $field);
        }

        $field = new xmldb_field('timenotified');
        // Conditionally launch drop field timenotified from course_completions
        if ($dbman->field_exists($table, $field)) {
            $dbman->drop_field($table, $field);
        }

        // Main savepoint reached
        upgrade_main_savepoint(true, 2012070600.06);
    }

    if ($oldversion < 2012070600.07) {
        $table = new xmldb_table('course_completion_crit_compl');
        $field = new xmldb_field('deleted');

        // Conditionally launch drop field deleted from course_completion_crit_compl
        if ($dbman->field_exists($table, $field)) {
            $dbman->drop_field($table, $field);
        }
        // Main savepoint reached
        upgrade_main_savepoint(true, 2012070600.07);
    }

    if ($oldversion < 2012070600.08) {

        // Drop unused table "course_completion_notify"
        $table = new xmldb_table('course_completion_notify');

        // Conditionally launch drop table course_completion_notify
        if ($dbman->table_exists($table)) {
            $dbman->drop_table($table);
        }

        // Main savepoint reached
        upgrade_main_savepoint(true, 2012070600.08);
     }

    if ($oldversion < 2012070600.09) {

        // Define index path (not unique) to be added to context
        $table = new xmldb_table('context');
        $index = new xmldb_index('path', XMLDB_INDEX_NOTUNIQUE, array('path'), array('varchar_pattern_ops'));

        // Recreate index with new pattern hint
        if ($DB->get_dbfamily() === 'postgres') {
            if ($dbman->index_exists($table, $index)) {
                $dbman->drop_index($table, $index);
            }
=======
    if ($oldversion < 2012062500.04) {

        // Define index component-itemid-userid (not unique) to be added to role_assignments
        $table = new xmldb_table('role_assignments');
        $index = new xmldb_index('component-itemid-userid', XMLDB_INDEX_NOTUNIQUE, array('component', 'itemid', 'userid'));

        // Conditionally launch add index component-itemid-userid
        if (!$dbman->index_exists($table, $index)) {
>>>>>>> 79a47143
            $dbman->add_index($table, $index);
        }

        // Main savepoint reached
<<<<<<< HEAD
        upgrade_main_savepoint(true, 2012070600.09);
    }

    if ($oldversion < 2012070600.10) {

        // Define index name (unique) to be dropped form role
        $table = new xmldb_table('role');
        $index = new xmldb_index('name', XMLDB_INDEX_UNIQUE, array('name'));

        // Conditionally launch drop index name
        if ($dbman->index_exists($table, $index)) {
            $dbman->drop_index($table, $index);
        }

        // Main savepoint reached
        upgrade_main_savepoint(true, 2012070600.10);
=======
        upgrade_main_savepoint(true, 2012062500.04);
>>>>>>> 79a47143
    }


    return true;
}<|MERGE_RESOLUTION|>--- conflicted
+++ resolved
@@ -899,7 +899,6 @@
         upgrade_main_savepoint(true, 2012062500.02);
     }
 
-<<<<<<< HEAD
     if ($oldversion < 2012070600.04) {
         // Define table course_modules_avail_fields to be created
         $table = new xmldb_table('course_modules_avail_fields');
@@ -1009,8 +1008,29 @@
             if ($dbman->index_exists($table, $index)) {
                 $dbman->drop_index($table, $index);
             }
-=======
-    if ($oldversion < 2012062500.04) {
+            $dbman->add_index($table, $index);
+        }
+
+        // Main savepoint reached
+        upgrade_main_savepoint(true, 2012070600.09);
+    }
+
+    if ($oldversion < 2012070600.10) {
+
+        // Define index name (unique) to be dropped form role
+        $table = new xmldb_table('role');
+        $index = new xmldb_index('name', XMLDB_INDEX_UNIQUE, array('name'));
+
+        // Conditionally launch drop index name
+        if ($dbman->index_exists($table, $index)) {
+            $dbman->drop_index($table, $index);
+        }
+
+        // Main savepoint reached
+        upgrade_main_savepoint(true, 2012070600.10);
+    }
+
+    if ($oldversion < 2012070600.11) {
 
         // Define index component-itemid-userid (not unique) to be added to role_assignments
         $table = new xmldb_table('role_assignments');
@@ -1018,31 +1038,11 @@
 
         // Conditionally launch add index component-itemid-userid
         if (!$dbman->index_exists($table, $index)) {
->>>>>>> 79a47143
-            $dbman->add_index($table, $index);
-        }
-
-        // Main savepoint reached
-<<<<<<< HEAD
-        upgrade_main_savepoint(true, 2012070600.09);
-    }
-
-    if ($oldversion < 2012070600.10) {
-
-        // Define index name (unique) to be dropped form role
-        $table = new xmldb_table('role');
-        $index = new xmldb_index('name', XMLDB_INDEX_UNIQUE, array('name'));
-
-        // Conditionally launch drop index name
-        if ($dbman->index_exists($table, $index)) {
-            $dbman->drop_index($table, $index);
-        }
-
-        // Main savepoint reached
-        upgrade_main_savepoint(true, 2012070600.10);
-=======
-        upgrade_main_savepoint(true, 2012062500.04);
->>>>>>> 79a47143
+            $dbman->add_index($table, $index);
+        }
+
+        // Main savepoint reached
+        upgrade_main_savepoint(true, 2012070600.11);
     }
 
 
