--- conflicted
+++ resolved
@@ -2273,7 +2273,6 @@
         upgrade_main_savepoint(true, 2016101101.00);
     }
 
-<<<<<<< HEAD
     if ($oldversion < 2016101401.00) {
         // Clean up repository_alfresco config unless plugin has been manually installed.
         if (!file_exists($CFG->dirroot . '/repository/alfresco/lib.php')) {
@@ -2285,8 +2284,9 @@
 
         // Savepoint reached.
         upgrade_main_savepoint(true, 2016101401.00);
-=======
-    if ($oldversion < 2016101400.01) {
+    }
+
+    if ($oldversion < 2016101401.02) {
         $table = new xmldb_table('external_tokens');
         $field = new xmldb_field('privatetoken', XMLDB_TYPE_CHAR, '64', null, null, null, null);
 
@@ -2296,8 +2296,7 @@
         }
         
         // Main savepoint reached.
-        upgrade_main_savepoint(true, 2016101400.01);
->>>>>>> 961c9549
+        upgrade_main_savepoint(true, 2016101401.02);
     }
 
     return true;
