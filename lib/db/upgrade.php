<?php
// This file is part of Moodle - http://moodle.org/
//
// Moodle is free software: you can redistribute it and/or modify
// it under the terms of the GNU General Public License as published by
// the Free Software Foundation, either version 3 of the License, or
// (at your option) any later version.
//
// Moodle is distributed in the hope that it will be useful,
// but WITHOUT ANY WARRANTY; without even the implied warranty of
// MERCHANTABILITY or FITNESS FOR A PARTICULAR PURPOSE.  See the
// GNU General Public License for more details.
//
// You should have received a copy of the GNU General Public License
// along with Moodle.  If not, see <http://www.gnu.org/licenses/>.

/**
 * This file keeps track of upgrades to Moodle.
 *
 * Sometimes, changes between versions involve
 * alterations to database structures and other
 * major things that may break installations.
 *
 * The upgrade function in this file will attempt
 * to perform all the necessary actions to upgrade
 * your older installation to the current version.
 *
 * If there's something it cannot do itself, it
 * will tell you what you need to do.
 *
 * The commands in here will all be database-neutral,
 * using the methods of database_manager class
 *
 * Please do not forget to use upgrade_set_timeout()
 * before any action that may take longer time to finish.
 *
 * @package   core_install
 * @category  upgrade
 * @copyright 2006 onwards Martin Dougiamas  http://dougiamas.com
 * @license   http://www.gnu.org/copyleft/gpl.html GNU GPL v3 or later
 */

defined('MOODLE_INTERNAL') || die();

/**
 * Main upgrade tasks to be executed on Moodle version bump
 *
 * This function is automatically executed after one bump in the Moodle core
 * version is detected. It's in charge of performing the required tasks
 * to raise core from the previous version to the next one.
 *
 * It's a collection of ordered blocks of code, named "upgrade steps",
 * each one performing one isolated (from the rest of steps) task. Usually
 * tasks involve creating new DB objects or performing manipulation of the
 * information for cleanup/fixup purposes.
 *
 * Each upgrade step has a fixed structure, that can be summarised as follows:
 *
 * if ($oldversion < XXXXXXXXXX.XX) {
 *     // Explanation of the update step, linking to issue in the Tracker if necessary
 *     upgrade_set_timeout(XX); // Optional for big tasks
 *     // Code to execute goes here, usually the XMLDB Editor will
 *     // help you here. See {@link http://docs.moodle.org/dev/XMLDB_editor}.
 *     upgrade_main_savepoint(true, XXXXXXXXXX.XX);
 * }
 *
 * All plugins within Moodle (modules, blocks, reports...) support the existence of
 * their own upgrade.php file, using the "Frankenstyle" component name as
 * defined at {@link http://docs.moodle.org/dev/Frankenstyle}, for example:
 *     - {@link xmldb_page_upgrade($oldversion)}. (modules don't require the plugintype ("mod_") to be used.
 *     - {@link xmldb_auth_manual_upgrade($oldversion)}.
 *     - {@link xmldb_workshopform_accumulative_upgrade($oldversion)}.
 *     - ....
 *
 * In order to keep the contents of this file reduced, it's allowed to create some helper
 * functions to be used here in the {@link upgradelib.php} file at the same directory. Note
 * that such a file must be manually included from upgrade.php, and there are some restrictions
 * about what can be used within it.
 *
 * For more information, take a look to the documentation available:
 *     - Data definition API: {@link http://docs.moodle.org/dev/Data_definition_API}
 *     - Upgrade API: {@link http://docs.moodle.org/dev/Upgrade_API}
 *
 * @param int $oldversion
 * @return bool always true
 */
function xmldb_main_upgrade($oldversion) {
    global $CFG, $USER, $DB, $OUTPUT, $SITE;

    require_once($CFG->libdir.'/db/upgradelib.php'); // Core Upgrade-related functions

    $dbman = $DB->get_manager(); // loads ddl manager and xmldb classes

    if ($oldversion < 2011120500) {
        // just in case somebody hacks upgrade scripts or env, we really can not continue
        echo("You need to upgrade to 2.2.x first!\n");
        exit(1);
        // Note this savepoint is 100% unreachable, but needed to pass the upgrade checks
        upgrade_main_savepoint(true, 2011120500);
    }

    // Moodle v2.2.0 release upgrade line
    // Put any upgrade step following this

    if ($oldversion < 2011120500.02) {

        upgrade_set_timeout(60*20); // This may take a while
        // MDL-28180. Some missing restrictions in certain backup & restore operations
        // were causing incorrect duplicates in the course_completion_aggr_methd table.
        // This upgrade step takes rid of them.
        $sql = 'SELECT course, criteriatype, MIN(id) AS minid
                  FROM {course_completion_aggr_methd}
              GROUP BY course, criteriatype
                HAVING COUNT(*) > 1';
        $duprs = $DB->get_recordset_sql($sql);
        foreach ($duprs as $duprec) {
            // We need to handle NULLs in criteriatype diferently
            if (is_null($duprec->criteriatype)) {
                $where = 'course = ? AND criteriatype IS NULL AND id > ?';
                $params = array($duprec->course, $duprec->minid);
            } else {
                $where = 'course = ? AND criteriatype = ? AND id > ?';
                $params = array($duprec->course, $duprec->criteriatype, $duprec->minid);
            }
            $DB->delete_records_select('course_completion_aggr_methd', $where, $params);
        }
        $duprs->close();

        // Main savepoint reached
        upgrade_main_savepoint(true, 2011120500.02);
    }

    if ($oldversion < 2011120500.03) {

        // Changing precision of field value on table user_preferences to (1333)
        $table = new xmldb_table('user_preferences');
        $field = new xmldb_field('value', XMLDB_TYPE_CHAR, '1333', null, XMLDB_NOTNULL, null, null, 'name');

        // Launch change of precision for field value
        $dbman->change_field_precision($table, $field);

        // Main savepoint reached
        upgrade_main_savepoint(true, 2011120500.03);
    }

    if ($oldversion < 2012020200.03) {

        // Define index rolecontext (not unique) to be added to role_assignments
        $table = new xmldb_table('role_assignments');
        $index = new xmldb_index('rolecontext', XMLDB_INDEX_NOTUNIQUE, array('roleid', 'contextid'));

        // Conditionally launch add index rolecontext
        if (!$dbman->index_exists($table, $index)) {
            $dbman->add_index($table, $index);
        }

        // Define index usercontextrole (not unique) to be added to role_assignments
        $index = new xmldb_index('usercontextrole', XMLDB_INDEX_NOTUNIQUE, array('userid', 'contextid', 'roleid'));

        // Conditionally launch add index usercontextrole
        if (!$dbman->index_exists($table, $index)) {
            $dbman->add_index($table, $index);
        }

        // Main savepoint reached
        upgrade_main_savepoint(true, 2012020200.03);
    }

    if ($oldversion < 2012020200.06) {
        // Previously we always allowed users to override their email address via the messaging system
        // We have now added a setting to allow admins to turn this this ability on and off
        // While this setting defaults to 0 (off) we're setting it to 1 (on) to maintain the behaviour for upgrading sites
        set_config('messagingallowemailoverride', 1);

        // Main savepoint reached
        upgrade_main_savepoint(true, 2012020200.06);
    }

    if ($oldversion < 2012021700.01) {
        // Changing precision of field uniquehash on table post to 255
        $table = new xmldb_table('post');
        $field = new xmldb_field('uniquehash', XMLDB_TYPE_CHAR, '255', null, XMLDB_NOTNULL, null, null, 'content');

        // Launch change of precision for field uniquehash
        $dbman->change_field_precision($table, $field);

        // Main savepoint reached
        upgrade_main_savepoint(true, 2012021700.01);
    }

    if ($oldversion < 2012021700.02) {
        // Somewhere before 1.9 summary and content column in post table were not null. In 1.9+
        // not null became false.
        $columns = $DB->get_columns('post');

        // Fix discrepancies in summary field after upgrade from 1.9
        if (array_key_exists('summary', $columns) && $columns['summary']->not_null != false) {
            $table = new xmldb_table('post');
            $summaryfield = new xmldb_field('summary', XMLDB_TYPE_TEXT, 'big', null, null, null, null, 'subject');

            if ($dbman->field_exists($table, $summaryfield)) {
                $dbman->change_field_notnull($table, $summaryfield);
            }

        }

        // Fix discrepancies in content field after upgrade from 1.9
        if (array_key_exists('content', $columns) && $columns['content']->not_null != false) {
            $table = new xmldb_table('post');
            $contentfield = new xmldb_field('content', XMLDB_TYPE_TEXT, 'big', null, null, null, null, 'summary');

            if ($dbman->field_exists($table, $contentfield)) {
                $dbman->change_field_notnull($table, $contentfield);
            }

        }

        upgrade_main_savepoint(true, 2012021700.02);
    }

    // The ability to backup user (private) files is out completely - MDL-29248
    if ($oldversion < 2012030100.01) {
        unset_config('backup_general_user_files', 'backup');
        unset_config('backup_general_user_files_locked', 'backup');
        unset_config('backup_auto_user_files', 'backup');

        upgrade_main_savepoint(true, 2012030100.01);
    }

    if ($oldversion < 2012030900.01) {
        // Migrate all numbers to signed & all texts and binaries to big size.
        // It should be safe to interrupt this and continue later.
        upgrade_mysql_fix_unsigned_and_lob_columns();

        // Main savepoint reached
        upgrade_main_savepoint(true, 2012030900.01);
    }

    if ($oldversion < 2012031500.01) {
        // Upgrade old course_allowed_modules data to be permission overrides.
        if ($CFG->restrictmodulesfor === 'all') {
            $courses = $DB->get_records_menu('course', array(), 'id', 'id, 1');
        } else if ($CFG->restrictmodulesfor === 'requested') {
            $courses = $DB->get_records_menu('course', array('restrictmodules' => 1), 'id', 'id, 1');
        } else {
            $courses = array();
        }

        if (!$dbman->table_exists('course_allowed_modules')) {
            // Upgrade must already have been run on this server. This might happen,
            // for example, during development of these changes.
            $courses = array();
        }

        $modidtoname = $DB->get_records_menu('modules', array(), 'id', 'id, name');

        $coursecount = count($courses);
        if ($coursecount) {
            $pbar = new progress_bar('allowedmods', 500, true);
            $transaction = $DB->start_delegated_transaction();
        }

        $i = 0;
        foreach ($courses as $courseid => $notused) {
            $i += 1;
            upgrade_set_timeout(60); // 1 minute per course should be fine.

            $allowedmoduleids = $DB->get_records_menu('course_allowed_modules',
            array('course' => $courseid), 'module', 'module, 1');
            if (empty($allowedmoduleids)) {
                // This seems to be the best match for backwards compatibility,
                // not necessarily with the old code in course_allowed_module function,
                // but with the code that used to be in the coures settings form.
                $allowedmoduleids = explode(',', $CFG->defaultallowedmodules);
                $allowedmoduleids = array_combine($allowedmoduleids, $allowedmoduleids);
            }

            $context = context_course::instance($courseid);

            list($roleids) = get_roles_with_cap_in_context($context, 'moodle/course:manageactivities');
            list($managerroleids) = get_roles_with_cap_in_context($context, 'moodle/site:config');
            foreach ($managerroleids as $roleid) {
                unset($roleids[$roleid]);
            }

            foreach ($modidtoname as $modid => $modname) {
                if (isset($allowedmoduleids[$modid])) {
                    // Module is allowed, no worries.
                    continue;
                }

                $capability = 'mod/' . $modname . ':addinstance';
                foreach ($roleids as $roleid) {
                    assign_capability($capability, CAP_PREVENT, $roleid, $context);
                }
            }

            $pbar->update($i, $coursecount, "Upgrading legacy course_allowed_modules data - $i/$coursecount.");
        }

        if ($coursecount) {
            $transaction->allow_commit();
        }

        upgrade_main_savepoint(true, 2012031500.01);
    }

    if ($oldversion < 2012031500.02) {

        // Define field restrictmodules to be dropped from course
        $table = new xmldb_table('course');
        $field = new xmldb_field('restrictmodules');

        // Conditionally launch drop field requested
        if ($dbman->field_exists($table, $field)) {
            $dbman->drop_field($table, $field);
        }

        upgrade_main_savepoint(true, 2012031500.02);
    }

    if ($oldversion < 2012031500.03) {

        // Define table course_allowed_modules to be dropped
        $table = new xmldb_table('course_allowed_modules');

        // Conditionally launch drop table for course_allowed_modules
        if ($dbman->table_exists($table)) {
            $dbman->drop_table($table);
        }

        upgrade_main_savepoint(true, 2012031500.03);
    }

    if ($oldversion < 2012031500.04) {
        // Clean up the old admin settings.
        unset_config('restrictmodulesfor');
        unset_config('restrictbydefault');
        unset_config('defaultallowedmodules');

        upgrade_main_savepoint(true, 2012031500.04);
    }

    if ($oldversion < 2012032300.02) {
        // Migrate the old admin debug setting.
        if ($CFG->debug == 38911) {
            set_config('debug', DEBUG_DEVELOPER);
        } else if ($CFG->debug == 6143) {
            set_config('debug', DEBUG_ALL);
        }
        upgrade_main_savepoint(true, 2012032300.02);
    }

    if ($oldversion < 2012042300.00) {
        // This change makes the course_section index unique.

        // xmldb does not allow changing index uniqueness - instead we must drop
        // index then add it again
        $table = new xmldb_table('course_sections');
        $index = new xmldb_index('course_section', XMLDB_INDEX_NOTUNIQUE, array('course', 'section'));

        // Conditionally launch drop index course_section
        if ($dbman->index_exists($table, $index)) {
            $dbman->drop_index($table, $index);
        }

        // Look for any duplicate course_sections entries. There should not be
        // any but on some busy systems we found a few, maybe due to previous
        // bugs.
        $transaction = $DB->start_delegated_transaction();
        $rs = $DB->get_recordset_sql('
                SELECT DISTINCT
                    cs.id, cs.course
                FROM
                    {course_sections} cs
                    INNER JOIN {course_sections} older
                        ON cs.course = older.course AND cs.section = older.section
                        AND older.id < cs.id');
        foreach ($rs as $rec) {
            $DB->delete_records('course_sections', array('id' => $rec->id));
            // We can't use rebuild_course_cache() here because introducing sectioncache later
            // so reset modinfo manually.
            $DB->set_field('course', 'modinfo', null, array('id' => $rec->course));
        }
        $rs->close();
        $transaction->allow_commit();

        // Define index course_section (unique) to be added to course_sections
        $index = new xmldb_index('course_section', XMLDB_INDEX_UNIQUE, array('course', 'section'));

        // Conditionally launch add index course_section
        if (!$dbman->index_exists($table, $index)) {
            $dbman->add_index($table, $index);
        }

        // Main savepoint reached
        upgrade_main_savepoint(true, 2012042300.00);
    }

    if ($oldversion < 2012042300.02) {
        require_once($CFG->dirroot.'/completion/criteria/completion_criteria.php');
        // Delete orphaned criteria which were left when modules were removed
        if ($DB->get_dbfamily() === 'mysql') {
            $sql = "DELETE cc FROM {course_completion_criteria} cc
                    LEFT JOIN {course_modules} cm ON cm.id = cc.moduleinstance
                    WHERE cm.id IS NULL AND cc.criteriatype = ".COMPLETION_CRITERIA_TYPE_ACTIVITY;
        } else {
            $sql = "DELETE FROM {course_completion_criteria}
                    WHERE NOT EXISTS (
                        SELECT 'x' FROM {course_modules}
                        WHERE {course_modules}.id = {course_completion_criteria}.moduleinstance)
                    AND {course_completion_criteria}.criteriatype = ".COMPLETION_CRITERIA_TYPE_ACTIVITY;
        }
        $DB->execute($sql);

        // Main savepoint reached
        upgrade_main_savepoint(true, 2012042300.02);
    }

    if ($oldversion < 2012050300.01) {
        // Make sure deleted users do not have picture flag.
        $DB->set_field('user', 'picture', 0, array('deleted'=>1, 'picture'=>1));
        upgrade_main_savepoint(true, 2012050300.01);
    }

    if ($oldversion < 2012050300.02) {

        // Changing precision of field picture on table user to (10)
        $table = new xmldb_table('user');
        $field = new xmldb_field('picture', XMLDB_TYPE_INTEGER, '10', null, XMLDB_NOTNULL, null, '0', 'secret');

        // Launch change of precision for field picture
        $dbman->change_field_precision($table, $field);

        // Main savepoint reached
        upgrade_main_savepoint(true, 2012050300.02);
    }

    if ($oldversion < 2012050300.03) {

        // Define field coursedisplay to be added to course
        $table = new xmldb_table('course');
        $field = new xmldb_field('coursedisplay', XMLDB_TYPE_INTEGER, '2', null, XMLDB_NOTNULL, null, '0', 'completionnotify');

        // Conditionally launch add field coursedisplay
        if (!$dbman->field_exists($table, $field)) {
            $dbman->add_field($table, $field);
        }

        // Main savepoint reached
        upgrade_main_savepoint(true, 2012050300.03);
    }

    if ($oldversion < 2012050300.04) {

        // Define table course_display to be dropped
        $table = new xmldb_table('course_display');

        // Conditionally launch drop table for course_display
        if ($dbman->table_exists($table)) {
            $dbman->drop_table($table);
        }

        // Main savepoint reached
        upgrade_main_savepoint(true, 2012050300.04);
    }

    if ($oldversion < 2012050300.05) {

        // Clean up removed admin setting.
        unset_config('navlinkcoursesections');

        upgrade_main_savepoint(true, 2012050300.05);
    }

    if ($oldversion < 2012050400.01) {

        // Define index sortorder (not unique) to be added to course
        $table = new xmldb_table('course');
        $index = new xmldb_index('sortorder', XMLDB_INDEX_NOTUNIQUE, array('sortorder'));

        // Conditionally launch add index sortorder
        if (!$dbman->index_exists($table, $index)) {
            $dbman->add_index($table, $index);
        }

        // Main savepoint reached
        upgrade_main_savepoint(true, 2012050400.01);
    }

    if ($oldversion < 2012050400.02) {

        // Clean up removed admin setting.
        unset_config('enablecourseajax');

        upgrade_main_savepoint(true, 2012050400.02);
    }

    if ($oldversion < 2012051100.01) {

        // Define field idnumber to be added to groups
        $table = new xmldb_table('groups');
        $field = new xmldb_field('idnumber', XMLDB_TYPE_CHAR, '100', null, XMLDB_NOTNULL, null, null, 'courseid');
        $index = new xmldb_index('idnumber', XMLDB_INDEX_NOTUNIQUE, array('idnumber'));

        // Conditionally launch add field idnumber
        if (!$dbman->field_exists($table, $field)) {
            $dbman->add_field($table, $field);
        }

        // Conditionally launch add index idnumber
        if (!$dbman->index_exists($table, $index)) {
            $dbman->add_index($table, $index);
        }

        // Define field idnumber to be added to groupings
        $table = new xmldb_table('groupings');
        $field = new xmldb_field('idnumber', XMLDB_TYPE_CHAR, '100', null, XMLDB_NOTNULL, null, null, 'name');
        $index = new xmldb_index('idnumber', XMLDB_INDEX_NOTUNIQUE, array('idnumber'));

        // Conditionally launch add field idnumber
        if (!$dbman->field_exists($table, $field)) {
            $dbman->add_field($table, $field);
        }

        // Conditionally launch add index idnumber
        if (!$dbman->index_exists($table, $index)) {
            $dbman->add_index($table, $index);
        }

        // Main savepoint reached
        upgrade_main_savepoint(true, 2012051100.01);
    }

    if ($oldversion < 2012051100.03) {

        // Amend course table to add sectioncache cache
        $table = new xmldb_table('course');
        $field = new xmldb_field('sectioncache', XMLDB_TYPE_TEXT, null, null, null, null, null, 'showgrades');
        if (!$dbman->field_exists($table, $field)) {
            $dbman->add_field($table, $field);
        }

        // Amend course_sections to add date, time and groupingid availability
        // conditions and a setting about whether to show them
        $table = new xmldb_table('course_sections');
        $field = new xmldb_field('availablefrom', XMLDB_TYPE_INTEGER, '10', null, XMLDB_NOTNULL, null, '0', 'visible');
        if (!$dbman->field_exists($table, $field)) {
            $dbman->add_field($table, $field);
        }
        $field = new xmldb_field('availableuntil', XMLDB_TYPE_INTEGER, '10', null, XMLDB_NOTNULL, null, '0', 'availablefrom');
        if (!$dbman->field_exists($table, $field)) {
            $dbman->add_field($table, $field);
        }
        $field = new xmldb_field('showavailability', XMLDB_TYPE_INTEGER, '1', null, XMLDB_NOTNULL, null, '0', 'availableuntil');
        // Conditionally launch add field showavailability
        if (!$dbman->field_exists($table, $field)) {
            $dbman->add_field($table, $field);
        }
        $field = new xmldb_field('groupingid', XMLDB_TYPE_INTEGER, '10', null, XMLDB_NOTNULL, null, '0', 'showavailability');
        // Conditionally launch add field groupingid
        if (!$dbman->field_exists($table, $field)) {
            $dbman->add_field($table, $field);
        }

        // Add course_sections_availability to add completion & grade availability conditions
        $table = new xmldb_table('course_sections_availability');

        $table->add_field('id', XMLDB_TYPE_INTEGER, '10', null, XMLDB_NOTNULL, XMLDB_SEQUENCE, null);
        $table->add_field('coursesectionid', XMLDB_TYPE_INTEGER, '10', null, XMLDB_NOTNULL, null, null);
        $table->add_field('sourcecmid', XMLDB_TYPE_INTEGER, '10', null, null, null, null);
        $table->add_field('requiredcompletion', XMLDB_TYPE_INTEGER, '1', null, null, null, null);
        $table->add_field('gradeitemid', XMLDB_TYPE_INTEGER, '10', null, null, null, null);
        $table->add_field('grademin', XMLDB_TYPE_NUMBER, '10, 5', null, null, null, null);
        $table->add_field('grademax', XMLDB_TYPE_NUMBER, '10, 5', null, null, null, null);

        $table->add_key('primary', XMLDB_KEY_PRIMARY, array('id'));
        $table->add_key('coursesectionid', XMLDB_KEY_FOREIGN, array('coursesectionid'), 'course_sections', array('id'));
        $table->add_key('sourcecmid', XMLDB_KEY_FOREIGN, array('sourcecmid'), 'course_modules', array('id'));
        $table->add_key('gradeitemid', XMLDB_KEY_FOREIGN, array('gradeitemid'), 'grade_items', array('id'));

        if (!$dbman->table_exists($table)) {
            $dbman->create_table($table);
        }

        // Main savepoint reached
        upgrade_main_savepoint(true, 2012051100.03);
    }

    if ($oldversion < 2012052100.00) {

        // Define field referencefileid to be added to files.
        $table = new xmldb_table('files');

        // Define field referencefileid to be added to files.
        $field = new xmldb_field('referencefileid', XMLDB_TYPE_INTEGER, '10', null, null, null, null, 'sortorder');

        // Conditionally launch add field referencefileid.
        if (!$dbman->field_exists($table, $field)) {
            $dbman->add_field($table, $field);
        }

        // Define field referencelastsync to be added to files.
        $field = new xmldb_field('referencelastsync', XMLDB_TYPE_INTEGER, '10', null, null, null, null, 'referencefileid');

        // Conditionally launch add field referencelastsync.
        if (!$dbman->field_exists($table, $field)) {
            $dbman->add_field($table, $field);
        }

        // Define field referencelifetime to be added to files.
        $field = new xmldb_field('referencelifetime', XMLDB_TYPE_INTEGER, '10', null, null, null, null, 'referencelastsync');

        // Conditionally launch add field referencelifetime.
        if (!$dbman->field_exists($table, $field)) {
            $dbman->add_field($table, $field);
        }

        $key = new xmldb_key('referencefileid', XMLDB_KEY_FOREIGN, array('referencefileid'), 'files_reference', array('id'));
        // Launch add key referencefileid
        $dbman->add_key($table, $key);

        // Define table files_reference to be created.
        $table = new xmldb_table('files_reference');

        // Adding fields to table files_reference.
        $table->add_field('id', XMLDB_TYPE_INTEGER, '10', null, XMLDB_NOTNULL, XMLDB_SEQUENCE, null);
        $table->add_field('repositoryid', XMLDB_TYPE_INTEGER, '10', null, XMLDB_NOTNULL, null, null);
        $table->add_field('lastsync', XMLDB_TYPE_INTEGER, '10', null, null, null, null);
        $table->add_field('lifetime', XMLDB_TYPE_INTEGER, '10', null, null, null, null);
        $table->add_field('reference', XMLDB_TYPE_TEXT, null, null, null, null, null);

        // Adding keys to table files_reference.
        $table->add_key('primary', XMLDB_KEY_PRIMARY, array('id'));
        $table->add_key('repositoryid', XMLDB_KEY_FOREIGN, array('repositoryid'), 'repository_instances', array('id'));

        // Conditionally launch create table for files_reference
        if (!$dbman->table_exists($table)) {
            $dbman->create_table($table);
        }

        // Main savepoint reached
        upgrade_main_savepoint(true, 2012052100.00);
    }

    if ($oldversion < 2012052500.03) { // fix invalid course_completion_records MDL-27368
        //first get all instances of duplicate records
        $sql = 'SELECT userid, course FROM {course_completions} WHERE (deleted IS NULL OR deleted <> 1) GROUP BY userid, course HAVING (count(id) > 1)';
        $duplicates = $DB->get_recordset_sql($sql, array());

        foreach ($duplicates as $duplicate) {
            $pointer = 0;
            //now get all the records for this user/course
            $sql = 'userid = ? AND course = ? AND (deleted IS NULL OR deleted <> 1)';
            $completions = $DB->get_records_select('course_completions', $sql,
                array($duplicate->userid, $duplicate->course), 'timecompleted DESC, timestarted DESC');
            $needsupdate = false;
            $origcompletion = null;
            foreach ($completions as $completion) {
                $pointer++;
                if ($pointer === 1) { //keep 1st record but delete all others.
                    $origcompletion = $completion;
                } else {
                    //we need to keep the "oldest" of all these fields as the valid completion record.
                    $fieldstocheck = array('timecompleted', 'timestarted', 'timeenrolled');
                    foreach ($fieldstocheck as $f) {
                        if ($origcompletion->$f > $completion->$f) {
                            $origcompletion->$f = $completion->$f;
                            $needsupdate = true;
                        }
                    }
                    $DB->delete_records('course_completions', array('id'=>$completion->id));
                }
            }
            if ($needsupdate) {
                $DB->update_record('course_completions', $origcompletion);
            }
        }

        // Main savepoint reached
        upgrade_main_savepoint(true, 2012052500.03);
    }

    if ($oldversion < 2012052900.00) {
        // Clean up all duplicate records in the course_completions table in preparation
        // for adding a new index there.
        upgrade_course_completion_remove_duplicates(
            'course_completions',
            array('userid', 'course'),
            array('timecompleted', 'timestarted', 'timeenrolled')
        );

        // Main savepoint reached
        upgrade_main_savepoint(true, 2012052900.00);
    }

    if ($oldversion < 2012052900.01) {
        // Add indexes to prevent new duplicates in the course_completions table.
        // Define index useridcourse (unique) to be added to course_completions
        $table = new xmldb_table('course_completions');
        $index = new xmldb_index('useridcourse', XMLDB_INDEX_UNIQUE, array('userid', 'course'));

        // Conditionally launch add index useridcourse
        if (!$dbman->index_exists($table, $index)) {
            $dbman->add_index($table, $index);
        }

        // Main savepoint reached
        upgrade_main_savepoint(true, 2012052900.01);
    }

    if ($oldversion < 2012052900.02) {
        // Clean up all duplicate records in the course_completion_crit_compl table in preparation
        // for adding a new index there.
        upgrade_course_completion_remove_duplicates(
            'course_completion_crit_compl',
            array('userid', 'course', 'criteriaid'),
            array('timecompleted')
        );

        // Main savepoint reached
        upgrade_main_savepoint(true, 2012052900.02);
    }

    if ($oldversion < 2012052900.03) {
        // Add indexes to prevent new duplicates in the course_completion_crit_compl table.
        // Define index useridcoursecriteraid (unique) to be added to course_completion_crit_compl
        $table = new xmldb_table('course_completion_crit_compl');
        $index = new xmldb_index('useridcoursecriteraid', XMLDB_INDEX_UNIQUE, array('userid', 'course', 'criteriaid'));

        // Conditionally launch add index useridcoursecriteraid
        if (!$dbman->index_exists($table, $index)) {
            $dbman->add_index($table, $index);
        }

        // Main savepoint reached
        upgrade_main_savepoint(true, 2012052900.03);
    }

    if ($oldversion < 2012052900.04) {
        // Clean up all duplicate records in the course_completion_aggr_methd table in preparation
        // for adding a new index there.
        upgrade_course_completion_remove_duplicates(
            'course_completion_aggr_methd',
            array('course', 'criteriatype')
        );

        // Main savepoint reached
        upgrade_main_savepoint(true, 2012052900.04);
    }

    if ($oldversion < 2012052900.05) {
        // Add indexes to prevent new duplicates in the course_completion_aggr_methd table.
        // Define index coursecriteratype (unique) to be added to course_completion_aggr_methd
        $table = new xmldb_table('course_completion_aggr_methd');
        $index = new xmldb_index('coursecriteriatype', XMLDB_INDEX_UNIQUE, array('course', 'criteriatype'));

        // Conditionally launch add index coursecriteratype
        if (!$dbman->index_exists($table, $index)) {
            $dbman->add_index($table, $index);
        }

        // Main savepoint reached
        upgrade_main_savepoint(true, 2012052900.05);
    }

    if ($oldversion < 2012060600.01) {
        // Add field referencehash to files_reference
        $table = new xmldb_table('files_reference');
        $field = new xmldb_field('referencehash', XMLDB_TYPE_CHAR, '40', null, XMLDB_NOTNULL, null, null, 'reference');
        if (!$dbman->field_exists($table, $field)) {
            $dbman->add_field($table, $field);
        }
        upgrade_main_savepoint(true, 2012060600.01);
    }

    if ($oldversion < 2012060600.02) {
        // Populate referencehash field with SHA1 hash of the reference - this shoudl affect only 2.3dev sites
        // that were using the feature for testing. Production sites have the table empty.
        $rs = $DB->get_recordset('files_reference', null, '', 'id, reference');
        foreach ($rs as $record) {
            $hash = sha1($record->reference);
            $DB->set_field('files_reference', 'referencehash', $hash, array('id' => $record->id));
        }
        $rs->close();

        upgrade_main_savepoint(true, 2012060600.02);
    }

    if ($oldversion < 2012060600.03) {
        // Merge duplicate records in files_reference that were created during the development
        // phase at 2.3dev sites. This is needed so we can create the unique index over
        // (repositoryid, referencehash) fields.
        $sql = "SELECT repositoryid, referencehash, MIN(id) AS minid
                  FROM {files_reference}
              GROUP BY repositoryid, referencehash
                HAVING COUNT(*) > 1";
        $duprs = $DB->get_recordset_sql($sql);
        foreach ($duprs as $duprec) {
            // get the list of all ids in {files_reference} that need to be remapped
            $dupids = $DB->get_records_select('files_reference', "repositoryid = ? AND referencehash = ? AND id > ?",
                array($duprec->repositoryid, $duprec->referencehash, $duprec->minid), '', 'id');
            $dupids = array_keys($dupids);
            // relink records in {files} that are now referring to a duplicate record
            // in {files_reference} to refer to the first one
            list($subsql, $subparams) = $DB->get_in_or_equal($dupids);
            $DB->set_field_select('files', 'referencefileid', $duprec->minid, "referencefileid $subsql", $subparams);
            // and finally remove all orphaned records from {files_reference}
            $DB->delete_records_list('files_reference', 'id', $dupids);
        }
        $duprs->close();

        upgrade_main_savepoint(true, 2012060600.03);
    }

    if ($oldversion < 2012060600.04) {
        // Add a unique index over repositoryid and referencehash fields in files_reference table
        $table = new xmldb_table('files_reference');
        $index = new xmldb_index('uq_external_file', XMLDB_INDEX_UNIQUE, array('repositoryid', 'referencehash'));

        if (!$dbman->index_exists($table, $index)) {
            $dbman->add_index($table, $index);
        }

        upgrade_main_savepoint(true, 2012060600.04);
    }

    if ($oldversion < 2012061800.01) {

        // Define field screenreader to be dropped from user
        $table = new xmldb_table('user');
        $field = new xmldb_field('ajax');

        // Conditionally launch drop field screenreader
        if ($dbman->field_exists($table, $field)) {
            $dbman->drop_field($table, $field);
        }

        // Main savepoint reached
        upgrade_main_savepoint(true, 2012061800.01);
    }

    if ($oldversion < 2012062000.00) {
        // Add field newcontextid to backup_files_template
        $table = new xmldb_table('backup_files_template');
        $field = new xmldb_field('newcontextid', XMLDB_TYPE_INTEGER, '10', null, null, null, null, 'info');

        if (!$dbman->field_exists($table, $field)) {
            $dbman->add_field($table, $field);
        }

        upgrade_main_savepoint(true, 2012062000.00);
    }

    if ($oldversion < 2012062000.01) {
        // Add field newitemid to backup_files_template
        $table = new xmldb_table('backup_files_template');
        $field = new xmldb_field('newitemid', XMLDB_TYPE_INTEGER, '10', null, null, null, null, 'newcontextid');

        if (!$dbman->field_exists($table, $field)) {
            $dbman->add_field($table, $field);
        }

        upgrade_main_savepoint(true, 2012062000.01);
    }


    // Moodle v2.3.0 release upgrade line
    // Put any upgrade step following this


    if ($oldversion < 2012062500.02) {
        // Drop some old backup tables, not used anymore

        // Define table backup_files to be dropped
        $table = new xmldb_table('backup_files');

        // Conditionally launch drop table for backup_files
        if ($dbman->table_exists($table)) {
            $dbman->drop_table($table);
        }

        // Define table backup_ids to be dropped
        $table = new xmldb_table('backup_ids');

        // Conditionally launch drop table for backup_ids
        if ($dbman->table_exists($table)) {
            $dbman->drop_table($table);
        }

        // Main savepoint reached
        upgrade_main_savepoint(true, 2012062500.02);
    }

    if ($oldversion < 2012070600.04) {
        // Define table course_modules_avail_fields to be created
        $table = new xmldb_table('course_modules_avail_fields');

        // Adding fields to table course_modules_avail_fields
        $table->add_field('id', XMLDB_TYPE_INTEGER, '10', null, XMLDB_NOTNULL, XMLDB_SEQUENCE, null);
        $table->add_field('coursemoduleid', XMLDB_TYPE_INTEGER, '10', null, XMLDB_NOTNULL, null, null);
        $table->add_field('userfield', XMLDB_TYPE_CHAR, '50', null, null, null, null);
        $table->add_field('customfieldid', XMLDB_TYPE_INTEGER, '10', null, null, null, null);
        $table->add_field('operator', XMLDB_TYPE_CHAR, '20', null, XMLDB_NOTNULL, null, null);
        $table->add_field('value', XMLDB_TYPE_CHAR, '255', null, XMLDB_NOTNULL, null, null);

        // Adding keys to table course_modules_avail_fields
        $table->add_key('primary', XMLDB_KEY_PRIMARY, array('id'));
        $table->add_key('coursemoduleid', XMLDB_KEY_FOREIGN, array('coursemoduleid'), 'course_modules', array('id'));

        // Conditionally launch create table for course_modules_avail_fields
        if (!$dbman->table_exists($table)) {
            $dbman->create_table($table);
        }

        // Main savepoint reached
        upgrade_main_savepoint(true, 2012070600.04);
    }

    if ($oldversion < 2012070600.05) {
        // Define table course_sections_avail_fields to be created
        $table = new xmldb_table('course_sections_avail_fields');

        // Adding fields to table course_sections_avail_fields
        $table->add_field('id', XMLDB_TYPE_INTEGER, '10', null, XMLDB_NOTNULL, XMLDB_SEQUENCE, null);
        $table->add_field('coursesectionid', XMLDB_TYPE_INTEGER, '10', null, XMLDB_NOTNULL, null, null);
        $table->add_field('userfield', XMLDB_TYPE_CHAR, '50', null, null, null, null);
        $table->add_field('customfieldid', XMLDB_TYPE_INTEGER, '10', null, null, null, null);
        $table->add_field('operator', XMLDB_TYPE_CHAR, '20', null, XMLDB_NOTNULL, null, null);
        $table->add_field('value', XMLDB_TYPE_CHAR, '255', null, XMLDB_NOTNULL, null, null);

        // Adding keys to table course_sections_avail_fields
        $table->add_key('primary', XMLDB_KEY_PRIMARY, array('id'));
        $table->add_key('coursesectionid', XMLDB_KEY_FOREIGN, array('coursesectionid'), 'course_sections', array('id'));

        // Conditionally launch create table for course_sections_avail_fields
        if (!$dbman->table_exists($table)) {
            $dbman->create_table($table);
        }

        // Main savepoint reached
        upgrade_main_savepoint(true, 2012070600.05);
    }

    if ($oldversion < 2012070600.06) {

        // Drop "deleted" fields
        $table = new xmldb_table('course_completions');
        $field = new xmldb_field('timenotified');
        $field = new xmldb_field('deleted');

        // Conditionally launch drop field deleted from course_completions
        if ($dbman->field_exists($table, $field)) {
            $dbman->drop_field($table, $field);
        }

        $field = new xmldb_field('timenotified');
        // Conditionally launch drop field timenotified from course_completions
        if ($dbman->field_exists($table, $field)) {
            $dbman->drop_field($table, $field);
        }

        // Main savepoint reached
        upgrade_main_savepoint(true, 2012070600.06);
    }

    if ($oldversion < 2012070600.07) {
        $table = new xmldb_table('course_completion_crit_compl');
        $field = new xmldb_field('deleted');

        // Conditionally launch drop field deleted from course_completion_crit_compl
        if ($dbman->field_exists($table, $field)) {
            $dbman->drop_field($table, $field);
        }
        // Main savepoint reached
        upgrade_main_savepoint(true, 2012070600.07);
    }

    if ($oldversion < 2012070600.08) {

        // Drop unused table "course_completion_notify"
        $table = new xmldb_table('course_completion_notify');

        // Conditionally launch drop table course_completion_notify
        if ($dbman->table_exists($table)) {
            $dbman->drop_table($table);
        }

        // Main savepoint reached
        upgrade_main_savepoint(true, 2012070600.08);
     }

    if ($oldversion < 2012070600.09) {

        // Define index path (not unique) to be added to context
        $table = new xmldb_table('context');
        $index = new xmldb_index('path', XMLDB_INDEX_NOTUNIQUE, array('path'), array('varchar_pattern_ops'));

        // Recreate index with new pattern hint
        if ($DB->get_dbfamily() === 'postgres') {
            if ($dbman->index_exists($table, $index)) {
                $dbman->drop_index($table, $index);
            }
            $dbman->add_index($table, $index);
        }

        // Main savepoint reached
        upgrade_main_savepoint(true, 2012070600.09);
    }

    if ($oldversion < 2012070600.10) {

        // Define index name (unique) to be dropped form role
        $table = new xmldb_table('role');
        $index = new xmldb_index('name', XMLDB_INDEX_UNIQUE, array('name'));

        // Conditionally launch drop index name
        if ($dbman->index_exists($table, $index)) {
            $dbman->drop_index($table, $index);
        }

        // Main savepoint reached
        upgrade_main_savepoint(true, 2012070600.10);
    }

    if ($oldversion < 2012070600.11) {

        // Define index component-itemid-userid (not unique) to be added to role_assignments
        $table = new xmldb_table('role_assignments');
        $index = new xmldb_index('component-itemid-userid', XMLDB_INDEX_NOTUNIQUE, array('component', 'itemid', 'userid'));

        // Conditionally launch add index component-itemid-userid
        if (!$dbman->index_exists($table, $index)) {
            $dbman->add_index($table, $index);
        }

        // Main savepoint reached
        upgrade_main_savepoint(true, 2012070600.11);
    }

    if ($oldversion < 2012071900.01) {
        // Cleanup after simpeltests tool
        capabilities_cleanup('tool_unittest');
        unset_all_config_for_plugin('tool_unittest');

        upgrade_main_savepoint(true, 2012071900.01);
    }

    if ($oldversion < 2012072400.00) {
        // Remove obsolete xhtml strict setting - use THEME->doctype in theme config if necessary,
        // see theme_config->doctype in lib/outputlib.php for more details.
        unset_config('xmlstrictheaders');
        upgrade_main_savepoint(true, 2012072400.00);
    }

    if ($oldversion < 2012072401.00) {

        // Saves orphaned questions from the Dark Side
        upgrade_save_orphaned_questions();

        // Main savepoint reached
        upgrade_main_savepoint(true, 2012072401.00);
    }

    if ($oldversion < 2012072600.01) {
        // Handle events with empty eventtype //MDL-32827

        $DB->set_field('event', 'eventtype', 'site', array('eventtype' => '', 'courseid' => $SITE->id));
        $DB->set_field_select('event', 'eventtype', 'due', "eventtype = '' AND courseid != 0 AND groupid = 0 AND (modulename = 'assignment' OR modulename = 'assign')");
        $DB->set_field_select('event', 'eventtype', 'course', "eventtype = '' AND courseid != 0 AND groupid = 0");
        $DB->set_field_select('event', 'eventtype', 'group', "eventtype = '' AND groupid != 0");
        $DB->set_field_select('event', 'eventtype', 'user', "eventtype = '' AND userid != 0");

        // Main savepoint reached
        upgrade_main_savepoint(true, 2012072600.01);
    }

    if ($oldversion < 2012080200.02) {
        // Drop obsolete question upgrade field that should have been added to the install.xml.
        $table = new xmldb_table('question');
        $field = new xmldb_field('oldquestiontextformat', XMLDB_TYPE_INTEGER, '2', null, XMLDB_NOTNULL, null, '0');

        if ($dbman->field_exists($table, $field)) {
            $dbman->drop_field($table, $field);
        }

        upgrade_main_savepoint(true, 2012080200.02);
    }

    if ($oldversion < 2012081400.01) {
        // Move the ability to disable blogs to its own setting MDL-25012.

        if (isset($CFG->bloglevel)) {
            // Only change settings if existing setting was set.
            if (empty($CFG->bloglevel)) {
                set_config('enableblogs', 0);
                // Now set the bloglevel to a valid setting as the disabled setting has been removed.
                // This prevents confusing results when users enable the blog system in future.
                set_config('bloglevel', BLOG_USER_LEVEL);
            } else {
                set_config('enableblogs', 1);
            }
        }

        // Main savepoint reached
        upgrade_main_savepoint(true, 2012081400.01);
    }

    if ($oldversion < 2012081600.01) {
        // Delete removed setting - Google Maps API V2 will not work in 2013.
        unset_config('googlemapkey');
        upgrade_main_savepoint(true, 2012081600.01);
    }

    if ($oldversion < 2012082300.01) {
        // Add more custom enrol fields.
        $table = new xmldb_table('enrol');
        $field = new xmldb_field('customint5', XMLDB_TYPE_INTEGER, '10', null, null, null, null, 'customint4');

        if (!$dbman->field_exists($table, $field)) {
            $dbman->add_field($table, $field);
        }

        $field = new xmldb_field('customint6', XMLDB_TYPE_INTEGER, '10', null, null, null, null, 'customint5');
        if (!$dbman->field_exists($table, $field)) {
            $dbman->add_field($table, $field);
        }

        $field = new xmldb_field('customint7', XMLDB_TYPE_INTEGER, '10', null, null, null, null, 'customint6');
        if (!$dbman->field_exists($table, $field)) {
            $dbman->add_field($table, $field);
        }

        $field = new xmldb_field('customint8', XMLDB_TYPE_INTEGER, '10', null, null, null, null, 'customint7');
        if (!$dbman->field_exists($table, $field)) {
            $dbman->add_field($table, $field);
        }

        $field = new xmldb_field('customchar3', XMLDB_TYPE_CHAR, '1333', null, null, null, null, 'customchar2');
        if (!$dbman->field_exists($table, $field)) {
            $dbman->add_field($table, $field);
        }

        $field = new xmldb_field('customtext3', XMLDB_TYPE_TEXT, null, null, null, null, null, 'customtext2');
        if (!$dbman->field_exists($table, $field)) {
            $dbman->add_field($table, $field);
        }

        $field = new xmldb_field('customtext4', XMLDB_TYPE_TEXT, null, null, null, null, null, 'customtext3');
        if (!$dbman->field_exists($table, $field)) {
            $dbman->add_field($table, $field);
        }

        // Main savepoint reached.
        upgrade_main_savepoint(true, 2012082300.01);
    }

    if ($oldversion < 2012082300.02) {
        // Define field component to be added to groups_members
        $table = new xmldb_table('groups_members');
        $field = new xmldb_field('component', XMLDB_TYPE_CHAR, '100', null, XMLDB_NOTNULL, null, null, 'timeadded');

        // Conditionally launch add field component
        if (!$dbman->field_exists($table, $field)) {
            $dbman->add_field($table, $field);
        }

        // Define field itemid to be added to groups_members
        $field = new xmldb_field('itemid', XMLDB_TYPE_INTEGER, '10', null, XMLDB_NOTNULL, null, '0', 'component');

        // Conditionally launch add field itemid
        if (!$dbman->field_exists($table, $field)) {
            $dbman->add_field($table, $field);
        }

        // Main savepoint reached
        upgrade_main_savepoint(true, 2012082300.02);
    }

    if ($oldversion < 2012090500.00) {
        $subquery = 'SELECT b.id FROM {blog_external} b where b.id = ' . $DB->sql_cast_char2int('{post}.content', true);
        $sql = 'DELETE FROM {post}
                      WHERE {post}.module = \'blog_external\'
                            AND NOT EXISTS (' . $subquery . ')
                            AND ' . $DB->sql_isnotempty('post', 'uniquehash', false, false);
        $DB->execute($sql);
        upgrade_main_savepoint(true, 2012090500.00);
    }

    if ($oldversion < 2012090700.01) {
        // Add a category field in the course_request table
        $table = new xmldb_table('course_request');
        $field = new xmldb_field('category', XMLDB_TYPE_INTEGER, '10', null, XMLDB_NOTNULL, null, 0, 'summaryformat');
        if (!$dbman->field_exists($table, $field)) {
            $dbman->add_field($table, $field);
        }

        // Main savepoint reached.
        upgrade_main_savepoint(true, 2012090700.01);
    }

    if ($oldversion < 2012091700.00) {

        // Dropping screenreader field from user.
        $table = new xmldb_table('user');
        $field = new xmldb_field('screenreader');

        if ($dbman->field_exists($table, $field)) {
            $dbman->drop_field($table, $field);
        }

        // Main savepoint reached.
        upgrade_main_savepoint(true, 2012091700.00);
    }

    if ($oldversion < 2012092100.01) {
        // Some folders still have a sortorder set, which is used for main files but is not
        // supported by the folder resource. We reset the value here.
        $sql = 'UPDATE {files} SET sortorder = ? WHERE component = ? AND filearea = ? AND sortorder <> ?';
        $DB->execute($sql, array(0, 'mod_folder', 'content', 0));

        // Main savepoint reached.
        upgrade_main_savepoint(true, 2012092100.01);
    }

    if ($oldversion < 2012092600.00) {
        // Define index idname (unique) to be added to tag
        $table = new xmldb_table('tag');
        $index = new xmldb_index('idname', XMLDB_INDEX_UNIQUE, array('id', 'name'));

        // Conditionally launch add index idname
        if (!$dbman->index_exists($table, $index)) {
            $dbman->add_index($table, $index);
        }

        // Main savepoint reached
        upgrade_main_savepoint(true, 2012092600.00);
    }

    if ($oldversion < 2012101500.01) {
        // Find all orphaned blog associations that might exist.
        $sql = "SELECT ba.id
                  FROM {blog_association} ba
             LEFT JOIN {post} p
                    ON p.id = ba.blogid
                 WHERE p.id IS NULL";
        $orphanedrecordids = $DB->get_records_sql($sql);
        // Now delete these associations.
        foreach ($orphanedrecordids as $orphanedrecord) {
            $DB->delete_records('blog_association', array('id' => $orphanedrecord->id));
        }

        upgrade_main_savepoint(true, 2012101500.01);
    }

    if ($oldversion < 2012101800.02) {
        // Renaming backups using previous file naming convention.
        upgrade_rename_old_backup_files_using_shortname();

        // Main savepoint reached.
        upgrade_main_savepoint(true, 2012101800.02);
    }

    if ($oldversion < 2012103001.00) {
        // create new event_subscriptions table
        $table = new xmldb_table('event_subscriptions');
        $table->add_field('id', XMLDB_TYPE_INTEGER, '10', null, XMLDB_NOTNULL, XMLDB_SEQUENCE, null);
        $table->add_field('url', XMLDB_TYPE_CHAR, '255', null, XMLDB_NOTNULL, null, null);
        $table->add_field('courseid', XMLDB_TYPE_INTEGER, '10', null, XMLDB_NOTNULL, null, '0');
        $table->add_field('groupid', XMLDB_TYPE_INTEGER, '10', null, XMLDB_NOTNULL, null, '0');
        $table->add_field('userid', XMLDB_TYPE_INTEGER, '10', null, XMLDB_NOTNULL, null, '0');
        $table->add_field('pollinterval', XMLDB_TYPE_INTEGER, '10', null, XMLDB_NOTNULL, null, '0');
        $table->add_field('lastupdated', XMLDB_TYPE_INTEGER, '10', null, null, null, null);
        $table->add_field('name', XMLDB_TYPE_CHAR, '255', null, XMLDB_NOTNULL, null, null);
        $table->add_key('primary', XMLDB_KEY_PRIMARY, array('id'));
        if (!$dbman->table_exists($table)) {
            $dbman->create_table($table);
        }
        // Main savepoint reached
        upgrade_main_savepoint(true, 2012103001.00);
    }

    if ($oldversion < 2012103002.00) {
        // Add subscription field to the event table
        $table = new xmldb_table('event');
        $field = new xmldb_field('subscriptionid', XMLDB_TYPE_INTEGER, '10', null, null, null, null, 'timemodified');

        // Conditionally launch add field subscriptionid
        if (!$dbman->field_exists($table, $field)) {
            $dbman->add_field($table, $field);
        }
        upgrade_main_savepoint(true, 2012103002.00);
    }

    if ($oldversion < 2012103003.00) {
        // Fix uuid field in event table to match RFC-2445 UID property
        $table = new xmldb_table('event');
        $field = new xmldb_field('uuid', XMLDB_TYPE_CHAR, '255', null, XMLDB_NOTNULL, null, null, 'visible');
        if ($dbman->field_exists($table, $field)) {
            // Changing precision of field uuid on table event to (255)
            $dbman->change_field_precision($table, $field);
        }
        // Main savepoint reached
        upgrade_main_savepoint(true, 2012103003.00);
    }

    if ($oldversion < 2012110200.00) {

        // Define table course_format_options to be created
        $table = new xmldb_table('course_format_options');

        // Adding fields to table course_format_options
        $table->add_field('id', XMLDB_TYPE_INTEGER, '10', null, XMLDB_NOTNULL, XMLDB_SEQUENCE, null);
        $table->add_field('courseid', XMLDB_TYPE_INTEGER, '10', null, XMLDB_NOTNULL, null, null);
        $table->add_field('format', XMLDB_TYPE_CHAR, '21', null, XMLDB_NOTNULL, null, null);
        $table->add_field('sectionid', XMLDB_TYPE_INTEGER, '10', null, XMLDB_NOTNULL, null, '0', 'format');
        $table->add_field('name', XMLDB_TYPE_CHAR, '100', null, XMLDB_NOTNULL, null, null);
        $table->add_field('value', XMLDB_TYPE_TEXT, null, null, null, null, null);

        // Adding keys to table course_format_options
        $table->add_key('primary', XMLDB_KEY_PRIMARY, array('id'));
        $table->add_key('courseid', XMLDB_KEY_FOREIGN, array('courseid'), 'course', array('id'));

        // Adding indexes to table course_format_options
        $table->add_index('formatoption', XMLDB_INDEX_UNIQUE, array('courseid', 'format', 'sectionid', 'name'));

        // Conditionally launch create table for course_format_options
        if (!$dbman->table_exists($table)) {
            $dbman->create_table($table);
        }

        // Changing type of field format on table course to char with length 21
        $table = new xmldb_table('course');
        $field = new xmldb_field('format', XMLDB_TYPE_CHAR, '21', null, XMLDB_NOTNULL, null, 'topics', 'summaryformat');

        // Launch change of type for field format
        $dbman->change_field_type($table, $field);

        // Main savepoint reached
        upgrade_main_savepoint(true, 2012110200.00);
    }

    if ($oldversion < 2012110201.00) {

        // Copy fields 'coursedisplay', 'numsections', 'hiddensections' from table {course}
        // to table {course_format_options} as the additional format options
        $fields = array();
        $table = new xmldb_table('course');
        foreach (array('coursedisplay', 'numsections', 'hiddensections') as $fieldname) {
            // first check that fields still exist
            $field = new xmldb_field($fieldname);
            if ($dbman->field_exists($table, $field)) {
                $fields[] = $fieldname;
            }
        }

        if (!empty($fields)) {
            $transaction = $DB->start_delegated_transaction();
            $rs = $DB->get_recordset_sql('SELECT id, format, '. join(',', $fields).'
                FROM {course}
                WHERE format <> ? AND format <> ?',
                array('scorm', 'social'));
            // (do not copy fields from scrom and social formats, we already know that they are not used)
            foreach ($rs as $rec) {
                foreach ($fields as $field) {
                    try {
                        $DB->insert_record('course_format_options',
                                array(
                                    'courseid'  => $rec->id,
                                    'format'    => $rec->format,
                                    'sectionid' => 0,
                                    'name'      => $field,
                                    'value'     => $rec->$field
                                ));
                    } catch (dml_exception $e) {
                        // index 'courseid,format,sectionid,name' violation
                        // continue; the entry in course_format_options already exists, use it
                    }
                }
            }
            $rs->close();
            $transaction->allow_commit();

            // Drop fields from table course
            foreach ($fields as $fieldname) {
                $field = new xmldb_field($fieldname);
                $dbman->drop_field($table, $field);
            }
        }

        // Main savepoint reached
        upgrade_main_savepoint(true, 2012110201.00);
    }

    if ($oldversion < 2012110700.01) {

        // Define field caller_component to be added to portfolio_log.
        $table = new xmldb_table('portfolio_log');
        $field = new xmldb_field('caller_component', XMLDB_TYPE_CHAR, '255', null, null, null, null, 'caller_file');

        // Conditionally launch add field caller_component.
        if (!$dbman->field_exists($table, $field)) {
            $dbman->add_field($table, $field);
        }

        // Main savepoint reached.
        upgrade_main_savepoint(true, 2012110700.01);
    }

    if ($oldversion < 2012111200.00) {

        // Define table temp_enroled_template to be created
        $table = new xmldb_table('temp_enroled_template');

        // Adding fields to table temp_enroled_template
        $table->add_field('id', XMLDB_TYPE_INTEGER, '10', null, XMLDB_NOTNULL, XMLDB_SEQUENCE, null);
        $table->add_field('userid', XMLDB_TYPE_INTEGER, '10', null, XMLDB_NOTNULL, null, '0');
        $table->add_field('courseid', XMLDB_TYPE_INTEGER, '10', null, XMLDB_NOTNULL, null, '0');
        $table->add_field('roleid', XMLDB_TYPE_INTEGER, '10', null, XMLDB_NOTNULL, null, null);

        // Adding keys to table temp_enroled_template
        $table->add_key('primary', XMLDB_KEY_PRIMARY, array('id'));

        // Adding indexes to table temp_enroled_template
        $table->add_index('userid', XMLDB_INDEX_NOTUNIQUE, array('userid'));
        $table->add_index('courseid', XMLDB_INDEX_NOTUNIQUE, array('courseid'));
        $table->add_index('roleid', XMLDB_INDEX_NOTUNIQUE, array('roleid'));

        // Conditionally launch create table for temp_enroled_template
        if (!$dbman->table_exists($table)) {
            $dbman->create_table($table);
        }

        // Define table temp_log_template to be created
        $table = new xmldb_table('temp_log_template');

        // Adding fields to table temp_log_template
        $table->add_field('id', XMLDB_TYPE_INTEGER, '10', null, XMLDB_NOTNULL, XMLDB_SEQUENCE, null);
        $table->add_field('userid', XMLDB_TYPE_INTEGER, '10', null, XMLDB_NOTNULL, null, '0');
        $table->add_field('course', XMLDB_TYPE_INTEGER, '10', null, XMLDB_NOTNULL, null, '0');
        $table->add_field('action', XMLDB_TYPE_CHAR, '40', null, XMLDB_NOTNULL, null, null);

        // Adding keys to table temp_log_template
        $table->add_key('primary', XMLDB_KEY_PRIMARY, array('id'));

        // Adding indexes to table temp_log_template
        $table->add_index('action', XMLDB_INDEX_NOTUNIQUE, array('action'));
        $table->add_index('course', XMLDB_INDEX_NOTUNIQUE, array('course'));
        $table->add_index('user', XMLDB_INDEX_NOTUNIQUE, array('userid'));
        $table->add_index('usercourseaction', XMLDB_INDEX_NOTUNIQUE, array('userid', 'course', 'action'));

        // Conditionally launch create table for temp_log_template
        if (!$dbman->table_exists($table)) {
            $dbman->create_table($table);
        }

        // Main savepoint reached
        upgrade_main_savepoint(true, 2012111200.00);
    }

    if ($oldversion < 2012111200.01) {
        // Force the rebuild of the cache of every courses, some cached information could contain wrong icon references.
        $DB->execute('UPDATE {course} set modinfo = ?, sectioncache = ?', array(null, null));

        // Main savepoint reached.
        upgrade_main_savepoint(true, 2012111200.01);
    }

    if ($oldversion < 2012111601.01) {
        // Clea up after old shared memory caching support.
        unset_config('cachetype');
        unset_config('rcache');
        unset_config('rcachettl');
        unset_config('intcachemax');
        unset_config('memcachedhosts');
        unset_config('memcachedpconn');

        // Main savepoint reached.
        upgrade_main_savepoint(true, 2012111601.01);
    }

    if ($oldversion < 2012112100.00) {

        // Define field eventtype to be added to event_subscriptions.
        $table = new xmldb_table('event_subscriptions');
        $field = new xmldb_field('eventtype', XMLDB_TYPE_CHAR, '20', null, XMLDB_NOTNULL, null, null, 'userid');

        // Conditionally launch add field eventtype.
        if (!$dbman->field_exists($table, $field)) {
            $dbman->add_field($table, $field);
        }

        // Main savepoint reached.
        upgrade_main_savepoint(true, 2012112100.00);
    }

    // Moodle v2.4.0 release upgrade line
    // Put any upgrade step following this


    if ($oldversion < 2012120300.01) {
        // Make sure site-course has format='site' //MDL-36840

        if ($SITE->format !== 'site') {
            $DB->set_field('course', 'format', 'site', array('id' => $SITE->id));
            $SITE->format = 'site';
        }

        // Main savepoint reached
        upgrade_main_savepoint(true, 2012120300.01);
    }

    if ($oldversion < 2012120300.04) {
        // Remove "_utf8" suffix from all langs in course table.
        $langs = $DB->get_records_sql("SELECT DISTINCT lang FROM {course} WHERE lang LIKE ?", array('%_utf8'));

        foreach ($langs as $lang=>$unused) {
            $newlang = str_replace('_utf8', '', $lang);
            $sql = "UPDATE {course} SET lang = :newlang WHERE lang = :lang";
            $DB->execute($sql, array('newlang'=>$newlang, 'lang'=>$lang));
        }

        // Main savepoint reached.
        upgrade_main_savepoint(true, 2012120300.04);
    }

    if ($oldversion < 2012123000.00) {
        // Purge removed module filters and all their settings.

        $tables = array('filter_active', 'filter_config');
        foreach ($tables as $table) {
            $DB->delete_records_select($table, "filter LIKE 'mod/%'");
            $filters = $DB->get_records_sql("SELECT DISTINCT filter FROM {{$table}} WHERE filter LIKE 'filter/%'");
            foreach ($filters as $filter) {
                $DB->set_field($table, 'filter', substr($filter->filter, 7), array('filter'=>$filter->filter));
            }
        }

        $configs = array('stringfilters', 'filterall');
        foreach ($configs as $config) {
            if ($filters = get_config(null, $config)) {
                $filters = explode(',', $filters);
                $newfilters = array();
                foreach($filters as $filter) {
                    if (strpos($filter, '/') === false) {
                        $newfilters[] = $filter;
                    } else if (strpos($filter, 'filter/') === 0) {
                        $newfilters[] = substr($filter, 7);
                    }
                }
                $filters = implode(',', $newfilters);
                set_config($config, $filters);
            }
        }

        unset($tables);
        unset($table);
        unset($configs);
        unset($newfilters);
        unset($filters);
        unset($filter);

        // Main savepoint reached.
        upgrade_main_savepoint(true, 2012123000.00);
    }

    if ($oldversion < 2013021100.01) {

        // Changing precision of field password on table user to (255).
        $table = new xmldb_table('user');
        $field = new xmldb_field('password', XMLDB_TYPE_CHAR, '255', null, XMLDB_NOTNULL, null, null, 'username');

        // Launch change of precision for field password.
        $dbman->change_field_precision($table, $field);

        // Main savepoint reached.
        upgrade_main_savepoint(true, 2013021100.01);
    }

    if ($oldversion < 2013021800.00) {
        // Add the site identifier to the cache config's file.
        $siteidentifier = $DB->get_field('config', 'value', array('name' => 'siteidentifier'));
        cache_helper::update_site_identifier($siteidentifier);

        // Main savepoint reached.
        upgrade_main_savepoint(true, 2013021800.00);
    }

    if ($oldversion < 2013021801.00) {
        // Fixing possible wrong MIME types for SMART Notebook files.
        $extensions = array('%.gallery', '%.galleryitem', '%.gallerycollection', '%.nbk', '%.notebook', '%.xbk');
        $select = $DB->sql_like('filename', '?', false);
        foreach ($extensions as $extension) {
            $DB->set_field_select(
                'files',
                'mimetype',
                'application/x-smarttech-notebook',
                $select,
                array($extension)
            );
        }
        upgrade_main_savepoint(true, 2013021801.00);
    }

    if ($oldversion < 2013021801.01) {
        // Retrieve the list of course_sections as a recordset to save memory
        $coursesections = $DB->get_recordset('course_sections', null, 'course, id', 'id, course, sequence');
        foreach ($coursesections as $coursesection) {
            // Retrieve all of the actual modules in this course and section combination to reduce DB calls
            $actualsectionmodules = $DB->get_records('course_modules',
                    array('course' => $coursesection->course, 'section' => $coursesection->id), '', 'id, section');

            // Break out the current sequence so that we can compare it
            $currentsequence = explode(',', $coursesection->sequence);
            $newsequence = array();

            // Check each of the modules in the current sequence
            foreach ($currentsequence as $module) {
                if (isset($actualsectionmodules[$module])) {
                    $newsequence[] = $module;
                    // We unset the actualsectionmodules so that we don't get duplicates and that we can add orphaned
                    // modules later
                    unset($actualsectionmodules[$module]);
                }
            }

            // Append any modules which have somehow been orphaned
            foreach ($actualsectionmodules as $module) {
                $newsequence[] = $module->id;
            }

            // Piece it all back together
            $sequence = implode(',', $newsequence);

            // Only update if there have been changes
            if ($sequence !== $coursesection->sequence) {
                $coursesection->sequence = $sequence;
                $DB->update_record('course_sections', $coursesection);

                // And clear the sectioncache and modinfo cache - they'll be regenerated on next use
                $course = new stdClass();
                $course->id = $coursesection->course;
                $course->sectioncache = null;
                $course->modinfo = null;
                $DB->update_record('course', $course);
            }
        }
        $coursesections->close();

        // Main savepoint reached.
        upgrade_main_savepoint(true, 2013021801.01);
    }

    if ($oldversion < 2013021902.00) {
        // ISO country change: Netherlands Antilles is split into BQ, CW & SX
        // http://www.iso.org/iso/iso_3166-1_newsletter_vi-8_split_of_the_dutch_antilles_final-en.pdf
        $sql = "UPDATE {user} SET country = '' WHERE country = ?";
        $DB->execute($sql, array('AN'));

        upgrade_main_savepoint(true, 2013021902.00);
    }

    if ($oldversion < 2013022600.00) {
        // Delete entries regarding invalid 'interests' option which breaks course.
        $DB->delete_records('course_sections_avail_fields', array('userfield' => 'interests'));
        $DB->delete_records('course_modules_avail_fields', array('userfield' => 'interests'));
        // Clear course cache (will be rebuilt on first visit) in case of changes to these.
        $DB->execute('UPDATE {course} set modinfo = ?, sectioncache = ?', array(null, null));

        upgrade_main_savepoint(true, 2013022600.00);
    }

    // Add index to field "timemodified" for grade_grades_history table.
    if ($oldversion < 2013030400.00) {
        $table = new xmldb_table('grade_grades_history');
        $field = new xmldb_field('timemodified');

        if ($dbman->field_exists($table, $field)) {
            $index = new xmldb_index('timemodified', XMLDB_INDEX_NOTUNIQUE, array('timemodified'));
            if (!$dbman->index_exists($table, $index)) {
                $dbman->add_index($table, $index);
            }
        }

        // Main savepoint reached.
        upgrade_main_savepoint(true, 2013030400.00);
    }

    if ($oldversion < 2013030400.02) {
        // Cleanup qformat blackboard settings.
        unset_all_config_for_plugin('qformat_blackboard');

        upgrade_main_savepoint(true, 2013030400.02);
    }

    // This is checking to see if the site has been running a specific version with a bug in it
    // because this upgrade step is slow and is only needed if the site has been running with the affected versions.
    if ($oldversion >= 2012062504.08 && $oldversion < 2012062504.13) {
        // Retrieve the list of course_sections as a recordset to save memory.
        // This is to fix a regression caused by MDL-37939.
        // In this case the upgrade step is fixing records where:
        // The data in course_sections.sequence contains the correct module id
        // The section field for on the course modules table may have been updated to point to the incorrect id.

        // This query is looking for sections where the sequence is not in sync with the course_modules table.
        // The syntax for the like query is looking for a value in a comma separated list.
        // It adds a comma to either site of the list and then searches for LIKE '%,id,%'.
        $sequenceconcat = $DB->sql_concat("','", 's.sequence', "','");
        $moduleconcat = $DB->sql_concat("'%,'", 'cm.id', "',%'");
        $sql = 'SELECT s2.id, s2.course, s2.sequence
                FROM {course_sections} s2
                JOIN(
                    SELECT DISTINCT s.id
                    FROM
                    {course_modules} cm
                    JOIN {course_sections} s
                    ON
                        cm.course = s.course
                    WHERE cm.section != s.id AND ' . $sequenceconcat . ' LIKE ' . $moduleconcat . '
                ) d
                ON s2.id = d.id';
        $coursesections = $DB->get_recordset_sql($sql);

        foreach ($coursesections as $coursesection) {
            // Retrieve all of the actual modules in this course and section combination to reduce DB calls.
            $actualsectionmodules = $DB->get_records('course_modules',
                    array('course' => $coursesection->course, 'section' => $coursesection->id), '', 'id, section');

            // Break out the current sequence so that we can compare it.
            $currentsequence = explode(',', $coursesection->sequence);
            $orphanlist = array();

            // Check each of the modules in the current sequence.
            foreach ($currentsequence as $cmid) {
                if (!empty($cmid) && !isset($actualsectionmodules[$cmid])) {
                    $orphanlist[] = $cmid;
                }
            }

            if (!empty($orphanlist)) {
                list($sql, $params) = $DB->get_in_or_equal($orphanlist, SQL_PARAMS_NAMED);
                $sql = "id $sql";

                $DB->set_field_select('course_modules', 'section', $coursesection->id, $sql, $params);

                // And clear the sectioncache and modinfo cache - they'll be regenerated on next use.
                $course = new stdClass();
                $course->id = $coursesection->course;
                $course->sectioncache = null;
                $course->modinfo = null;
                $DB->update_record('course', $course);
            }
        }
        $coursesections->close();

        // No savepoint needed for this change.
    }

    if ($oldversion < 2013032200.01) {
        // GD is now always available
        set_config('gdversion', 2);

        upgrade_main_savepoint(true, 2013032200.01);
    }

    if ($oldversion < 2013032600.03) {
        // Fixing possible wrong MIME type for MIME HTML (MHTML) files.
        $extensions = array('%.mht', '%.mhtml');
        $select = $DB->sql_like('filename', '?', false);
        foreach ($extensions as $extension) {
            $DB->set_field_select(
                'files',
                'mimetype',
                'message/rfc822',
                $select,
                array($extension)
            );
        }
        upgrade_main_savepoint(true, 2013032600.03);
    }

    if ($oldversion < 2013032600.04) {
        // MDL-31983 broke the quiz version number. Fix it.
        $DB->set_field('modules', 'version', '2013021500',
                array('name' => 'quiz', 'version' => '2013310100'));
        upgrade_main_savepoint(true, 2013032600.04);
    }

    if ($oldversion < 2013040200.00) {
        // Add openbadges tables.

        // Define table 'badge' to be created.
        $table = new xmldb_table('badge');

        // Adding fields to table 'badge'.
        $table->add_field('id', XMLDB_TYPE_INTEGER, '10', null, XMLDB_NOTNULL, XMLDB_SEQUENCE, null, null);
        $table->add_field('name', XMLDB_TYPE_CHAR, '255', null, XMLDB_NOTNULL, null, null, 'id');
        $table->add_field('description', XMLDB_TYPE_TEXT, null, null, null, null, null, 'name');
        $table->add_field('image', XMLDB_TYPE_INTEGER, '10', null, XMLDB_NOTNULL, null, null, 'description');
        $table->add_field('timecreated', XMLDB_TYPE_INTEGER, '10', null, XMLDB_NOTNULL, null, '0', 'image');
        $table->add_field('timemodified', XMLDB_TYPE_INTEGER, '10', null, XMLDB_NOTNULL, null, '0', 'timecreated');
        $table->add_field('usercreated', XMLDB_TYPE_INTEGER, '10', null, XMLDB_NOTNULL, null, null, 'timemodified');
        $table->add_field('usermodified', XMLDB_TYPE_INTEGER, '10', null, XMLDB_NOTNULL, null, null, 'usercreated');
        $table->add_field('issuername', XMLDB_TYPE_CHAR, '255', null, XMLDB_NOTNULL, null, null, 'usermodified');
        $table->add_field('issuerurl', XMLDB_TYPE_CHAR, '255', null, XMLDB_NOTNULL, null, null, 'issuername');
        $table->add_field('issuercontact', XMLDB_TYPE_CHAR, '255', null, null, null, null, 'issuerurl');
        $table->add_field('expiredate', XMLDB_TYPE_INTEGER, '10', null, null, null, null, 'issuercontact');
        $table->add_field('expireperiod', XMLDB_TYPE_INTEGER, '10', null, null, null, null, 'expiredate');
        $table->add_field('type', XMLDB_TYPE_INTEGER, '1', null, XMLDB_NOTNULL, null, '1', 'expireperiod');
        $table->add_field('courseid', XMLDB_TYPE_INTEGER, '10', null, null, null, null, 'type');
        $table->add_field('message', XMLDB_TYPE_TEXT, null, null, XMLDB_NOTNULL, null, null, 'courseid');
        $table->add_field('messagesubject', XMLDB_TYPE_TEXT, null, null, XMLDB_NOTNULL, null, null, 'message');
        $table->add_field('attachment', XMLDB_TYPE_INTEGER, '1', null, XMLDB_NOTNULL, null, '1', 'messagesubject');
        $table->add_field('notification', XMLDB_TYPE_INTEGER, '1', null, XMLDB_NOTNULL, null, '1', 'attachment');
        $table->add_field('status', XMLDB_TYPE_INTEGER, '1', null, XMLDB_NOTNULL, null, '0', 'notification');
        $table->add_field('nextcron', XMLDB_TYPE_INTEGER, '10', null, null, null, null, 'status');

        // Adding keys to table 'badge'.
        $table->add_key('primary', XMLDB_KEY_PRIMARY, array('id'));
        $table->add_key('fk_courseid', XMLDB_KEY_FOREIGN, array('courseid'), 'course', array('id'));
        $table->add_key('fk_usermodified', XMLDB_KEY_FOREIGN, array('usermodified'), 'user', array('id'));
        $table->add_key('fk_usercreated', XMLDB_KEY_FOREIGN, array('usercreated'), 'user', array('id'));

        // Adding indexes to table 'badge'.
        $table->add_index('type', XMLDB_INDEX_NOTUNIQUE, array('type'));

        // Conditionally launch create table for 'badge'.
        if (!$dbman->table_exists($table)) {
            $dbman->create_table($table);
        }

        // Define table 'badge_criteria' to be created.
        $table = new xmldb_table('badge_criteria');

        // Adding fields to table 'badge_criteria'.
        $table->add_field('id', XMLDB_TYPE_INTEGER, '10', null, XMLDB_NOTNULL, XMLDB_SEQUENCE, null, null);
        $table->add_field('badgeid', XMLDB_TYPE_INTEGER, '10', null, XMLDB_NOTNULL, null, '0', 'id');
        $table->add_field('criteriatype', XMLDB_TYPE_INTEGER, '10', null, null, null, null, 'badgeid');
        $table->add_field('method', XMLDB_TYPE_INTEGER, '1', null, XMLDB_NOTNULL, null, '1', 'criteriatype');

        // Adding keys to table 'badge_criteria'.
        $table->add_key('primary', XMLDB_KEY_PRIMARY, array('id'));
        $table->add_key('fk_badgeid', XMLDB_KEY_FOREIGN, array('badgeid'), 'badge', array('id'));

        // Adding indexes to table 'badge_criteria'.
        $table->add_index('criteriatype', XMLDB_INDEX_NOTUNIQUE, array('criteriatype'));
        $table->add_index('badgecriteriatype', XMLDB_INDEX_UNIQUE, array('badgeid', 'criteriatype'));

        // Conditionally launch create table for 'badge_criteria'.
        if (!$dbman->table_exists($table)) {
            $dbman->create_table($table);
        }

        // Define table 'badge_criteria_param' to be created.
        $table = new xmldb_table('badge_criteria_param');

        // Adding fields to table 'badge_criteria_param'.
        $table->add_field('id', XMLDB_TYPE_INTEGER, '10', null, XMLDB_NOTNULL, XMLDB_SEQUENCE, null, null);
        $table->add_field('critid', XMLDB_TYPE_INTEGER, '10', null, XMLDB_NOTNULL, null, null, 'id');
        $table->add_field('name', XMLDB_TYPE_CHAR, '255', null, XMLDB_NOTNULL, null, null, 'critid');
        $table->add_field('value', XMLDB_TYPE_CHAR, '255', null, null, null, null, 'name');

        // Adding keys to table 'badge_criteria_param'.
        $table->add_key('primary', XMLDB_KEY_PRIMARY, array('id'));
        $table->add_key('fk_critid', XMLDB_KEY_FOREIGN, array('critid'), 'badge_criteria', array('id'));

        // Conditionally launch create table for 'badge_criteria_param'.
        if (!$dbman->table_exists($table)) {
            $dbman->create_table($table);
        }

        // Define table 'badge_issued' to be created.
        $table = new xmldb_table('badge_issued');

        // Adding fields to table 'badge_issued'.
        $table->add_field('id', XMLDB_TYPE_INTEGER, '10', null, XMLDB_NOTNULL, XMLDB_SEQUENCE, null, null);
        $table->add_field('badgeid', XMLDB_TYPE_INTEGER, '10', null, XMLDB_NOTNULL, null, '0', 'id');
        $table->add_field('userid', XMLDB_TYPE_INTEGER, '10', null, XMLDB_NOTNULL, null, '0', 'badgeid');
        $table->add_field('uniquehash', XMLDB_TYPE_TEXT, null, null, XMLDB_NOTNULL, null, null, 'userid');
        $table->add_field('dateissued', XMLDB_TYPE_INTEGER, '10', null, XMLDB_NOTNULL, null, '0', 'uniquehash');
        $table->add_field('dateexpire', XMLDB_TYPE_INTEGER, '10', null, null, null, null, 'dateissued');
        $table->add_field('visible', XMLDB_TYPE_INTEGER, '1', null, XMLDB_NOTNULL, null, '0', 'dateexpire');
        $table->add_field('issuernotified', XMLDB_TYPE_INTEGER, '10', null, null, null, null, 'visible');

        // Adding keys to table 'badge_issued'.
        $table->add_key('primary', XMLDB_KEY_PRIMARY, array('id'));
        $table->add_key('fk_badgeid', XMLDB_KEY_FOREIGN, array('badgeid'), 'badge', array('id'));
        $table->add_key('fk_userid', XMLDB_KEY_FOREIGN, array('userid'), 'user', array('id'));

        $table->add_index('badgeuser', XMLDB_INDEX_UNIQUE, array('badgeid', 'userid'));

        // Conditionally launch create table for 'badge_issued'.
        if (!$dbman->table_exists($table)) {
            $dbman->create_table($table);
        }

        // Define table 'badge_criteria_met' to be created.
        $table = new xmldb_table('badge_criteria_met');

        // Adding fields to table 'badge_criteria_met'.
        $table->add_field('id', XMLDB_TYPE_INTEGER, '10', null, XMLDB_NOTNULL, XMLDB_SEQUENCE, null, null);
        $table->add_field('issuedid', XMLDB_TYPE_INTEGER, '10', null, null, null, null, 'id');
        $table->add_field('critid', XMLDB_TYPE_INTEGER, '10', null, XMLDB_NOTNULL, null, null, 'issuedid');
        $table->add_field('userid', XMLDB_TYPE_INTEGER, '10', null, XMLDB_NOTNULL, null, null, 'critid');
        $table->add_field('datemet', XMLDB_TYPE_INTEGER, '10', null, XMLDB_NOTNULL, null, null, 'userid');

        // Adding keys to table 'badge_criteria_met'
        $table->add_key('primary', XMLDB_KEY_PRIMARY, array('id'));
        $table->add_key('fk_critid', XMLDB_KEY_FOREIGN, array('critid'), 'badge_criteria', array('id'));
        $table->add_key('fk_userid', XMLDB_KEY_FOREIGN, array('userid'), 'user', array('id'));
        $table->add_key('fk_issuedid', XMLDB_KEY_FOREIGN, array('issuedid'), 'badge_issued', array('id'));

        // Conditionally launch create table for 'badge_criteria_met'.
        if (!$dbman->table_exists($table)) {
            $dbman->create_table($table);
        }

        // Define table 'badge_manual_award' to be created.
        $table = new xmldb_table('badge_manual_award');

        // Adding fields to table 'badge_manual_award'.
        $table->add_field('id', XMLDB_TYPE_INTEGER, '10', null, XMLDB_NOTNULL, XMLDB_SEQUENCE, null, null);
        $table->add_field('badgeid', XMLDB_TYPE_INTEGER, '10', null, XMLDB_NOTNULL, null, null, 'id');
        $table->add_field('recipientid', XMLDB_TYPE_INTEGER, '10', null, XMLDB_NOTNULL, null, null, 'badgeid');
        $table->add_field('issuerid', XMLDB_TYPE_INTEGER, '10', null, XMLDB_NOTNULL, null, null, 'recipientid');
        $table->add_field('issuerrole', XMLDB_TYPE_INTEGER, '10', null, XMLDB_NOTNULL, null, null, 'issuerid');
        $table->add_field('datemet', XMLDB_TYPE_INTEGER, '10', null, XMLDB_NOTNULL, null, null, 'issuerrole');

        // Adding keys to table 'badge_manual_award'.
        $table->add_key('primary', XMLDB_KEY_PRIMARY, array('id'));
        $table->add_key('fk_badgeid', XMLDB_KEY_FOREIGN, array('badgeid'), 'badge', array('id'));
        $table->add_key('fk_recipientid', XMLDB_KEY_FOREIGN, array('recipientid'), 'user', array('id'));
        $table->add_key('fk_issuerid', XMLDB_KEY_FOREIGN, array('issuerid'), 'user', array('id'));
        $table->add_key('fk_issuerrole', XMLDB_KEY_FOREIGN, array('issuerrole'), 'role', array('id'));

        // Conditionally launch create table for 'badge_manual_award'.
        if (!$dbman->table_exists($table)) {
            $dbman->create_table($table);
        }

        // Define table 'badge_backpack' to be created.
        $table = new xmldb_table('badge_backpack');

        // Adding fields to table 'badge_backpack'.
        $table->add_field('id', XMLDB_TYPE_INTEGER, '10', null, XMLDB_NOTNULL, XMLDB_SEQUENCE, null, null);
        $table->add_field('userid', XMLDB_TYPE_INTEGER, '10', null, XMLDB_NOTNULL, null, '0', 'id');
        $table->add_field('email', XMLDB_TYPE_CHAR, '100', null, XMLDB_NOTNULL, null, null, 'userid');
        $table->add_field('backpackurl', XMLDB_TYPE_CHAR, '255', null, XMLDB_NOTNULL, null, null, 'email');
        $table->add_field('backpackuid', XMLDB_TYPE_INTEGER, '10', null, XMLDB_NOTNULL, null, null, 'backpackurl');
        $table->add_field('backpackgid', XMLDB_TYPE_INTEGER, '10', null, XMLDB_NOTNULL, null, null, 'backpackuid');
        $table->add_field('autosync', XMLDB_TYPE_INTEGER, '1', null, XMLDB_NOTNULL, null, '0', 'backpackgid');
        $table->add_field('password', XMLDB_TYPE_CHAR, '50', null, null, null, null, 'autosync');

        // Adding keys to table 'badge_backpack'.
        $table->add_key('primary', XMLDB_KEY_PRIMARY, array('id'));
        $table->add_key('fk_userid', XMLDB_KEY_FOREIGN, array('userid'), 'user', array('id'));

        // Conditionally launch create table for 'badge_backpack'.
        if (!$dbman->table_exists($table)) {
            $dbman->create_table($table);
        }

        // Main savepoint reached.
        upgrade_main_savepoint(true, 2013040200.00);
    }

    if ($oldversion < 2013040201.00) {
        // Convert name field in event table to text type as RFC-2445 doesn't have any limitation on it.
        $table = new xmldb_table('event');
        $field = new xmldb_field('name', XMLDB_TYPE_TEXT, null, null, XMLDB_NOTNULL, null, null);
        if ($dbman->field_exists($table, $field)) {
            $dbman->change_field_type($table, $field);
        }
        // Main savepoint reached.
        upgrade_main_savepoint(true, 2013040201.00);
    }

    if ($oldversion < 2013040300.01) {

        // Define field completionstartonenrol to be dropped from course.
        $table = new xmldb_table('course');
        $field = new xmldb_field('completionstartonenrol');

        // Conditionally launch drop field completionstartonenrol.
        if ($dbman->field_exists($table, $field)) {
            $dbman->drop_field($table, $field);
        }

        // Main savepoint reached.
        upgrade_main_savepoint(true, 2013040300.01);
    }

    if ($oldversion < 2013041200.00) {
        // MDL-29877 Some bad restores created grade items with no category information.
        $sql = "UPDATE {grade_items}
                   SET categoryid = courseid
                 WHERE itemtype <> 'course' and itemtype <> 'category'
                       AND categoryid IS NULL";
        $DB->execute($sql);
        upgrade_main_savepoint(true, 2013041200.00);
    }

    if ($oldversion < 2013041600.00) {
        // Copy constants from /course/lib.php instead of including the whole library:
        $c = array( 'FRONTPAGENEWS'                 => 0,
                    'FRONTPAGECOURSELIST'           => 1,
                    'FRONTPAGECATEGORYNAMES'        => 2,
                    'FRONTPAGETOPICONLY'            => 3,
                    'FRONTPAGECATEGORYCOMBO'        => 4,
                    'FRONTPAGEENROLLEDCOURSELIST'   => 5,
                    'FRONTPAGEALLCOURSELIST'        => 6,
                    'FRONTPAGECOURSESEARCH'         => 7);
        // Update frontpage settings $CFG->frontpage and $CFG->frontpageloggedin. In 2.4 there was too much of hidden logic about them.
        // This script tries to make sure that with the new (more user-friendly) frontpage settings the frontpage looks as similar as possible to what it was before upgrade.
        $ncourses = $DB->count_records('course');
        foreach (array('frontpage', 'frontpageloggedin') as $configkey) {
            if ($frontpage = explode(',', $CFG->{$configkey})) {
                $newfrontpage = array();
                foreach ($frontpage as $v) {
                    switch ($v) {
                        case $c['FRONTPAGENEWS']:
                            // Not related to course listings, leave as it is.
                            $newfrontpage[] = $c['FRONTPAGENEWS'];
                            break;
                        case $c['FRONTPAGECOURSELIST']:
                            if ($configkey === 'frontpageloggedin' && empty($CFG->disablemycourses)) {
                                // In 2.4 unless prohibited in config, the "list of courses" was considered "list of enrolled courses" plus course search box.
                                $newfrontpage[] = $c['FRONTPAGEENROLLEDCOURSELIST'];
                            } else if ($ncourses <= 200) {
                                // Still list of courses was only displayed in there were less than 200 courses in system. Otherwise - search box only.
                                $newfrontpage[] = $c['FRONTPAGEALLCOURSELIST'];
                                break; // skip adding search box
                            }
                            if (!in_array($c['FRONTPAGECOURSESEARCH'], $newfrontpage)) {
                                $newfrontpage[] = $c['FRONTPAGECOURSESEARCH'];
                            }
                            break;
                        case $c['FRONTPAGECATEGORYNAMES']:
                            // In 2.4 search box was displayed automatically after categories list. In 2.5 it is displayed as a separate setting.
                            $newfrontpage[] = $c['FRONTPAGECATEGORYNAMES'];
                            if (!in_array($c['FRONTPAGECOURSESEARCH'], $newfrontpage)) {
                                $newfrontpage[] = $c['FRONTPAGECOURSESEARCH'];
                            }
                            break;
                        case $c['FRONTPAGECATEGORYCOMBO']:
                            $maxcourses = empty($CFG->numcoursesincombo) ? 500 : $CFG->numcoursesincombo;
                            // In 2.4 combo list was not displayed if there are more than $CFG->numcoursesincombo courses in the system.
                            if ($ncourses < $maxcourses) {
                                $newfrontpage[] = $c['FRONTPAGECATEGORYCOMBO'];
                            }
                            if (!in_array($c['FRONTPAGECOURSESEARCH'], $newfrontpage)) {
                                $newfrontpage[] = $c['FRONTPAGECOURSESEARCH'];
                            }
                            break;
                    }
                }
                set_config($configkey, join(',', $newfrontpage));
            }
        }
        // $CFG->numcoursesincombo no longer affects whether the combo list is displayed. Setting is deprecated.
        unset_config('numcoursesincombo');

        upgrade_main_savepoint(true, 2013041600.00);
    }

    if ($oldversion < 2013041601.00) {
        // Create a new 'badge_external' table first.
        // Define table 'badge_external' to be created.
        $table = new xmldb_table('badge_external');

        // Adding fields to table 'badge_external'.
        $table->add_field('id', XMLDB_TYPE_INTEGER, '10', null, XMLDB_NOTNULL, XMLDB_SEQUENCE, null, null);
        $table->add_field('backpackid', XMLDB_TYPE_INTEGER, '10', null, XMLDB_NOTNULL, null, null, 'id');
        $table->add_field('collectionid', XMLDB_TYPE_INTEGER, '10', null, XMLDB_NOTNULL, null, null, 'backpackid');

        // Adding keys to table 'badge_external'.
        $table->add_key('primary', XMLDB_KEY_PRIMARY, array('id'));
        $table->add_key('fk_backpackid', XMLDB_KEY_FOREIGN, array('backpackid'), 'badge_backpack', array('id'));

        // Conditionally launch create table for 'badge_external'.
        if (!$dbman->table_exists($table)) {
            $dbman->create_table($table);
        }

        // Perform user data migration.
        $usercollections = $DB->get_records('badge_backpack');
        foreach ($usercollections as $usercollection) {
            $collection = new stdClass();
            $collection->backpackid = $usercollection->id;
            $collection->collectionid = $usercollection->backpackgid;
            $DB->insert_record('badge_external', $collection);
        }

        // Finally, drop the column.
        // Define field backpackgid to be dropped from 'badge_backpack'.
        $table = new xmldb_table('badge_backpack');
        $field = new xmldb_field('backpackgid');

        // Conditionally launch drop field backpackgid.
        if ($dbman->field_exists($table, $field)) {
            $dbman->drop_field($table, $field);
        }

        // Main savepoint reached.
        upgrade_main_savepoint(true, 2013041601.00);
    }

    if ($oldversion < 2013041601.01) {
        // Changing the default of field descriptionformat on table user to 1.
        $table = new xmldb_table('user');
        $field = new xmldb_field('descriptionformat', XMLDB_TYPE_INTEGER, '2', null, XMLDB_NOTNULL, null, '1', 'description');

        // Launch change of default for field descriptionformat.
        $dbman->change_field_default($table, $field);

        // Main savepoint reached.
        upgrade_main_savepoint(true, 2013041601.01);
    }

    if ($oldversion < 2013041900.00) {
        require_once($CFG->dirroot . '/cache/locallib.php');
        // The features bin needs updating.
        cache_config_writer::update_default_config_stores();
        // Main savepoint reached.
        upgrade_main_savepoint(true, 2013041900.00);
    }

    if ($oldversion < 2013042300.00) {
        // Adding index to unreadmessageid field of message_working table (MDL-34933)
        $table = new xmldb_table('message_working');
        $index = new xmldb_index('unreadmessageid_idx', XMLDB_INDEX_NOTUNIQUE, array('unreadmessageid'));

        // Conditionally launch add index unreadmessageid
        if (!$dbman->index_exists($table, $index)) {
            $dbman->add_index($table, $index);
        }

        // Main savepoint reached.
        upgrade_main_savepoint(true, 2013042300.00);
    }

    // Moodle v2.5.0 release upgrade line.
    // Put any upgrade step following this.

    if ($oldversion < 2013051400.01) {
        // Fix incorrect cc-nc url. Unfortunately the license 'plugins' do
        // not give a mechanism to do this.

        $sql = "UPDATE {license}
                   SET source = :url, version = :newversion
                 WHERE shortname = :shortname AND version = :oldversion";

        $params = array(
            'url' => 'http://creativecommons.org/licenses/by-nc/3.0/',
            'shortname' => 'cc-nc',
            'newversion' => '2013051500',
            'oldversion' => '2010033100'
        );

        $DB->execute($sql, $params);

        // Main savepoint reached.
        upgrade_main_savepoint(true, 2013051400.01);
    }

    if ($oldversion < 2013061400.01) {
        // Clean up old tokens which haven't been deleted.
        $DB->execute("DELETE FROM {user_private_key} WHERE NOT EXISTS
                         (SELECT 'x' FROM {user} WHERE deleted = 0 AND id = userid)");

        // Main savepoint reached.
        upgrade_main_savepoint(true, 2013061400.01);
    }

    if ($oldversion < 2013061700.00) {
        // MDL-40103: Remove unused template tables from the database.
        // These are now created inline with xmldb_table.

        $tablestocleanup = array('temp_enroled_template','temp_log_template','backup_files_template','backup_ids_template');
        $dbman = $DB->get_manager();

        foreach ($tablestocleanup as $table) {
            $xmltable = new xmldb_table($table);
            if ($dbman->table_exists($xmltable)) {
                $dbman->drop_table($xmltable);
            }
        }

        // Main savepoint reached.
        upgrade_main_savepoint(true, 2013061700.00);
    }

<<<<<<< HEAD
    if ($oldversion < 2013070800.00) {

        // Remove orphan repository instances.
        if ($DB->get_dbfamily() === 'mysql') {
            $sql = "DELETE {repository_instances} FROM {repository_instances}
                    LEFT JOIN {context} ON {context}.id = {repository_instances}.contextid
                    WHERE {context}.id IS NULL";
        } else {
            $sql = "DELETE FROM {repository_instances}
                    WHERE NOT EXISTS (
                        SELECT 'x' FROM {context}
                        WHERE {context}.id = {repository_instances}.contextid)";
        }
        $DB->execute($sql);

        // Main savepoint reached.
        upgrade_main_savepoint(true, 2013070800.00);
    }

    if ($oldversion < 2013070800.01) {

        // Define field lastnamephonetic to be added to user.
        $table = new xmldb_table('user');
        $field = new xmldb_field('lastnamephonetic', XMLDB_TYPE_CHAR, '255', null, null, null, null, 'imagealt');
        $index = new xmldb_index('lastnamephonetic', XMLDB_INDEX_NOTUNIQUE, array('lastnamephonetic'));

        // Conditionally launch add field lastnamephonetic.
        if (!$dbman->field_exists($table, $field)) {
            $dbman->add_field($table, $field);
            $dbman->add_index($table, $index);
        }

        // Define field firstnamephonetic to be added to user.
        $table = new xmldb_table('user');
        $field = new xmldb_field('firstnamephonetic', XMLDB_TYPE_CHAR, '255', null, null, null, null, 'lastnamephonetic');
        $index = new xmldb_index('firstnamephonetic', XMLDB_INDEX_NOTUNIQUE, array('firstnamephonetic'));

        // Conditionally launch add field firstnamephonetic.
        if (!$dbman->field_exists($table, $field)) {
            $dbman->add_field($table, $field);
            $dbman->add_index($table, $index);
        }

        // Define field alternatename to be added to user.
        $table = new xmldb_table('user');
        $field = new xmldb_field('middlename', XMLDB_TYPE_CHAR, '255', null, null, null, null, 'firstnamephonetic');
        $index = new xmldb_index('middlename', XMLDB_INDEX_NOTUNIQUE, array('middlename'));

        // Conditionally launch add field firstnamephonetic.
        if (!$dbman->field_exists($table, $field)) {
            $dbman->add_field($table, $field);
            $dbman->add_index($table, $index);
        }

        // Define field alternatename to be added to user.
        $table = new xmldb_table('user');
        $field = new xmldb_field('alternatename', XMLDB_TYPE_CHAR, '255', null, null, null, null, 'middlename');
        $index = new xmldb_index('alternatename', XMLDB_INDEX_NOTUNIQUE, array('alternatename'));

        // Conditionally launch add field alternatename.
        if (!$dbman->field_exists($table, $field)) {
            $dbman->add_field($table, $field);
            $dbman->add_index($table, $index);
        }

        // Main savepoint reached.
        upgrade_main_savepoint(true, 2013070800.01);
    }

    if ($oldversion < 2013071500.01) {
        // The enrol_authorize plugin has been removed, if there are no records
        // and no plugin files then remove the plugin data.
        $enrolauthorize = new xmldb_table('enrol_authorize');
        $enrolauthorizerefunds = new xmldb_table('enrol_authorize_refunds');

        if (!file_exists($CFG->dirroot.'/enrol/authorize/version.php') &&
            $dbman->table_exists($enrolauthorize) &&
            $dbman->table_exists($enrolauthorizerefunds)) {

            $enrolauthorizecount = $DB->count_records('enrol_authorize');
            $enrolauthorizerefundcount = $DB->count_records('enrol_authorize_refunds');

            if (empty($enrolauthorizecount) && empty($enrolauthorizerefundcount)) {

                // Drop the database tables.
                $dbman->drop_table($enrolauthorize);
                $dbman->drop_table($enrolauthorizerefunds);

                // Drop the message provider and associated data manually.
                $DB->delete_records('message_providers', array('component' => 'enrol_authorize'));
                $DB->delete_records_select('config_plugins', "plugin = 'message' AND ".$DB->sql_like('name', '?', false), array("%_provider_enrol_authorize_%"));
                $DB->delete_records_select('user_preferences', $DB->sql_like('name', '?', false), array("message_provider_enrol_authorize_%"));

                // Remove capabilities.
                capabilities_cleanup('enrol_authorize');

                // Remove all other associated config.
                unset_all_config_for_plugin('enrol_authorize');
            }
        }
        upgrade_main_savepoint(true, 2013071500.01);
=======
    if ($oldversion < 2013070400.01) {
        // Define field attachment to be dropped from badge.
        $table = new xmldb_table('badge');
        $field = new xmldb_field('image');

        // Conditionally launch drop field eventtype.
        if ($dbman->field_exists($table, $field)) {
            $dbman->drop_field($table, $field);
        }

        upgrade_main_savepoint(true, 2013070400.01);
>>>>>>> e50220f8
    }

    return true;
}<|MERGE_RESOLUTION|>--- conflicted
+++ resolved
@@ -2190,7 +2190,6 @@
         upgrade_main_savepoint(true, 2013061700.00);
     }
 
-<<<<<<< HEAD
     if ($oldversion < 2013070800.00) {
 
         // Remove orphan repository instances.
@@ -2292,8 +2291,9 @@
             }
         }
         upgrade_main_savepoint(true, 2013071500.01);
-=======
-    if ($oldversion < 2013070400.01) {
+    }
+
+    if ($oldversion < 2013071500.02) {
         // Define field attachment to be dropped from badge.
         $table = new xmldb_table('badge');
         $field = new xmldb_field('image');
@@ -2303,8 +2303,7 @@
             $dbman->drop_field($table, $field);
         }
 
-        upgrade_main_savepoint(true, 2013070400.01);
->>>>>>> e50220f8
+        upgrade_main_savepoint(true, 2013071500.02);
     }
 
     return true;
