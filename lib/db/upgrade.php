--- conflicted
+++ resolved
@@ -2564,7 +2564,6 @@
         upgrade_main_savepoint(true, 2021041300.01);
     }
 
-<<<<<<< HEAD
     if ($oldversion < 2021042100.00) {
 
         // Define field loginpagename to be added to oauth2_issuer.
@@ -2601,7 +2600,8 @@
 
         // Main savepoint reached.
         upgrade_main_savepoint(true, 2021042100.01);
-=======
+    }
+
     if ($oldversion < 2021042100.02) {
         require_once($CFG->libdir . '/db/upgradelib.php');
 
@@ -2623,7 +2623,6 @@
 
         // Main savepoint reached.
         upgrade_main_savepoint(true, 2021042100.02);
->>>>>>> 10018bbc
     }
 
     return true;
