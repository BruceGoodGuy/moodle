<?php
// This file is part of Moodle - http://moodle.org/
//
// Moodle is free software: you can redistribute it and/or modify
// it under the terms of the GNU General Public License as published by
// the Free Software Foundation, either version 3 of the License, or
// (at your option) any later version.
//
// Moodle is distributed in the hope that it will be useful,
// but WITHOUT ANY WARRANTY; without even the implied warranty of
// MERCHANTABILITY or FITNESS FOR A PARTICULAR PURPOSE.  See the
// GNU General Public License for more details.
//
// You should have received a copy of the GNU General Public License
// along with Moodle.  If not, see <http://www.gnu.org/licenses/>.

/**
 * ClamAV antivirus plugin upgrade script.
 *
 * @package    antivirus_clamav
 * @copyright  2015 Ruslan Kabalin, Lancaster University.
 * @license    http://www.gnu.org/copyleft/gpl.html GNU GPL v3 or later
 */

defined('MOODLE_INTERNAL') || die();

/**
 * Run all ClamAV plugin upgrade steps between the current DB version and the current version on disk.
 *
 * @param int $oldversion The old version of atto in the DB.
 * @return bool
 */
function xmldb_antivirus_clamav_upgrade($oldversion) {
    // Moodle v3.1.0 release upgrade line.
    // Put any upgrade step following this.

<<<<<<< HEAD
    if ($oldversion < 2016101700) {
        // Remove setting that has been deprecated long time ago at MDL-44260.
        unset_config('quarantinedir', 'antivirus_clamav');
        upgrade_plugin_savepoint(true, 2016101700, 'antivirus', 'clamav');
=======
    if ($oldversion < 2016072100) {
        // Make command line a default running method for now. We depend on this
        // config variable in antivirus scan running, it should be defined.
        if (!get_config('antivirus_clamav', 'runningmethod')) {
            set_config('runningmethod', 'commandline', 'antivirus_clamav');
        }

        upgrade_plugin_savepoint(true, 2016072100, 'antivirus', 'clamav');
>>>>>>> f8927a7c
    }

    return true;
}<|MERGE_RESOLUTION|>--- conflicted
+++ resolved
@@ -34,21 +34,20 @@
     // Moodle v3.1.0 release upgrade line.
     // Put any upgrade step following this.
 
-<<<<<<< HEAD
     if ($oldversion < 2016101700) {
         // Remove setting that has been deprecated long time ago at MDL-44260.
         unset_config('quarantinedir', 'antivirus_clamav');
         upgrade_plugin_savepoint(true, 2016101700, 'antivirus', 'clamav');
-=======
-    if ($oldversion < 2016072100) {
+    }
+
+    if ($oldversion < 2016102600) {
         // Make command line a default running method for now. We depend on this
         // config variable in antivirus scan running, it should be defined.
         if (!get_config('antivirus_clamav', 'runningmethod')) {
             set_config('runningmethod', 'commandline', 'antivirus_clamav');
         }
 
-        upgrade_plugin_savepoint(true, 2016072100, 'antivirus', 'clamav');
->>>>>>> f8927a7c
+        upgrade_plugin_savepoint(true, 2016102600, 'antivirus', 'clamav');
     }
 
     return true;
