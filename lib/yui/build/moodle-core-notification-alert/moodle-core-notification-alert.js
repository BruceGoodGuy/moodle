--- conflicted
+++ resolved
@@ -64,11 +64,7 @@
         this.setStdModContent(Y.WidgetStdMod.BODY, content, Y.WidgetStdMod.REPLACE);
         this.setStdModContent(Y.WidgetStdMod.HEADER,
                 '<h1 id="moodle-dialogue-'+this.get('COUNT')+'-header-text">' + this.get(TITLE) + '</h1>', Y.WidgetStdMod.REPLACE);
-<<<<<<< HEAD
-        this._enterKeypress = Y.on('key', this.submit, window, 'down:13', this);
-        yes.on('click', this.submit, this);
-=======
-        this.after('destroyedChange', function(){this.get(BASE).remove();}, this);
+
         this.closeEvents.push(
             Y.on('key', this.submit, window, 'down:13', this),
             yes.on('click', this.submit, this)
@@ -81,7 +77,6 @@
                 closeButton.on('click', this.submit, this)
             );
         }
->>>>>>> 649c80e6
     },
     submit : function() {
         new Y.EventHandle(this.closeEvents).detach();
